--- conflicted
+++ resolved
@@ -638,15 +638,12 @@
 	 */
 	smp_mb();
 
-<<<<<<< HEAD
-=======
 	/*
 	 * The BP holds the hotplug lock, but we're now running on the AP,
 	 * ensure that anybody asserting the lock is held, will actually find
 	 * it so.
 	 */
 	lockdep_acquire_cpus_lock();
->>>>>>> 0fd79184
 	cpuhp_lock_acquire(bringup);
 
 	if (st->single) {
