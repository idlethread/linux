--- conflicted
+++ resolved
@@ -612,10 +612,7 @@
 	long me = (long)arg;
 	struct kfree_obj *alloc_ptr;
 	u64 start_time, end_time;
-<<<<<<< HEAD
-=======
 	long long mem_begin, mem_during = 0;
->>>>>>> 04d5ce62
 
 	VERBOSE_PERFOUT_STRING("kfree_perf_thread task started");
 	set_cpus_allowed_ptr(current, cpumask_of(me % nr_cpu_ids));
@@ -631,15 +628,12 @@
 	}
 
 	do {
-<<<<<<< HEAD
-=======
 		if (!mem_during) {
 			mem_during = mem_begin = si_mem_available();
 		} else if (loop % (kfree_loops / 4) == 0) {
 			mem_during = (mem_during + si_mem_available()) / 2;
 		}
 
->>>>>>> 04d5ce62
 		for (i = 0; i < kfree_alloc_num; i++) {
 			alloc_ptr = kmalloc(sizeof(struct kfree_obj), GFP_KERNEL);
 			if (!alloc_ptr)
@@ -659,17 +653,11 @@
 		else
 			b_rcu_gp_test_finished = cur_ops->get_gp_seq();
 
-<<<<<<< HEAD
-		pr_alert("Total time taken by all kfree'ers: %llu ns, loops: %d, batches: %ld\n",
-		       (unsigned long long)(end_time - start_time), kfree_loops,
-		       rcuperf_seq_diff(b_rcu_gp_test_finished, b_rcu_gp_test_started));
-=======
 		pr_alert("Total time taken by all kfree'ers: %llu ns, loops: %d, batches: %ld, memory footprint: %lldMB\n",
 		       (unsigned long long)(end_time - start_time), kfree_loops,
 		       rcuperf_seq_diff(b_rcu_gp_test_finished, b_rcu_gp_test_started),
 		       (mem_begin - mem_during) >> (20 - PAGE_SHIFT));
 
->>>>>>> 04d5ce62
 		if (shutdown) {
 			smp_mb(); /* Assign before wake. */
 			wake_up(&shutdown_wq);
