--- conflicted
+++ resolved
@@ -58,24 +58,7 @@
  * and lockdep uses a staged approach which splits the lockdep hardirq
  * tracking into a RCU on and a RCU off section.
  */
-<<<<<<< HEAD
-void trace_hardirqs_off_prepare(void)
-{
-	if (!this_cpu_read(tracing_irq_cpu)) {
-		this_cpu_write(tracing_irq_cpu, 1);
-		tracer_hardirqs_off(CALLER_ADDR0, CALLER_ADDR1);
-		if (!in_nmi())
-			trace_irq_disable(CALLER_ADDR0, CALLER_ADDR1);
-	}
-
-}
-EXPORT_SYMBOL(trace_hardirqs_off_prepare);
-NOKPROBE_SYMBOL(trace_hardirqs_off_prepare);
-
-void trace_hardirqs_off(void)
-=======
 void trace_hardirqs_off_finish(void)
->>>>>>> aa42c539
 {
 	if (!this_cpu_read(tracing_irq_cpu)) {
 		this_cpu_write(tracing_irq_cpu, 1);
