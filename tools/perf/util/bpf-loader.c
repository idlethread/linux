--- conflicted
+++ resolved
@@ -1615,11 +1615,7 @@
 int bpf__setup_stdout(struct perf_evlist *evlist)
 {
 	struct perf_evsel *evsel = bpf__setup_output_event(evlist, "__bpf_stdout__");
-<<<<<<< HEAD
-	return IS_ERR(evsel) ? PTR_ERR(evsel) : 0;
-=======
 	return PTR_ERR_OR_ZERO(evsel);
->>>>>>> 0fd79184
 }
 
 #define ERRNO_OFFSET(e)		((e) - __BPF_LOADER_ERRNO__START)
