# SPDX-License-Identifier: GPL-2.0
# Makefile for vm selftests
uname_M := $(shell uname -m 2>/dev/null || echo not)
MACHINE ?= $(shell echo $(uname_M) | sed -e 's/aarch64.*/arm64/')

CFLAGS = -Wall -I ../../../../usr/include $(EXTRA_CFLAGS)
LDLIBS = -lrt
TEST_GEN_FILES = compaction_test
TEST_GEN_FILES += gup_benchmark
TEST_GEN_FILES += hmm-tests
TEST_GEN_FILES += hugepage-mmap
TEST_GEN_FILES += hugepage-shm
TEST_GEN_FILES += map_hugetlb
TEST_GEN_FILES += map_fixed_noreplace
TEST_GEN_FILES += map_populate
TEST_GEN_FILES += mlock-random-test
TEST_GEN_FILES += mlock2-tests
TEST_GEN_FILES += mremap_dontunmap
TEST_GEN_FILES += on-fault-limit
TEST_GEN_FILES += thuge-gen
TEST_GEN_FILES += transhuge-stress
TEST_GEN_FILES += userfaultfd
TEST_GEN_FILES += khugepaged

ifeq ($(ARCH),x86_64)
CAN_BUILD_I386 := $(shell ./../x86/check_cc.sh $(CC) ../x86/trivial_32bit_program.c -m32)
CAN_BUILD_X86_64 := $(shell ./../x86/check_cc.sh $(CC) ../x86/trivial_64bit_program.c)
CAN_BUILD_WITH_NOPIE := $(shell ./../x86/check_cc.sh $(CC) ../x86/trivial_program.c -no-pie)

TARGETS := protection_keys
BINARIES_32 := $(TARGETS:%=%_32)
BINARIES_64 := $(TARGETS:%=%_64)

ifeq ($(CAN_BUILD_WITH_NOPIE),1)
CFLAGS += -no-pie
endif

ifeq ($(CAN_BUILD_I386),1)
TEST_GEN_FILES += $(BINARIES_32)
endif

ifeq ($(CAN_BUILD_X86_64),1)
TEST_GEN_FILES += $(BINARIES_64)
endif
else
TEST_GEN_FILES += protection_keys
endif

ifneq (,$(filter $(MACHINE),arm64 ia64 mips64 parisc64 ppc64 ppc64le riscv64 s390x sh64 sparc64 x86_64))
TEST_GEN_FILES += va_128TBswitch
TEST_GEN_FILES += virtual_address_range
TEST_GEN_FILES += write_to_hugetlbfs
endif

TEST_PROGS := run_vmtests

TEST_FILES := test_vmalloc.sh

KSFT_KHDR_INSTALL := 1
include ../lib.mk

<<<<<<< HEAD
$(OUTPUT)/hmm-tests: LDLIBS += -lhugetlbfs -lpthread
=======
ifeq ($(ARCH),x86_64)
BINARIES_32 := $(patsubst %,$(OUTPUT)/%,$(BINARIES_32))
BINARIES_64 := $(patsubst %,$(OUTPUT)/%,$(BINARIES_64))

define gen-target-rule-32
$(1) $(1)_32: $(OUTPUT)/$(1)_32
.PHONY: $(1) $(1)_32
endef

define gen-target-rule-64
$(1) $(1)_64: $(OUTPUT)/$(1)_64
.PHONY: $(1) $(1)_64
endef

ifeq ($(CAN_BUILD_I386),1)
$(BINARIES_32): CFLAGS += -m32
$(BINARIES_32): LDLIBS += -lrt -ldl -lm
$(BINARIES_32): %_32: %.c
	$(CC) $(CFLAGS) $(EXTRA_CFLAGS) $(notdir $^) $(LDLIBS) -o $@
$(foreach t,$(TARGETS),$(eval $(call gen-target-rule-32,$(t))))
endif

ifeq ($(CAN_BUILD_X86_64),1)
$(BINARIES_64): CFLAGS += -m64
$(BINARIES_64): LDLIBS += -lrt -ldl
$(BINARIES_64): %_64: %.c
	$(CC) $(CFLAGS) $(EXTRA_CFLAGS) $(notdir $^) $(LDLIBS) -o $@
$(foreach t,$(TARGETS),$(eval $(call gen-target-rule-64,$(t))))
endif

# x86_64 users should be encouraged to install 32-bit libraries
ifeq ($(CAN_BUILD_I386)$(CAN_BUILD_X86_64),01)
all: warn_32bit_failure

warn_32bit_failure:
	@echo "Warning: you seem to have a broken 32-bit build" 2>&1;		\
	echo  "environment. This will reduce test coverage of 64-bit" 2>&1;	\
	echo  "kernels. If you are using a Debian-like distribution," 2>&1;	\
	echo  "try:"; 2>&1;							\
	echo  "";								\
	echo  "  apt-get install gcc-multilib libc6-i386 libc6-dev-i386";	\
	echo  "";								\
	echo  "If you are using a Fedora-like distribution, try:";		\
	echo  "";								\
	echo  "  yum install glibc-devel.*i686";				\
	exit 0;
endif
endif
>>>>>>> 9d5c0de5

$(OUTPUT)/userfaultfd: LDLIBS += -lpthread

$(OUTPUT)/mlock-random-test: LDLIBS += -lcap<|MERGE_RESOLUTION|>--- conflicted
+++ resolved
@@ -59,9 +59,6 @@
 KSFT_KHDR_INSTALL := 1
 include ../lib.mk
 
-<<<<<<< HEAD
-$(OUTPUT)/hmm-tests: LDLIBS += -lhugetlbfs -lpthread
-=======
 ifeq ($(ARCH),x86_64)
 BINARIES_32 := $(patsubst %,$(OUTPUT)/%,$(BINARIES_32))
 BINARIES_64 := $(patsubst %,$(OUTPUT)/%,$(BINARIES_64))
@@ -110,7 +107,8 @@
 	exit 0;
 endif
 endif
->>>>>>> 9d5c0de5
+
+$(OUTPUT)/hmm-tests: LDLIBS += -lhugetlbfs -lpthread
 
 $(OUTPUT)/userfaultfd: LDLIBS += -lpthread
 
