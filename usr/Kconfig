--- conflicted
+++ resolved
@@ -196,8 +196,6 @@
 	  If you choose this, keep in mind that most distros don't provide lz4
 	  by default which could cause a build failure.
 
-<<<<<<< HEAD
-=======
 config INITRAMFS_COMPRESSION_NONE
 	bool "None"
 	help
@@ -209,5 +207,4 @@
 	  short time at boot, while both the cpio image and the unpacked
 	  filesystem image will be present in memory simultaneously
 
->>>>>>> 778fbf41
 endchoice