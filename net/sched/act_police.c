/*
 * net/sched/act_police.c	Input police filter
 *
 *		This program is free software; you can redistribute it and/or
 *		modify it under the terms of the GNU General Public License
 *		as published by the Free Software Foundation; either version
 *		2 of the License, or (at your option) any later version.
 *
 * Authors:	Alexey Kuznetsov, <kuznet@ms2.inr.ac.ru>
 * 		J Hadi Salim (action changes)
 */

#include <linux/module.h>
#include <linux/types.h>
#include <linux/kernel.h>
#include <linux/string.h>
#include <linux/errno.h>
#include <linux/skbuff.h>
#include <linux/rtnetlink.h>
#include <linux/init.h>
#include <linux/slab.h>
#include <net/act_api.h>
#include <net/netlink.h>

struct tcf_police_params {
	int			tcfp_result;
	u32			tcfp_ewma_rate;
	s64			tcfp_burst;
	u32			tcfp_mtu;
	s64			tcfp_toks;
	s64			tcfp_ptoks;
	s64			tcfp_mtu_ptoks;
	s64			tcfp_t_c;
	struct psched_ratecfg	rate;
	bool			rate_present;
	struct psched_ratecfg	peak;
	bool			peak_present;
	struct rcu_head rcu;
};

struct tcf_police {
	struct tc_action	common;
	struct tcf_police_params __rcu *params;
};

#define to_police(pc) ((struct tcf_police *)pc)

/* old policer structure from before tc actions */
struct tc_police_compat {
	u32			index;
	int			action;
	u32			limit;
	u32			burst;
	u32			mtu;
	struct tc_ratespec	rate;
	struct tc_ratespec	peakrate;
};

/* Each policer is serialized by its individual spinlock */

static unsigned int police_net_id;
static struct tc_action_ops act_police_ops;

static int tcf_police_walker(struct net *net, struct sk_buff *skb,
				 struct netlink_callback *cb, int type,
				 const struct tc_action_ops *ops,
				 struct netlink_ext_ack *extack)
{
	struct tc_action_net *tn = net_generic(net, police_net_id);

	return tcf_generic_walker(tn, skb, cb, type, ops, extack);
}

static const struct nla_policy police_policy[TCA_POLICE_MAX + 1] = {
	[TCA_POLICE_RATE]	= { .len = TC_RTAB_SIZE },
	[TCA_POLICE_PEAKRATE]	= { .len = TC_RTAB_SIZE },
	[TCA_POLICE_AVRATE]	= { .type = NLA_U32 },
	[TCA_POLICE_RESULT]	= { .type = NLA_U32 },
};

static int tcf_police_init(struct net *net, struct nlattr *nla,
			       struct nlattr *est, struct tc_action **a,
			       int ovr, int bind, bool rtnl_held,
			       struct netlink_ext_ack *extack)
{
	int ret = 0, err;
	struct nlattr *tb[TCA_POLICE_MAX + 1];
	struct tc_police *parm;
	struct tcf_police *police;
	struct qdisc_rate_table *R_tab = NULL, *P_tab = NULL;
	struct tc_action_net *tn = net_generic(net, police_net_id);
	struct tcf_police_params *new;
	bool exists = false;
	int size;

	if (nla == NULL)
		return -EINVAL;

	err = nla_parse_nested(tb, TCA_POLICE_MAX, nla, police_policy, NULL);
	if (err < 0)
		return err;

	if (tb[TCA_POLICE_TBF] == NULL)
		return -EINVAL;
	size = nla_len(tb[TCA_POLICE_TBF]);
	if (size != sizeof(*parm) && size != sizeof(struct tc_police_compat))
		return -EINVAL;

	parm = nla_data(tb[TCA_POLICE_TBF]);
	err = tcf_idr_check_alloc(tn, &parm->index, a, bind);
	if (err < 0)
		return err;
	exists = err;
	if (exists && bind)
		return 0;

	if (!exists) {
		ret = tcf_idr_create(tn, parm->index, NULL, a,
				     &act_police_ops, bind, true);
		if (ret) {
			tcf_idr_cleanup(tn, parm->index);
			return ret;
		}
		ret = ACT_P_CREATED;
	} else if (!ovr) {
		tcf_idr_release(*a, bind);
		return -EEXIST;
	}

	police = to_police(*a);
	if (parm->rate.rate) {
		err = -ENOMEM;
		R_tab = qdisc_get_rtab(&parm->rate, tb[TCA_POLICE_RATE], NULL);
		if (R_tab == NULL)
			goto failure;

		if (parm->peakrate.rate) {
			P_tab = qdisc_get_rtab(&parm->peakrate,
					       tb[TCA_POLICE_PEAKRATE], NULL);
			if (P_tab == NULL)
				goto failure;
		}
	}

	if (est) {
		err = gen_replace_estimator(&police->tcf_bstats,
					    police->common.cpu_bstats,
					    &police->tcf_rate_est,
					    &police->tcf_lock,
					    NULL, est);
		if (err)
			goto failure;
	} else if (tb[TCA_POLICE_AVRATE] &&
		   (ret == ACT_P_CREATED ||
		    !gen_estimator_active(&police->tcf_rate_est))) {
		err = -EINVAL;
		goto failure;
	}

	new = kzalloc(sizeof(*new), GFP_KERNEL);
	if (unlikely(!new)) {
		err = -ENOMEM;
		goto failure;
	}

	/* No failure allowed after this point */
	new->tcfp_mtu = parm->mtu;
	if (!new->tcfp_mtu) {
		new->tcfp_mtu = ~0;
		if (R_tab)
			new->tcfp_mtu = 255 << R_tab->rate.cell_log;
	}
	if (R_tab) {
		new->rate_present = true;
		psched_ratecfg_precompute(&new->rate, &R_tab->rate, 0);
		qdisc_put_rtab(R_tab);
	} else {
		new->rate_present = false;
	}
	if (P_tab) {
		new->peak_present = true;
		psched_ratecfg_precompute(&new->peak, &P_tab->rate, 0);
		qdisc_put_rtab(P_tab);
	} else {
		new->peak_present = false;
	}

	new->tcfp_burst = PSCHED_TICKS2NS(parm->burst);
	new->tcfp_toks = new->tcfp_burst;
	if (new->peak_present) {
		new->tcfp_mtu_ptoks = (s64)psched_l2t_ns(&new->peak,
							 new->tcfp_mtu);
		new->tcfp_ptoks = new->tcfp_mtu_ptoks;
	}

	if (tb[TCA_POLICE_AVRATE])
		new->tcfp_ewma_rate = nla_get_u32(tb[TCA_POLICE_AVRATE]);

	if (tb[TCA_POLICE_RESULT]) {
		new->tcfp_result = nla_get_u32(tb[TCA_POLICE_RESULT]);
		if (TC_ACT_EXT_CMP(new->tcfp_result, TC_ACT_GOTO_CHAIN)) {
			NL_SET_ERR_MSG(extack,
				       "goto chain not allowed on fallback");
			err = -EINVAL;
			goto failure;
		}
	}

	spin_lock_bh(&police->tcf_lock);
	new->tcfp_t_c = ktime_get_ns();
	police->tcf_action = parm->action;
	rcu_swap_protected(police->params,
			   new,
			   lockdep_is_held(&police->tcf_lock));
	spin_unlock_bh(&police->tcf_lock);

	if (new)
		kfree_rcu(new, rcu);

	if (ret == ACT_P_CREATED)
		tcf_idr_insert(tn, *a);
	return ret;

failure:
	qdisc_put_rtab(P_tab);
	qdisc_put_rtab(R_tab);
	tcf_idr_release(*a, bind);
	return err;
}

static int tcf_police_act(struct sk_buff *skb, const struct tc_action *a,
			  struct tcf_result *res)
{
	struct tcf_police *police = to_police(a);
	struct tcf_police_params *p;
	s64 now, toks, ptoks = 0;
	int ret;

	tcf_lastuse_update(&police->tcf_tm);
	bstats_cpu_update(this_cpu_ptr(police->common.cpu_bstats), skb);

	ret = READ_ONCE(police->tcf_action);
	p = rcu_dereference_bh(police->params);

	if (p->tcfp_ewma_rate) {
		struct gnet_stats_rate_est64 sample;

		if (!gen_estimator_read(&police->tcf_rate_est, &sample) ||
		    sample.bps >= p->tcfp_ewma_rate)
			goto inc_overlimits;
	}

	if (qdisc_pkt_len(skb) <= p->tcfp_mtu) {
		if (!p->rate_present) {
			ret = p->tcfp_result;
			goto end;
		}

		now = ktime_get_ns();
		toks = min_t(s64, now - p->tcfp_t_c, p->tcfp_burst);
		if (p->peak_present) {
			ptoks = toks + p->tcfp_ptoks;
			if (ptoks > p->tcfp_mtu_ptoks)
				ptoks = p->tcfp_mtu_ptoks;
			ptoks -= (s64)psched_l2t_ns(&p->peak,
						    qdisc_pkt_len(skb));
		}
		toks += p->tcfp_toks;
		if (toks > p->tcfp_burst)
			toks = p->tcfp_burst;
		toks -= (s64)psched_l2t_ns(&p->rate, qdisc_pkt_len(skb));
		if ((toks|ptoks) >= 0) {
			p->tcfp_t_c = now;
			p->tcfp_toks = toks;
			p->tcfp_ptoks = ptoks;
			ret = p->tcfp_result;
			goto inc_drops;
		}
	}

inc_overlimits:
	qstats_overlimit_inc(this_cpu_ptr(police->common.cpu_qstats));
inc_drops:
	if (ret == TC_ACT_SHOT)
		qstats_drop_inc(this_cpu_ptr(police->common.cpu_qstats));
end:
	return ret;
}

static void tcf_police_cleanup(struct tc_action *a)
{
	struct tcf_police *police = to_police(a);
	struct tcf_police_params *p;

	p = rcu_dereference_protected(police->params, 1);
	if (p)
		kfree_rcu(p, rcu);
}

static int tcf_police_dump(struct sk_buff *skb, struct tc_action *a,
			       int bind, int ref)
{
	unsigned char *b = skb_tail_pointer(skb);
	struct tcf_police *police = to_police(a);
	struct tcf_police_params *p;
	struct tc_police opt = {
		.index = police->tcf_index,
		.refcnt = refcount_read(&police->tcf_refcnt) - ref,
		.bindcnt = atomic_read(&police->tcf_bindcnt) - bind,
	};
	struct tcf_t t;

	spin_lock_bh(&police->tcf_lock);
	opt.action = police->tcf_action;
	p = rcu_dereference_protected(police->params,
				      lockdep_is_held(&police->tcf_lock));
	opt.mtu = p->tcfp_mtu;
	opt.burst = PSCHED_NS2TICKS(p->tcfp_burst);
	if (p->rate_present)
		psched_ratecfg_getrate(&opt.rate, &p->rate);
	if (p->peak_present)
		psched_ratecfg_getrate(&opt.peakrate, &p->peak);
	if (nla_put(skb, TCA_POLICE_TBF, sizeof(opt), &opt))
		goto nla_put_failure;
	if (p->tcfp_result &&
	    nla_put_u32(skb, TCA_POLICE_RESULT, p->tcfp_result))
		goto nla_put_failure;
	if (p->tcfp_ewma_rate &&
	    nla_put_u32(skb, TCA_POLICE_AVRATE, p->tcfp_ewma_rate))
		goto nla_put_failure;

	t.install = jiffies_to_clock_t(jiffies - police->tcf_tm.install);
	t.lastuse = jiffies_to_clock_t(jiffies - police->tcf_tm.lastuse);
	t.firstuse = jiffies_to_clock_t(jiffies - police->tcf_tm.firstuse);
	t.expires = jiffies_to_clock_t(police->tcf_tm.expires);
	if (nla_put_64bit(skb, TCA_POLICE_TM, sizeof(t), &t, TCA_POLICE_PAD))
		goto nla_put_failure;
	spin_unlock_bh(&police->tcf_lock);

	return skb->len;

nla_put_failure:
	spin_unlock_bh(&police->tcf_lock);
	nlmsg_trim(skb, b);
	return -1;
}

static int tcf_police_search(struct net *net, struct tc_action **a, u32 index)
{
	struct tc_action_net *tn = net_generic(net, police_net_id);

	return tcf_idr_search(tn, a, index);
}

MODULE_AUTHOR("Alexey Kuznetsov");
MODULE_DESCRIPTION("Policing actions");
MODULE_LICENSE("GPL");

static struct tc_action_ops act_police_ops = {
	.kind		=	"police",
	.type		=	TCA_ID_POLICE,
	.owner		=	THIS_MODULE,
	.act		=	tcf_police_act,
	.dump		=	tcf_police_dump,
	.init		=	tcf_police_init,
	.walk		=	tcf_police_walker,
	.lookup		=	tcf_police_search,
<<<<<<< HEAD
=======
	.cleanup	=	tcf_police_cleanup,
>>>>>>> 0fd79184
	.size		=	sizeof(struct tcf_police),
};

static __net_init int police_init_net(struct net *net)
{
	struct tc_action_net *tn = net_generic(net, police_net_id);

	return tc_action_net_init(tn, &act_police_ops);
}

static void __net_exit police_exit_net(struct list_head *net_list)
{
	tc_action_net_exit(net_list, police_net_id);
}

static struct pernet_operations police_net_ops = {
	.init = police_init_net,
	.exit_batch = police_exit_net,
	.id   = &police_net_id,
	.size = sizeof(struct tc_action_net),
};

static int __init police_init_module(void)
{
	return tcf_register_action(&act_police_ops, &police_net_ops);
}

static void __exit police_cleanup_module(void)
{
	tcf_unregister_action(&act_police_ops, &police_net_ops);
}

module_init(police_init_module);
module_exit(police_cleanup_module);<|MERGE_RESOLUTION|>--- conflicted
+++ resolved
@@ -365,10 +365,7 @@
 	.init		=	tcf_police_init,
 	.walk		=	tcf_police_walker,
 	.lookup		=	tcf_police_search,
-<<<<<<< HEAD
-=======
 	.cleanup	=	tcf_police_cleanup,
->>>>>>> 0fd79184
 	.size		=	sizeof(struct tcf_police),
 };
 
