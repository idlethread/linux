/* Connection state tracking for netfilter.  This is separated from,
   but required by, the NAT layer; it can also be used by an iptables
   extension. */

/* (C) 1999-2001 Paul `Rusty' Russell
 * (C) 2002-2006 Netfilter Core Team <coreteam@netfilter.org>
 * (C) 2003,2004 USAGI/WIDE Project <http://www.linux-ipv6.org>
 * (C) 2005-2012 Patrick McHardy <kaber@trash.net>
 *
 * This program is free software; you can redistribute it and/or modify
 * it under the terms of the GNU General Public License version 2 as
 * published by the Free Software Foundation.
 */

#define pr_fmt(fmt) KBUILD_MODNAME ": " fmt

#include <linux/types.h>
#include <linux/netfilter.h>
#include <linux/module.h>
#include <linux/sched.h>
#include <linux/skbuff.h>
#include <linux/proc_fs.h>
#include <linux/vmalloc.h>
#include <linux/stddef.h>
#include <linux/slab.h>
#include <linux/random.h>
#include <linux/jhash.h>
#include <linux/err.h>
#include <linux/percpu.h>
#include <linux/moduleparam.h>
#include <linux/notifier.h>
#include <linux/kernel.h>
#include <linux/netdevice.h>
#include <linux/socket.h>
#include <linux/mm.h>
#include <linux/nsproxy.h>
#include <linux/rculist_nulls.h>

#include <net/netfilter/nf_conntrack.h>
#include <net/netfilter/nf_conntrack_l3proto.h>
#include <net/netfilter/nf_conntrack_l4proto.h>
#include <net/netfilter/nf_conntrack_expect.h>
#include <net/netfilter/nf_conntrack_helper.h>
#include <net/netfilter/nf_conntrack_seqadj.h>
#include <net/netfilter/nf_conntrack_core.h>
#include <net/netfilter/nf_conntrack_extend.h>
#include <net/netfilter/nf_conntrack_acct.h>
#include <net/netfilter/nf_conntrack_ecache.h>
#include <net/netfilter/nf_conntrack_zones.h>
#include <net/netfilter/nf_conntrack_timestamp.h>
#include <net/netfilter/nf_conntrack_timeout.h>
#include <net/netfilter/nf_conntrack_labels.h>
#include <net/netfilter/nf_conntrack_synproxy.h>
#include <net/netfilter/nf_nat.h>
#include <net/netfilter/nf_nat_core.h>
#include <net/netfilter/nf_nat_helper.h>
#include <net/netns/hash.h>

#define NF_CONNTRACK_VERSION	"0.5.0"

int (*nfnetlink_parse_nat_setup_hook)(struct nf_conn *ct,
				      enum nf_nat_manip_type manip,
				      const struct nlattr *attr) __read_mostly;
EXPORT_SYMBOL_GPL(nfnetlink_parse_nat_setup_hook);

__cacheline_aligned_in_smp spinlock_t nf_conntrack_locks[CONNTRACK_LOCKS];
EXPORT_SYMBOL_GPL(nf_conntrack_locks);

__cacheline_aligned_in_smp DEFINE_SPINLOCK(nf_conntrack_expect_lock);
EXPORT_SYMBOL_GPL(nf_conntrack_expect_lock);

struct hlist_nulls_head *nf_conntrack_hash __read_mostly;
EXPORT_SYMBOL_GPL(nf_conntrack_hash);

struct conntrack_gc_work {
	struct delayed_work	dwork;
	u32			last_bucket;
	bool			exiting;
};

static __read_mostly struct kmem_cache *nf_conntrack_cachep;
static __read_mostly spinlock_t nf_conntrack_locks_all_lock;
static __read_mostly DEFINE_SPINLOCK(nf_conntrack_locks_all_lock);
static __read_mostly bool nf_conntrack_locks_all;

#define GC_MAX_BUCKETS_DIV	64u
#define GC_MAX_BUCKETS		8192u
#define GC_INTERVAL		(5 * HZ)
#define GC_MAX_EVICTS		256u

static struct conntrack_gc_work conntrack_gc_work;

void nf_conntrack_lock(spinlock_t *lock) __acquires(lock)
{
	spin_lock(lock);
	while (unlikely(nf_conntrack_locks_all)) {
		spin_unlock(lock);

		/*
		 * Order the 'nf_conntrack_locks_all' load vs. the
		 * spin_unlock_wait() loads below, to ensure
		 * that 'nf_conntrack_locks_all_lock' is indeed held:
		 */
		smp_rmb(); /* spin_lock(&nf_conntrack_locks_all_lock) */
		spin_unlock_wait(&nf_conntrack_locks_all_lock);
		spin_lock(lock);
	}
}
EXPORT_SYMBOL_GPL(nf_conntrack_lock);

static void nf_conntrack_double_unlock(unsigned int h1, unsigned int h2)
{
	h1 %= CONNTRACK_LOCKS;
	h2 %= CONNTRACK_LOCKS;
	spin_unlock(&nf_conntrack_locks[h1]);
	if (h1 != h2)
		spin_unlock(&nf_conntrack_locks[h2]);
}

/* return true if we need to recompute hashes (in case hash table was resized) */
static bool nf_conntrack_double_lock(struct net *net, unsigned int h1,
				     unsigned int h2, unsigned int sequence)
{
	h1 %= CONNTRACK_LOCKS;
	h2 %= CONNTRACK_LOCKS;
	if (h1 <= h2) {
		nf_conntrack_lock(&nf_conntrack_locks[h1]);
		if (h1 != h2)
			spin_lock_nested(&nf_conntrack_locks[h2],
					 SINGLE_DEPTH_NESTING);
	} else {
		nf_conntrack_lock(&nf_conntrack_locks[h2]);
		spin_lock_nested(&nf_conntrack_locks[h1],
				 SINGLE_DEPTH_NESTING);
	}
	if (read_seqcount_retry(&nf_conntrack_generation, sequence)) {
		nf_conntrack_double_unlock(h1, h2);
		return true;
	}
	return false;
}

static void nf_conntrack_all_lock(void)
{
	int i;

	spin_lock(&nf_conntrack_locks_all_lock);
	nf_conntrack_locks_all = true;

	/*
	 * Order the above store of 'nf_conntrack_locks_all' against
	 * the spin_unlock_wait() loads below, such that if
	 * nf_conntrack_lock() observes 'nf_conntrack_locks_all'
	 * we must observe nf_conntrack_locks[] held:
	 */
	smp_mb(); /* spin_lock(&nf_conntrack_locks_all_lock) */

	for (i = 0; i < CONNTRACK_LOCKS; i++) {
		spin_unlock_wait(&nf_conntrack_locks[i]);
	}
}

static void nf_conntrack_all_unlock(void)
{
	/*
	 * All prior stores must be complete before we clear
	 * 'nf_conntrack_locks_all'. Otherwise nf_conntrack_lock()
	 * might observe the false value but not the entire
	 * critical section:
	 */
	smp_store_release(&nf_conntrack_locks_all, false);
	spin_unlock(&nf_conntrack_locks_all_lock);
}

unsigned int nf_conntrack_htable_size __read_mostly;
EXPORT_SYMBOL_GPL(nf_conntrack_htable_size);

unsigned int nf_conntrack_max __read_mostly;
seqcount_t nf_conntrack_generation __read_mostly;

DEFINE_PER_CPU(struct nf_conn, nf_conntrack_untracked);
EXPORT_PER_CPU_SYMBOL(nf_conntrack_untracked);

static unsigned int nf_conntrack_hash_rnd __read_mostly;

static u32 hash_conntrack_raw(const struct nf_conntrack_tuple *tuple,
			      const struct net *net)
{
	unsigned int n;
	u32 seed;

	get_random_once(&nf_conntrack_hash_rnd, sizeof(nf_conntrack_hash_rnd));

	/* The direction must be ignored, so we hash everything up to the
	 * destination ports (which is a multiple of 4) and treat the last
	 * three bytes manually.
	 */
	seed = nf_conntrack_hash_rnd ^ net_hash_mix(net);
	n = (sizeof(tuple->src) + sizeof(tuple->dst.u3)) / sizeof(u32);
	return jhash2((u32 *)tuple, n, seed ^
		      (((__force __u16)tuple->dst.u.all << 16) |
		      tuple->dst.protonum));
}

static u32 scale_hash(u32 hash)
{
	return reciprocal_scale(hash, nf_conntrack_htable_size);
}

static u32 __hash_conntrack(const struct net *net,
			    const struct nf_conntrack_tuple *tuple,
			    unsigned int size)
{
	return reciprocal_scale(hash_conntrack_raw(tuple, net), size);
}

static u32 hash_conntrack(const struct net *net,
			  const struct nf_conntrack_tuple *tuple)
{
	return scale_hash(hash_conntrack_raw(tuple, net));
}

bool
nf_ct_get_tuple(const struct sk_buff *skb,
		unsigned int nhoff,
		unsigned int dataoff,
		u_int16_t l3num,
		u_int8_t protonum,
		struct net *net,
		struct nf_conntrack_tuple *tuple,
		const struct nf_conntrack_l3proto *l3proto,
		const struct nf_conntrack_l4proto *l4proto)
{
	memset(tuple, 0, sizeof(*tuple));

	tuple->src.l3num = l3num;
	if (l3proto->pkt_to_tuple(skb, nhoff, tuple) == 0)
		return false;

	tuple->dst.protonum = protonum;
	tuple->dst.dir = IP_CT_DIR_ORIGINAL;

	return l4proto->pkt_to_tuple(skb, dataoff, net, tuple);
}
EXPORT_SYMBOL_GPL(nf_ct_get_tuple);

bool nf_ct_get_tuplepr(const struct sk_buff *skb, unsigned int nhoff,
		       u_int16_t l3num,
		       struct net *net, struct nf_conntrack_tuple *tuple)
{
	struct nf_conntrack_l3proto *l3proto;
	struct nf_conntrack_l4proto *l4proto;
	unsigned int protoff;
	u_int8_t protonum;
	int ret;

	rcu_read_lock();

	l3proto = __nf_ct_l3proto_find(l3num);
	ret = l3proto->get_l4proto(skb, nhoff, &protoff, &protonum);
	if (ret != NF_ACCEPT) {
		rcu_read_unlock();
		return false;
	}

	l4proto = __nf_ct_l4proto_find(l3num, protonum);

	ret = nf_ct_get_tuple(skb, nhoff, protoff, l3num, protonum, net, tuple,
			      l3proto, l4proto);

	rcu_read_unlock();
	return ret;
}
EXPORT_SYMBOL_GPL(nf_ct_get_tuplepr);

bool
nf_ct_invert_tuple(struct nf_conntrack_tuple *inverse,
		   const struct nf_conntrack_tuple *orig,
		   const struct nf_conntrack_l3proto *l3proto,
		   const struct nf_conntrack_l4proto *l4proto)
{
	memset(inverse, 0, sizeof(*inverse));

	inverse->src.l3num = orig->src.l3num;
	if (l3proto->invert_tuple(inverse, orig) == 0)
		return false;

	inverse->dst.dir = !orig->dst.dir;

	inverse->dst.protonum = orig->dst.protonum;
	return l4proto->invert_tuple(inverse, orig);
}
EXPORT_SYMBOL_GPL(nf_ct_invert_tuple);

static void
clean_from_lists(struct nf_conn *ct)
{
	pr_debug("clean_from_lists(%p)\n", ct);
	hlist_nulls_del_rcu(&ct->tuplehash[IP_CT_DIR_ORIGINAL].hnnode);
	hlist_nulls_del_rcu(&ct->tuplehash[IP_CT_DIR_REPLY].hnnode);

	/* Destroy all pending expectations */
	nf_ct_remove_expectations(ct);
}

/* must be called with local_bh_disable */
static void nf_ct_add_to_dying_list(struct nf_conn *ct)
{
	struct ct_pcpu *pcpu;

	/* add this conntrack to the (per cpu) dying list */
	ct->cpu = smp_processor_id();
	pcpu = per_cpu_ptr(nf_ct_net(ct)->ct.pcpu_lists, ct->cpu);

	spin_lock(&pcpu->lock);
	hlist_nulls_add_head(&ct->tuplehash[IP_CT_DIR_ORIGINAL].hnnode,
			     &pcpu->dying);
	spin_unlock(&pcpu->lock);
}

/* must be called with local_bh_disable */
static void nf_ct_add_to_unconfirmed_list(struct nf_conn *ct)
{
	struct ct_pcpu *pcpu;

	/* add this conntrack to the (per cpu) unconfirmed list */
	ct->cpu = smp_processor_id();
	pcpu = per_cpu_ptr(nf_ct_net(ct)->ct.pcpu_lists, ct->cpu);

	spin_lock(&pcpu->lock);
	hlist_nulls_add_head(&ct->tuplehash[IP_CT_DIR_ORIGINAL].hnnode,
			     &pcpu->unconfirmed);
	spin_unlock(&pcpu->lock);
}

/* must be called with local_bh_disable */
static void nf_ct_del_from_dying_or_unconfirmed_list(struct nf_conn *ct)
{
	struct ct_pcpu *pcpu;

	/* We overload first tuple to link into unconfirmed or dying list.*/
	pcpu = per_cpu_ptr(nf_ct_net(ct)->ct.pcpu_lists, ct->cpu);

	spin_lock(&pcpu->lock);
	BUG_ON(hlist_nulls_unhashed(&ct->tuplehash[IP_CT_DIR_ORIGINAL].hnnode));
	hlist_nulls_del_rcu(&ct->tuplehash[IP_CT_DIR_ORIGINAL].hnnode);
	spin_unlock(&pcpu->lock);
}

/* Released via destroy_conntrack() */
struct nf_conn *nf_ct_tmpl_alloc(struct net *net,
				 const struct nf_conntrack_zone *zone,
				 gfp_t flags)
{
	struct nf_conn *tmpl;

	tmpl = kzalloc(sizeof(*tmpl), flags);
	if (tmpl == NULL)
		return NULL;

	tmpl->status = IPS_TEMPLATE;
	write_pnet(&tmpl->ct_net, net);
	nf_ct_zone_add(tmpl, zone);
	atomic_set(&tmpl->ct_general.use, 0);

	return tmpl;
}
EXPORT_SYMBOL_GPL(nf_ct_tmpl_alloc);

void nf_ct_tmpl_free(struct nf_conn *tmpl)
{
	nf_ct_ext_destroy(tmpl);
	nf_ct_ext_free(tmpl);
	kfree(tmpl);
}
EXPORT_SYMBOL_GPL(nf_ct_tmpl_free);

static void
destroy_conntrack(struct nf_conntrack *nfct)
{
	struct nf_conn *ct = (struct nf_conn *)nfct;
	struct nf_conntrack_l4proto *l4proto;

	pr_debug("destroy_conntrack(%p)\n", ct);
	NF_CT_ASSERT(atomic_read(&nfct->use) == 0);

	if (unlikely(nf_ct_is_template(ct))) {
		nf_ct_tmpl_free(ct);
		return;
	}
	rcu_read_lock();
	l4proto = __nf_ct_l4proto_find(nf_ct_l3num(ct), nf_ct_protonum(ct));
	if (l4proto->destroy)
		l4proto->destroy(ct);

	rcu_read_unlock();

	local_bh_disable();
	/* Expectations will have been removed in clean_from_lists,
	 * except TFTP can create an expectation on the first packet,
	 * before connection is in the list, so we need to clean here,
	 * too.
	 */
	nf_ct_remove_expectations(ct);

	nf_ct_del_from_dying_or_unconfirmed_list(ct);

	local_bh_enable();

	if (ct->master)
		nf_ct_put(ct->master);

	pr_debug("destroy_conntrack: returning ct=%p to slab\n", ct);
	nf_conntrack_free(ct);
}

static void nf_ct_delete_from_lists(struct nf_conn *ct)
{
	struct net *net = nf_ct_net(ct);
	unsigned int hash, reply_hash;
	unsigned int sequence;

	nf_ct_helper_destroy(ct);

	local_bh_disable();
	do {
		sequence = read_seqcount_begin(&nf_conntrack_generation);
		hash = hash_conntrack(net,
				      &ct->tuplehash[IP_CT_DIR_ORIGINAL].tuple);
		reply_hash = hash_conntrack(net,
					   &ct->tuplehash[IP_CT_DIR_REPLY].tuple);
	} while (nf_conntrack_double_lock(net, hash, reply_hash, sequence));

	clean_from_lists(ct);
	nf_conntrack_double_unlock(hash, reply_hash);

	nf_ct_add_to_dying_list(ct);

	local_bh_enable();
}

bool nf_ct_delete(struct nf_conn *ct, u32 portid, int report)
{
	struct nf_conn_tstamp *tstamp;

	if (test_and_set_bit(IPS_DYING_BIT, &ct->status))
		return false;

	tstamp = nf_conn_tstamp_find(ct);
	if (tstamp && tstamp->stop == 0)
		tstamp->stop = ktime_get_real_ns();

	if (nf_conntrack_event_report(IPCT_DESTROY, ct,
				    portid, report) < 0) {
		/* destroy event was not delivered. nf_ct_put will
		 * be done by event cache worker on redelivery.
		 */
		nf_ct_delete_from_lists(ct);
		nf_conntrack_ecache_delayed_work(nf_ct_net(ct));
		return false;
	}

	nf_conntrack_ecache_work(nf_ct_net(ct));
	nf_ct_delete_from_lists(ct);
	nf_ct_put(ct);
	return true;
}
EXPORT_SYMBOL_GPL(nf_ct_delete);

static inline bool
nf_ct_key_equal(struct nf_conntrack_tuple_hash *h,
		const struct nf_conntrack_tuple *tuple,
		const struct nf_conntrack_zone *zone,
		const struct net *net)
{
	struct nf_conn *ct = nf_ct_tuplehash_to_ctrack(h);

	/* A conntrack can be recreated with the equal tuple,
	 * so we need to check that the conntrack is confirmed
	 */
	return nf_ct_tuple_equal(tuple, &h->tuple) &&
	       nf_ct_zone_equal(ct, zone, NF_CT_DIRECTION(h)) &&
	       nf_ct_is_confirmed(ct) &&
	       net_eq(net, nf_ct_net(ct));
}

/* caller must hold rcu readlock and none of the nf_conntrack_locks */
static void nf_ct_gc_expired(struct nf_conn *ct)
{
	if (!atomic_inc_not_zero(&ct->ct_general.use))
		return;

	if (nf_ct_should_gc(ct))
		nf_ct_kill(ct);

	nf_ct_put(ct);
}

/*
 * Warning :
 * - Caller must take a reference on returned object
 *   and recheck nf_ct_tuple_equal(tuple, &h->tuple)
 */
static struct nf_conntrack_tuple_hash *
____nf_conntrack_find(struct net *net, const struct nf_conntrack_zone *zone,
		      const struct nf_conntrack_tuple *tuple, u32 hash)
{
	struct nf_conntrack_tuple_hash *h;
	struct hlist_nulls_head *ct_hash;
	struct hlist_nulls_node *n;
	unsigned int bucket, hsize;

begin:
	nf_conntrack_get_ht(&ct_hash, &hsize);
	bucket = reciprocal_scale(hash, hsize);

	hlist_nulls_for_each_entry_rcu(h, n, &ct_hash[bucket], hnnode) {
		struct nf_conn *ct;

		ct = nf_ct_tuplehash_to_ctrack(h);
		if (nf_ct_is_expired(ct)) {
			nf_ct_gc_expired(ct);
			continue;
		}

		if (nf_ct_is_dying(ct))
			continue;

		if (nf_ct_key_equal(h, tuple, zone, net))
			return h;
	}
	/*
	 * if the nulls value we got at the end of this lookup is
	 * not the expected one, we must restart lookup.
	 * We probably met an item that was moved to another chain.
	 */
	if (get_nulls_value(n) != bucket) {
		NF_CT_STAT_INC_ATOMIC(net, search_restart);
		goto begin;
	}

	return NULL;
}

/* Find a connection corresponding to a tuple. */
static struct nf_conntrack_tuple_hash *
__nf_conntrack_find_get(struct net *net, const struct nf_conntrack_zone *zone,
			const struct nf_conntrack_tuple *tuple, u32 hash)
{
	struct nf_conntrack_tuple_hash *h;
	struct nf_conn *ct;

	rcu_read_lock();
begin:
	h = ____nf_conntrack_find(net, zone, tuple, hash);
	if (h) {
		ct = nf_ct_tuplehash_to_ctrack(h);
		if (unlikely(nf_ct_is_dying(ct) ||
			     !atomic_inc_not_zero(&ct->ct_general.use)))
			h = NULL;
		else {
			if (unlikely(!nf_ct_key_equal(h, tuple, zone, net))) {
				nf_ct_put(ct);
				goto begin;
			}
		}
	}
	rcu_read_unlock();

	return h;
}

struct nf_conntrack_tuple_hash *
nf_conntrack_find_get(struct net *net, const struct nf_conntrack_zone *zone,
		      const struct nf_conntrack_tuple *tuple)
{
	return __nf_conntrack_find_get(net, zone, tuple,
				       hash_conntrack_raw(tuple, net));
}
EXPORT_SYMBOL_GPL(nf_conntrack_find_get);

static void __nf_conntrack_hash_insert(struct nf_conn *ct,
				       unsigned int hash,
				       unsigned int reply_hash)
{
	hlist_nulls_add_head_rcu(&ct->tuplehash[IP_CT_DIR_ORIGINAL].hnnode,
			   &nf_conntrack_hash[hash]);
	hlist_nulls_add_head_rcu(&ct->tuplehash[IP_CT_DIR_REPLY].hnnode,
			   &nf_conntrack_hash[reply_hash]);
}

int
nf_conntrack_hash_check_insert(struct nf_conn *ct)
{
	const struct nf_conntrack_zone *zone;
	struct net *net = nf_ct_net(ct);
	unsigned int hash, reply_hash;
	struct nf_conntrack_tuple_hash *h;
	struct hlist_nulls_node *n;
	unsigned int sequence;

	zone = nf_ct_zone(ct);

	local_bh_disable();
	do {
		sequence = read_seqcount_begin(&nf_conntrack_generation);
		hash = hash_conntrack(net,
				      &ct->tuplehash[IP_CT_DIR_ORIGINAL].tuple);
		reply_hash = hash_conntrack(net,
					   &ct->tuplehash[IP_CT_DIR_REPLY].tuple);
	} while (nf_conntrack_double_lock(net, hash, reply_hash, sequence));

	/* See if there's one in the list already, including reverse */
	hlist_nulls_for_each_entry(h, n, &nf_conntrack_hash[hash], hnnode)
		if (nf_ct_key_equal(h, &ct->tuplehash[IP_CT_DIR_ORIGINAL].tuple,
				    zone, net))
			goto out;

	hlist_nulls_for_each_entry(h, n, &nf_conntrack_hash[reply_hash], hnnode)
		if (nf_ct_key_equal(h, &ct->tuplehash[IP_CT_DIR_REPLY].tuple,
				    zone, net))
			goto out;

	smp_wmb();
	/* The caller holds a reference to this object */
	atomic_set(&ct->ct_general.use, 2);
	__nf_conntrack_hash_insert(ct, hash, reply_hash);
	nf_conntrack_double_unlock(hash, reply_hash);
	NF_CT_STAT_INC(net, insert);
	local_bh_enable();
	return 0;

out:
	nf_conntrack_double_unlock(hash, reply_hash);
	NF_CT_STAT_INC(net, insert_failed);
	local_bh_enable();
	return -EEXIST;
}
EXPORT_SYMBOL_GPL(nf_conntrack_hash_check_insert);

static inline void nf_ct_acct_update(struct nf_conn *ct,
				     enum ip_conntrack_info ctinfo,
				     unsigned int len)
{
	struct nf_conn_acct *acct;

	acct = nf_conn_acct_find(ct);
	if (acct) {
		struct nf_conn_counter *counter = acct->counter;

		atomic64_inc(&counter[CTINFO2DIR(ctinfo)].packets);
		atomic64_add(len, &counter[CTINFO2DIR(ctinfo)].bytes);
	}
}

static void nf_ct_acct_merge(struct nf_conn *ct, enum ip_conntrack_info ctinfo,
			     const struct nf_conn *loser_ct)
{
	struct nf_conn_acct *acct;

	acct = nf_conn_acct_find(loser_ct);
	if (acct) {
		struct nf_conn_counter *counter = acct->counter;
		unsigned int bytes;

		/* u32 should be fine since we must have seen one packet. */
		bytes = atomic64_read(&counter[CTINFO2DIR(ctinfo)].bytes);
		nf_ct_acct_update(ct, ctinfo, bytes);
	}
}

/* Resolve race on insertion if this protocol allows this. */
static int nf_ct_resolve_clash(struct net *net, struct sk_buff *skb,
			       enum ip_conntrack_info ctinfo,
			       struct nf_conntrack_tuple_hash *h)
{
	/* This is the conntrack entry already in hashes that won race. */
	struct nf_conn *ct = nf_ct_tuplehash_to_ctrack(h);
	struct nf_conntrack_l4proto *l4proto;

	l4proto = __nf_ct_l4proto_find(nf_ct_l3num(ct), nf_ct_protonum(ct));
	if (l4proto->allow_clash &&
	    !nfct_nat(ct) &&
	    !nf_ct_is_dying(ct) &&
	    atomic_inc_not_zero(&ct->ct_general.use)) {
		nf_ct_acct_merge(ct, ctinfo, (struct nf_conn *)skb->nfct);
		nf_conntrack_put(skb->nfct);
		/* Assign conntrack already in hashes to this skbuff. Don't
		 * modify skb->nfctinfo to ensure consistent stateful filtering.
		 */
		skb->nfct = &ct->ct_general;
		return NF_ACCEPT;
	}
	NF_CT_STAT_INC(net, drop);
	return NF_DROP;
}

/* Confirm a connection given skb; places it in hash table */
int
__nf_conntrack_confirm(struct sk_buff *skb)
{
	const struct nf_conntrack_zone *zone;
	unsigned int hash, reply_hash;
	struct nf_conntrack_tuple_hash *h;
	struct nf_conn *ct;
	struct nf_conn_help *help;
	struct nf_conn_tstamp *tstamp;
	struct hlist_nulls_node *n;
	enum ip_conntrack_info ctinfo;
	struct net *net;
	unsigned int sequence;
	int ret = NF_DROP;

	ct = nf_ct_get(skb, &ctinfo);
	net = nf_ct_net(ct);

	/* ipt_REJECT uses nf_conntrack_attach to attach related
	   ICMP/TCP RST packets in other direction.  Actual packet
	   which created connection will be IP_CT_NEW or for an
	   expected connection, IP_CT_RELATED. */
	if (CTINFO2DIR(ctinfo) != IP_CT_DIR_ORIGINAL)
		return NF_ACCEPT;

	zone = nf_ct_zone(ct);
	local_bh_disable();

	do {
		sequence = read_seqcount_begin(&nf_conntrack_generation);
		/* reuse the hash saved before */
		hash = *(unsigned long *)&ct->tuplehash[IP_CT_DIR_REPLY].hnnode.pprev;
		hash = scale_hash(hash);
		reply_hash = hash_conntrack(net,
					   &ct->tuplehash[IP_CT_DIR_REPLY].tuple);

	} while (nf_conntrack_double_lock(net, hash, reply_hash, sequence));

	/* We're not in hash table, and we refuse to set up related
	 * connections for unconfirmed conns.  But packet copies and
	 * REJECT will give spurious warnings here.
	 */
	/* NF_CT_ASSERT(atomic_read(&ct->ct_general.use) == 1); */

	/* No external references means no one else could have
	 * confirmed us.
	 */
	NF_CT_ASSERT(!nf_ct_is_confirmed(ct));
	pr_debug("Confirming conntrack %p\n", ct);
	/* We have to check the DYING flag after unlink to prevent
	 * a race against nf_ct_get_next_corpse() possibly called from
	 * user context, else we insert an already 'dead' hash, blocking
	 * further use of that particular connection -JM.
	 */
	nf_ct_del_from_dying_or_unconfirmed_list(ct);

	if (unlikely(nf_ct_is_dying(ct))) {
		nf_ct_add_to_dying_list(ct);
		goto dying;
	}

	/* See if there's one in the list already, including reverse:
	   NAT could have grabbed it without realizing, since we're
	   not in the hash.  If there is, we lost race. */
	hlist_nulls_for_each_entry(h, n, &nf_conntrack_hash[hash], hnnode)
		if (nf_ct_key_equal(h, &ct->tuplehash[IP_CT_DIR_ORIGINAL].tuple,
				    zone, net))
			goto out;

	hlist_nulls_for_each_entry(h, n, &nf_conntrack_hash[reply_hash], hnnode)
		if (nf_ct_key_equal(h, &ct->tuplehash[IP_CT_DIR_REPLY].tuple,
				    zone, net))
			goto out;

	/* Timer relative to confirmation time, not original
	   setting time, otherwise we'd get timer wrap in
	   weird delay cases. */
	ct->timeout += nfct_time_stamp;
	atomic_inc(&ct->ct_general.use);
	ct->status |= IPS_CONFIRMED;

	/* set conntrack timestamp, if enabled. */
	tstamp = nf_conn_tstamp_find(ct);
	if (tstamp) {
		if (skb->tstamp.tv64 == 0)
			__net_timestamp(skb);

		tstamp->start = ktime_to_ns(skb->tstamp);
	}
	/* Since the lookup is lockless, hash insertion must be done after
	 * starting the timer and setting the CONFIRMED bit. The RCU barriers
	 * guarantee that no other CPU can find the conntrack before the above
	 * stores are visible.
	 */
	__nf_conntrack_hash_insert(ct, hash, reply_hash);
	nf_conntrack_double_unlock(hash, reply_hash);
	local_bh_enable();

	help = nfct_help(ct);
	if (help && help->helper)
		nf_conntrack_event_cache(IPCT_HELPER, ct);

	nf_conntrack_event_cache(master_ct(ct) ?
				 IPCT_RELATED : IPCT_NEW, ct);
	return NF_ACCEPT;

out:
	nf_ct_add_to_dying_list(ct);
	ret = nf_ct_resolve_clash(net, skb, ctinfo, h);
dying:
	nf_conntrack_double_unlock(hash, reply_hash);
	NF_CT_STAT_INC(net, insert_failed);
	local_bh_enable();
	return ret;
}
EXPORT_SYMBOL_GPL(__nf_conntrack_confirm);

/* Returns true if a connection correspondings to the tuple (required
   for NAT). */
int
nf_conntrack_tuple_taken(const struct nf_conntrack_tuple *tuple,
			 const struct nf_conn *ignored_conntrack)
{
	struct net *net = nf_ct_net(ignored_conntrack);
	const struct nf_conntrack_zone *zone;
	struct nf_conntrack_tuple_hash *h;
	struct hlist_nulls_head *ct_hash;
	unsigned int hash, hsize;
	struct hlist_nulls_node *n;
	struct nf_conn *ct;

	zone = nf_ct_zone(ignored_conntrack);

	rcu_read_lock();
 begin:
	nf_conntrack_get_ht(&ct_hash, &hsize);
	hash = __hash_conntrack(net, tuple, hsize);

	hlist_nulls_for_each_entry_rcu(h, n, &ct_hash[hash], hnnode) {
		ct = nf_ct_tuplehash_to_ctrack(h);

		if (ct == ignored_conntrack)
			continue;

		if (nf_ct_is_expired(ct)) {
			nf_ct_gc_expired(ct);
			continue;
		}

		if (nf_ct_key_equal(h, tuple, zone, net)) {
			NF_CT_STAT_INC_ATOMIC(net, found);
			rcu_read_unlock();
			return 1;
		}
	}

	if (get_nulls_value(n) != hash) {
		NF_CT_STAT_INC_ATOMIC(net, search_restart);
		goto begin;
	}

	rcu_read_unlock();

	return 0;
}
EXPORT_SYMBOL_GPL(nf_conntrack_tuple_taken);

#define NF_CT_EVICTION_RANGE	8

/* There's a small race here where we may free a just-assured
   connection.  Too bad: we're in trouble anyway. */
static unsigned int early_drop_list(struct net *net,
				    struct hlist_nulls_head *head)
{
	struct nf_conntrack_tuple_hash *h;
	struct hlist_nulls_node *n;
	unsigned int drops = 0;
	struct nf_conn *tmp;

	hlist_nulls_for_each_entry_rcu(h, n, head, hnnode) {
		tmp = nf_ct_tuplehash_to_ctrack(h);

		if (nf_ct_is_expired(tmp)) {
			nf_ct_gc_expired(tmp);
			continue;
		}

		if (test_bit(IPS_ASSURED_BIT, &tmp->status) ||
		    !net_eq(nf_ct_net(tmp), net) ||
		    nf_ct_is_dying(tmp))
			continue;

		if (!atomic_inc_not_zero(&tmp->ct_general.use))
			continue;

		/* kill only if still in same netns -- might have moved due to
		 * SLAB_DESTROY_BY_RCU rules.
		 *
		 * We steal the timer reference.  If that fails timer has
		 * already fired or someone else deleted it. Just drop ref
		 * and move to next entry.
		 */
		if (net_eq(nf_ct_net(tmp), net) &&
		    nf_ct_is_confirmed(tmp) &&
		    nf_ct_delete(tmp, 0, 0))
			drops++;

		nf_ct_put(tmp);
	}

	return drops;
}

static noinline int early_drop(struct net *net, unsigned int _hash)
{
	unsigned int i;

	for (i = 0; i < NF_CT_EVICTION_RANGE; i++) {
		struct hlist_nulls_head *ct_hash;
		unsigned int hash, hsize, drops;

		rcu_read_lock();
		nf_conntrack_get_ht(&ct_hash, &hsize);
		hash = reciprocal_scale(_hash++, hsize);

		drops = early_drop_list(net, &ct_hash[hash]);
		rcu_read_unlock();

		if (drops) {
			NF_CT_STAT_ADD_ATOMIC(net, early_drop, drops);
			return true;
		}
	}

	return false;
}

static void gc_worker(struct work_struct *work)
{
	unsigned int i, goal, buckets = 0, expired_count = 0;
	unsigned long next_run = GC_INTERVAL;
	unsigned int ratio, scanned = 0;
	struct conntrack_gc_work *gc_work;

	gc_work = container_of(work, struct conntrack_gc_work, dwork.work);

	goal = min(nf_conntrack_htable_size / GC_MAX_BUCKETS_DIV, GC_MAX_BUCKETS);
	i = gc_work->last_bucket;

	do {
		struct nf_conntrack_tuple_hash *h;
		struct hlist_nulls_head *ct_hash;
		struct hlist_nulls_node *n;
		unsigned int hashsz;
		struct nf_conn *tmp;

		i++;
		rcu_read_lock();

		nf_conntrack_get_ht(&ct_hash, &hashsz);
		if (i >= hashsz)
			i = 0;

		hlist_nulls_for_each_entry_rcu(h, n, &ct_hash[i], hnnode) {
			tmp = nf_ct_tuplehash_to_ctrack(h);

			scanned++;
			if (nf_ct_is_expired(tmp)) {
				nf_ct_gc_expired(tmp);
				expired_count++;
				continue;
			}
		}

		/* could check get_nulls_value() here and restart if ct
		 * was moved to another chain.  But given gc is best-effort
		 * we will just continue with next hash slot.
		 */
		rcu_read_unlock();
		cond_resched_rcu_qs();
	} while (++buckets < goal &&
		 expired_count < GC_MAX_EVICTS);

	if (gc_work->exiting)
		return;

	ratio = scanned ? expired_count * 100 / scanned : 0;
<<<<<<< HEAD
	if (ratio >= 90)
=======
	if (ratio >= 90 || expired_count == GC_MAX_EVICTS)
>>>>>>> d06e622d
		next_run = 0;

	gc_work->last_bucket = i;
	schedule_delayed_work(&gc_work->dwork, next_run);
}

static void conntrack_gc_work_init(struct conntrack_gc_work *gc_work)
{
	INIT_DELAYED_WORK(&gc_work->dwork, gc_worker);
	gc_work->exiting = false;
}

static struct nf_conn *
__nf_conntrack_alloc(struct net *net,
		     const struct nf_conntrack_zone *zone,
		     const struct nf_conntrack_tuple *orig,
		     const struct nf_conntrack_tuple *repl,
		     gfp_t gfp, u32 hash)
{
	struct nf_conn *ct;

	/* We don't want any race condition at early drop stage */
	atomic_inc(&net->ct.count);

	if (nf_conntrack_max &&
	    unlikely(atomic_read(&net->ct.count) > nf_conntrack_max)) {
		if (!early_drop(net, hash)) {
			atomic_dec(&net->ct.count);
			net_warn_ratelimited("nf_conntrack: table full, dropping packet\n");
			return ERR_PTR(-ENOMEM);
		}
	}

	/*
	 * Do not use kmem_cache_zalloc(), as this cache uses
	 * SLAB_DESTROY_BY_RCU.
	 */
	ct = kmem_cache_alloc(nf_conntrack_cachep, gfp);
	if (ct == NULL)
		goto out;

	spin_lock_init(&ct->lock);
	ct->tuplehash[IP_CT_DIR_ORIGINAL].tuple = *orig;
	ct->tuplehash[IP_CT_DIR_ORIGINAL].hnnode.pprev = NULL;
	ct->tuplehash[IP_CT_DIR_REPLY].tuple = *repl;
	/* save hash for reusing when confirming */
	*(unsigned long *)(&ct->tuplehash[IP_CT_DIR_REPLY].hnnode.pprev) = hash;
	ct->status = 0;
	write_pnet(&ct->ct_net, net);
	memset(&ct->__nfct_init_offset[0], 0,
	       offsetof(struct nf_conn, proto) -
	       offsetof(struct nf_conn, __nfct_init_offset[0]));

	nf_ct_zone_add(ct, zone);

	/* Because we use RCU lookups, we set ct_general.use to zero before
	 * this is inserted in any list.
	 */
	atomic_set(&ct->ct_general.use, 0);
	return ct;
out:
	atomic_dec(&net->ct.count);
	return ERR_PTR(-ENOMEM);
}

struct nf_conn *nf_conntrack_alloc(struct net *net,
				   const struct nf_conntrack_zone *zone,
				   const struct nf_conntrack_tuple *orig,
				   const struct nf_conntrack_tuple *repl,
				   gfp_t gfp)
{
	return __nf_conntrack_alloc(net, zone, orig, repl, gfp, 0);
}
EXPORT_SYMBOL_GPL(nf_conntrack_alloc);

void nf_conntrack_free(struct nf_conn *ct)
{
	struct net *net = nf_ct_net(ct);

	/* A freed object has refcnt == 0, that's
	 * the golden rule for SLAB_DESTROY_BY_RCU
	 */
	NF_CT_ASSERT(atomic_read(&ct->ct_general.use) == 0);

	nf_ct_ext_destroy(ct);
	nf_ct_ext_free(ct);
	kmem_cache_free(nf_conntrack_cachep, ct);
	smp_mb__before_atomic();
	atomic_dec(&net->ct.count);
}
EXPORT_SYMBOL_GPL(nf_conntrack_free);


/* Allocate a new conntrack: we return -ENOMEM if classification
   failed due to stress.  Otherwise it really is unclassifiable. */
static struct nf_conntrack_tuple_hash *
init_conntrack(struct net *net, struct nf_conn *tmpl,
	       const struct nf_conntrack_tuple *tuple,
	       struct nf_conntrack_l3proto *l3proto,
	       struct nf_conntrack_l4proto *l4proto,
	       struct sk_buff *skb,
	       unsigned int dataoff, u32 hash)
{
	struct nf_conn *ct;
	struct nf_conn_help *help;
	struct nf_conntrack_tuple repl_tuple;
	struct nf_conntrack_ecache *ecache;
	struct nf_conntrack_expect *exp = NULL;
	const struct nf_conntrack_zone *zone;
	struct nf_conn_timeout *timeout_ext;
	struct nf_conntrack_zone tmp;
	unsigned int *timeouts;

	if (!nf_ct_invert_tuple(&repl_tuple, tuple, l3proto, l4proto)) {
		pr_debug("Can't invert tuple.\n");
		return NULL;
	}

	zone = nf_ct_zone_tmpl(tmpl, skb, &tmp);
	ct = __nf_conntrack_alloc(net, zone, tuple, &repl_tuple, GFP_ATOMIC,
				  hash);
	if (IS_ERR(ct))
		return (struct nf_conntrack_tuple_hash *)ct;

	if (!nf_ct_add_synproxy(ct, tmpl)) {
		nf_conntrack_free(ct);
		return ERR_PTR(-ENOMEM);
	}

	timeout_ext = tmpl ? nf_ct_timeout_find(tmpl) : NULL;
	if (timeout_ext) {
		timeouts = nf_ct_timeout_data(timeout_ext);
		if (unlikely(!timeouts))
			timeouts = l4proto->get_timeouts(net);
	} else {
		timeouts = l4proto->get_timeouts(net);
	}

	if (!l4proto->new(ct, skb, dataoff, timeouts)) {
		nf_conntrack_free(ct);
		pr_debug("can't track with proto module\n");
		return NULL;
	}

	if (timeout_ext)
		nf_ct_timeout_ext_add(ct, rcu_dereference(timeout_ext->timeout),
				      GFP_ATOMIC);

	nf_ct_acct_ext_add(ct, GFP_ATOMIC);
	nf_ct_tstamp_ext_add(ct, GFP_ATOMIC);
	nf_ct_labels_ext_add(ct);

	ecache = tmpl ? nf_ct_ecache_find(tmpl) : NULL;
	nf_ct_ecache_ext_add(ct, ecache ? ecache->ctmask : 0,
				 ecache ? ecache->expmask : 0,
			     GFP_ATOMIC);

	local_bh_disable();
	if (net->ct.expect_count) {
		spin_lock(&nf_conntrack_expect_lock);
		exp = nf_ct_find_expectation(net, zone, tuple);
		if (exp) {
			pr_debug("expectation arrives ct=%p exp=%p\n",
				 ct, exp);
			/* Welcome, Mr. Bond.  We've been expecting you... */
			__set_bit(IPS_EXPECTED_BIT, &ct->status);
			/* exp->master safe, refcnt bumped in nf_ct_find_expectation */
			ct->master = exp->master;
			if (exp->helper) {
				help = nf_ct_helper_ext_add(ct, exp->helper,
							    GFP_ATOMIC);
				if (help)
					rcu_assign_pointer(help->helper, exp->helper);
			}

#ifdef CONFIG_NF_CONNTRACK_MARK
			ct->mark = exp->master->mark;
#endif
#ifdef CONFIG_NF_CONNTRACK_SECMARK
			ct->secmark = exp->master->secmark;
#endif
			NF_CT_STAT_INC(net, expect_new);
		}
		spin_unlock(&nf_conntrack_expect_lock);
	}
	if (!exp)
		__nf_ct_try_assign_helper(ct, tmpl, GFP_ATOMIC);

	/* Now it is inserted into the unconfirmed list, bump refcount */
	nf_conntrack_get(&ct->ct_general);
	nf_ct_add_to_unconfirmed_list(ct);

	local_bh_enable();

	if (exp) {
		if (exp->expectfn)
			exp->expectfn(ct, exp);
		nf_ct_expect_put(exp);
	}

	return &ct->tuplehash[IP_CT_DIR_ORIGINAL];
}

/* On success, returns conntrack ptr, sets skb->nfct and ctinfo */
static inline struct nf_conn *
resolve_normal_ct(struct net *net, struct nf_conn *tmpl,
		  struct sk_buff *skb,
		  unsigned int dataoff,
		  u_int16_t l3num,
		  u_int8_t protonum,
		  struct nf_conntrack_l3proto *l3proto,
		  struct nf_conntrack_l4proto *l4proto,
		  int *set_reply,
		  enum ip_conntrack_info *ctinfo)
{
	const struct nf_conntrack_zone *zone;
	struct nf_conntrack_tuple tuple;
	struct nf_conntrack_tuple_hash *h;
	struct nf_conntrack_zone tmp;
	struct nf_conn *ct;
	u32 hash;

	if (!nf_ct_get_tuple(skb, skb_network_offset(skb),
			     dataoff, l3num, protonum, net, &tuple, l3proto,
			     l4proto)) {
		pr_debug("Can't get tuple\n");
		return NULL;
	}

	/* look for tuple match */
	zone = nf_ct_zone_tmpl(tmpl, skb, &tmp);
	hash = hash_conntrack_raw(&tuple, net);
	h = __nf_conntrack_find_get(net, zone, &tuple, hash);
	if (!h) {
		h = init_conntrack(net, tmpl, &tuple, l3proto, l4proto,
				   skb, dataoff, hash);
		if (!h)
			return NULL;
		if (IS_ERR(h))
			return (void *)h;
	}
	ct = nf_ct_tuplehash_to_ctrack(h);

	/* It exists; we have (non-exclusive) reference. */
	if (NF_CT_DIRECTION(h) == IP_CT_DIR_REPLY) {
		*ctinfo = IP_CT_ESTABLISHED_REPLY;
		/* Please set reply bit if this packet OK */
		*set_reply = 1;
	} else {
		/* Once we've had two way comms, always ESTABLISHED. */
		if (test_bit(IPS_SEEN_REPLY_BIT, &ct->status)) {
			pr_debug("normal packet for %p\n", ct);
			*ctinfo = IP_CT_ESTABLISHED;
		} else if (test_bit(IPS_EXPECTED_BIT, &ct->status)) {
			pr_debug("related packet for %p\n", ct);
			*ctinfo = IP_CT_RELATED;
		} else {
			pr_debug("new packet for %p\n", ct);
			*ctinfo = IP_CT_NEW;
		}
		*set_reply = 0;
	}
	skb->nfct = &ct->ct_general;
	skb->nfctinfo = *ctinfo;
	return ct;
}

unsigned int
nf_conntrack_in(struct net *net, u_int8_t pf, unsigned int hooknum,
		struct sk_buff *skb)
{
	struct nf_conn *ct, *tmpl = NULL;
	enum ip_conntrack_info ctinfo;
	struct nf_conntrack_l3proto *l3proto;
	struct nf_conntrack_l4proto *l4proto;
	unsigned int *timeouts;
	unsigned int dataoff;
	u_int8_t protonum;
	int set_reply = 0;
	int ret;

	if (skb->nfct) {
		/* Previously seen (loopback or untracked)?  Ignore. */
		tmpl = (struct nf_conn *)skb->nfct;
		if (!nf_ct_is_template(tmpl)) {
			NF_CT_STAT_INC_ATOMIC(net, ignore);
			return NF_ACCEPT;
		}
		skb->nfct = NULL;
	}

	/* rcu_read_lock()ed by nf_hook_thresh */
	l3proto = __nf_ct_l3proto_find(pf);
	ret = l3proto->get_l4proto(skb, skb_network_offset(skb),
				   &dataoff, &protonum);
	if (ret <= 0) {
		pr_debug("not prepared to track yet or error occurred\n");
		NF_CT_STAT_INC_ATOMIC(net, error);
		NF_CT_STAT_INC_ATOMIC(net, invalid);
		ret = -ret;
		goto out;
	}

	l4proto = __nf_ct_l4proto_find(pf, protonum);

	/* It may be an special packet, error, unclean...
	 * inverse of the return code tells to the netfilter
	 * core what to do with the packet. */
	if (l4proto->error != NULL) {
		ret = l4proto->error(net, tmpl, skb, dataoff, &ctinfo,
				     pf, hooknum);
		if (ret <= 0) {
			NF_CT_STAT_INC_ATOMIC(net, error);
			NF_CT_STAT_INC_ATOMIC(net, invalid);
			ret = -ret;
			goto out;
		}
		/* ICMP[v6] protocol trackers may assign one conntrack. */
		if (skb->nfct)
			goto out;
	}

	ct = resolve_normal_ct(net, tmpl, skb, dataoff, pf, protonum,
			       l3proto, l4proto, &set_reply, &ctinfo);
	if (!ct) {
		/* Not valid part of a connection */
		NF_CT_STAT_INC_ATOMIC(net, invalid);
		ret = NF_ACCEPT;
		goto out;
	}

	if (IS_ERR(ct)) {
		/* Too stressed to deal. */
		NF_CT_STAT_INC_ATOMIC(net, drop);
		ret = NF_DROP;
		goto out;
	}

	NF_CT_ASSERT(skb->nfct);

	/* Decide what timeout policy we want to apply to this flow. */
	timeouts = nf_ct_timeout_lookup(net, ct, l4proto);

	ret = l4proto->packet(ct, skb, dataoff, ctinfo, pf, hooknum, timeouts);
	if (ret <= 0) {
		/* Invalid: inverse of the return code tells
		 * the netfilter core what to do */
		pr_debug("nf_conntrack_in: Can't track with proto module\n");
		nf_conntrack_put(skb->nfct);
		skb->nfct = NULL;
		NF_CT_STAT_INC_ATOMIC(net, invalid);
		if (ret == -NF_DROP)
			NF_CT_STAT_INC_ATOMIC(net, drop);
		ret = -ret;
		goto out;
	}

	if (set_reply && !test_and_set_bit(IPS_SEEN_REPLY_BIT, &ct->status))
		nf_conntrack_event_cache(IPCT_REPLY, ct);
out:
	if (tmpl) {
		/* Special case: we have to repeat this hook, assign the
		 * template again to this packet. We assume that this packet
		 * has no conntrack assigned. This is used by nf_ct_tcp. */
		if (ret == NF_REPEAT)
			skb->nfct = (struct nf_conntrack *)tmpl;
		else
			nf_ct_put(tmpl);
	}

	return ret;
}
EXPORT_SYMBOL_GPL(nf_conntrack_in);

bool nf_ct_invert_tuplepr(struct nf_conntrack_tuple *inverse,
			  const struct nf_conntrack_tuple *orig)
{
	bool ret;

	rcu_read_lock();
	ret = nf_ct_invert_tuple(inverse, orig,
				 __nf_ct_l3proto_find(orig->src.l3num),
				 __nf_ct_l4proto_find(orig->src.l3num,
						      orig->dst.protonum));
	rcu_read_unlock();
	return ret;
}
EXPORT_SYMBOL_GPL(nf_ct_invert_tuplepr);

/* Alter reply tuple (maybe alter helper).  This is for NAT, and is
   implicitly racy: see __nf_conntrack_confirm */
void nf_conntrack_alter_reply(struct nf_conn *ct,
			      const struct nf_conntrack_tuple *newreply)
{
	struct nf_conn_help *help = nfct_help(ct);

	/* Should be unconfirmed, so not in hash table yet */
	NF_CT_ASSERT(!nf_ct_is_confirmed(ct));

	pr_debug("Altering reply tuple of %p to ", ct);
	nf_ct_dump_tuple(newreply);

	ct->tuplehash[IP_CT_DIR_REPLY].tuple = *newreply;
	if (ct->master || (help && !hlist_empty(&help->expectations)))
		return;

	rcu_read_lock();
	__nf_ct_try_assign_helper(ct, NULL, GFP_ATOMIC);
	rcu_read_unlock();
}
EXPORT_SYMBOL_GPL(nf_conntrack_alter_reply);

/* Refresh conntrack for this many jiffies and do accounting if do_acct is 1 */
void __nf_ct_refresh_acct(struct nf_conn *ct,
			  enum ip_conntrack_info ctinfo,
			  const struct sk_buff *skb,
			  unsigned long extra_jiffies,
			  int do_acct)
{
	NF_CT_ASSERT(skb);

	/* Only update if this is not a fixed timeout */
	if (test_bit(IPS_FIXED_TIMEOUT_BIT, &ct->status))
		goto acct;

	/* If not in hash table, timer will not be active yet */
	if (nf_ct_is_confirmed(ct))
		extra_jiffies += nfct_time_stamp;

	ct->timeout = extra_jiffies;
acct:
	if (do_acct)
		nf_ct_acct_update(ct, ctinfo, skb->len);
}
EXPORT_SYMBOL_GPL(__nf_ct_refresh_acct);

bool nf_ct_kill_acct(struct nf_conn *ct,
		     enum ip_conntrack_info ctinfo,
		     const struct sk_buff *skb)
{
	nf_ct_acct_update(ct, ctinfo, skb->len);

	return nf_ct_delete(ct, 0, 0);
}
EXPORT_SYMBOL_GPL(nf_ct_kill_acct);

#if IS_ENABLED(CONFIG_NF_CT_NETLINK)

#include <linux/netfilter/nfnetlink.h>
#include <linux/netfilter/nfnetlink_conntrack.h>
#include <linux/mutex.h>

/* Generic function for tcp/udp/sctp/dccp and alike. This needs to be
 * in ip_conntrack_core, since we don't want the protocols to autoload
 * or depend on ctnetlink */
int nf_ct_port_tuple_to_nlattr(struct sk_buff *skb,
			       const struct nf_conntrack_tuple *tuple)
{
	if (nla_put_be16(skb, CTA_PROTO_SRC_PORT, tuple->src.u.tcp.port) ||
	    nla_put_be16(skb, CTA_PROTO_DST_PORT, tuple->dst.u.tcp.port))
		goto nla_put_failure;
	return 0;

nla_put_failure:
	return -1;
}
EXPORT_SYMBOL_GPL(nf_ct_port_tuple_to_nlattr);

const struct nla_policy nf_ct_port_nla_policy[CTA_PROTO_MAX+1] = {
	[CTA_PROTO_SRC_PORT]  = { .type = NLA_U16 },
	[CTA_PROTO_DST_PORT]  = { .type = NLA_U16 },
};
EXPORT_SYMBOL_GPL(nf_ct_port_nla_policy);

int nf_ct_port_nlattr_to_tuple(struct nlattr *tb[],
			       struct nf_conntrack_tuple *t)
{
	if (!tb[CTA_PROTO_SRC_PORT] || !tb[CTA_PROTO_DST_PORT])
		return -EINVAL;

	t->src.u.tcp.port = nla_get_be16(tb[CTA_PROTO_SRC_PORT]);
	t->dst.u.tcp.port = nla_get_be16(tb[CTA_PROTO_DST_PORT]);

	return 0;
}
EXPORT_SYMBOL_GPL(nf_ct_port_nlattr_to_tuple);

int nf_ct_port_nlattr_tuple_size(void)
{
	return nla_policy_len(nf_ct_port_nla_policy, CTA_PROTO_MAX + 1);
}
EXPORT_SYMBOL_GPL(nf_ct_port_nlattr_tuple_size);
#endif

/* Used by ipt_REJECT and ip6t_REJECT. */
static void nf_conntrack_attach(struct sk_buff *nskb, const struct sk_buff *skb)
{
	struct nf_conn *ct;
	enum ip_conntrack_info ctinfo;

	/* This ICMP is in reverse direction to the packet which caused it */
	ct = nf_ct_get(skb, &ctinfo);
	if (CTINFO2DIR(ctinfo) == IP_CT_DIR_ORIGINAL)
		ctinfo = IP_CT_RELATED_REPLY;
	else
		ctinfo = IP_CT_RELATED;

	/* Attach to new skbuff, and increment count */
	nskb->nfct = &ct->ct_general;
	nskb->nfctinfo = ctinfo;
	nf_conntrack_get(nskb->nfct);
}

/* Bring out ya dead! */
static struct nf_conn *
get_next_corpse(struct net *net, int (*iter)(struct nf_conn *i, void *data),
		void *data, unsigned int *bucket)
{
	struct nf_conntrack_tuple_hash *h;
	struct nf_conn *ct;
	struct hlist_nulls_node *n;
	int cpu;
	spinlock_t *lockp;

	for (; *bucket < nf_conntrack_htable_size; (*bucket)++) {
		lockp = &nf_conntrack_locks[*bucket % CONNTRACK_LOCKS];
		local_bh_disable();
		nf_conntrack_lock(lockp);
		if (*bucket < nf_conntrack_htable_size) {
			hlist_nulls_for_each_entry(h, n, &nf_conntrack_hash[*bucket], hnnode) {
				if (NF_CT_DIRECTION(h) != IP_CT_DIR_ORIGINAL)
					continue;
				ct = nf_ct_tuplehash_to_ctrack(h);
				if (net_eq(nf_ct_net(ct), net) &&
				    iter(ct, data))
					goto found;
			}
		}
		spin_unlock(lockp);
		local_bh_enable();
		cond_resched();
	}

	for_each_possible_cpu(cpu) {
		struct ct_pcpu *pcpu = per_cpu_ptr(net->ct.pcpu_lists, cpu);

		spin_lock_bh(&pcpu->lock);
		hlist_nulls_for_each_entry(h, n, &pcpu->unconfirmed, hnnode) {
			ct = nf_ct_tuplehash_to_ctrack(h);
			if (iter(ct, data))
				set_bit(IPS_DYING_BIT, &ct->status);
		}
		spin_unlock_bh(&pcpu->lock);
		cond_resched();
	}
	return NULL;
found:
	atomic_inc(&ct->ct_general.use);
	spin_unlock(lockp);
	local_bh_enable();
	return ct;
}

void nf_ct_iterate_cleanup(struct net *net,
			   int (*iter)(struct nf_conn *i, void *data),
			   void *data, u32 portid, int report)
{
	struct nf_conn *ct;
	unsigned int bucket = 0;

	might_sleep();

	if (atomic_read(&net->ct.count) == 0)
		return;

	while ((ct = get_next_corpse(net, iter, data, &bucket)) != NULL) {
		/* Time to push up daises... */

		nf_ct_delete(ct, portid, report);
		nf_ct_put(ct);
		cond_resched();
	}
}
EXPORT_SYMBOL_GPL(nf_ct_iterate_cleanup);

static int kill_all(struct nf_conn *i, void *data)
{
	return 1;
}

void nf_ct_free_hashtable(void *hash, unsigned int size)
{
	if (is_vmalloc_addr(hash))
		vfree(hash);
	else
		free_pages((unsigned long)hash,
			   get_order(sizeof(struct hlist_head) * size));
}
EXPORT_SYMBOL_GPL(nf_ct_free_hashtable);

static int untrack_refs(void)
{
	int cnt = 0, cpu;

	for_each_possible_cpu(cpu) {
		struct nf_conn *ct = &per_cpu(nf_conntrack_untracked, cpu);

		cnt += atomic_read(&ct->ct_general.use) - 1;
	}
	return cnt;
}

void nf_conntrack_cleanup_start(void)
{
	conntrack_gc_work.exiting = true;
	RCU_INIT_POINTER(ip_ct_attach, NULL);
}

void nf_conntrack_cleanup_end(void)
{
	RCU_INIT_POINTER(nf_ct_destroy, NULL);
	while (untrack_refs() > 0)
		schedule();

	cancel_delayed_work_sync(&conntrack_gc_work.dwork);
	nf_ct_free_hashtable(nf_conntrack_hash, nf_conntrack_htable_size);

	nf_conntrack_proto_fini();
	nf_conntrack_seqadj_fini();
	nf_conntrack_labels_fini();
	nf_conntrack_helper_fini();
	nf_conntrack_timeout_fini();
	nf_conntrack_ecache_fini();
	nf_conntrack_tstamp_fini();
	nf_conntrack_acct_fini();
	nf_conntrack_expect_fini();

	kmem_cache_destroy(nf_conntrack_cachep);
}

/*
 * Mishearing the voices in his head, our hero wonders how he's
 * supposed to kill the mall.
 */
void nf_conntrack_cleanup_net(struct net *net)
{
	LIST_HEAD(single);

	list_add(&net->exit_list, &single);
	nf_conntrack_cleanup_net_list(&single);
}

void nf_conntrack_cleanup_net_list(struct list_head *net_exit_list)
{
	int busy;
	struct net *net;

	/*
	 * This makes sure all current packets have passed through
	 *  netfilter framework.  Roll on, two-stage module
	 *  delete...
	 */
	synchronize_net();
i_see_dead_people:
	busy = 0;
	list_for_each_entry(net, net_exit_list, exit_list) {
		nf_ct_iterate_cleanup(net, kill_all, NULL, 0, 0);
		if (atomic_read(&net->ct.count) != 0)
			busy = 1;
	}
	if (busy) {
		schedule();
		goto i_see_dead_people;
	}

	list_for_each_entry(net, net_exit_list, exit_list) {
		nf_conntrack_proto_pernet_fini(net);
		nf_conntrack_helper_pernet_fini(net);
		nf_conntrack_ecache_pernet_fini(net);
		nf_conntrack_tstamp_pernet_fini(net);
		nf_conntrack_acct_pernet_fini(net);
		nf_conntrack_expect_pernet_fini(net);
		free_percpu(net->ct.stat);
		free_percpu(net->ct.pcpu_lists);
	}
}

void *nf_ct_alloc_hashtable(unsigned int *sizep, int nulls)
{
	struct hlist_nulls_head *hash;
	unsigned int nr_slots, i;
	size_t sz;

	if (*sizep > (UINT_MAX / sizeof(struct hlist_nulls_head)))
		return NULL;

	BUILD_BUG_ON(sizeof(struct hlist_nulls_head) != sizeof(struct hlist_head));
	nr_slots = *sizep = roundup(*sizep, PAGE_SIZE / sizeof(struct hlist_nulls_head));

	if (nr_slots > (UINT_MAX / sizeof(struct hlist_nulls_head)))
		return NULL;

	sz = nr_slots * sizeof(struct hlist_nulls_head);
	hash = (void *)__get_free_pages(GFP_KERNEL | __GFP_NOWARN | __GFP_ZERO,
					get_order(sz));
	if (!hash)
		hash = vzalloc(sz);

	if (hash && nulls)
		for (i = 0; i < nr_slots; i++)
			INIT_HLIST_NULLS_HEAD(&hash[i], i);

	return hash;
}
EXPORT_SYMBOL_GPL(nf_ct_alloc_hashtable);

int nf_conntrack_hash_resize(unsigned int hashsize)
{
	int i, bucket;
	unsigned int old_size;
	struct hlist_nulls_head *hash, *old_hash;
	struct nf_conntrack_tuple_hash *h;
	struct nf_conn *ct;

	if (!hashsize)
		return -EINVAL;

	hash = nf_ct_alloc_hashtable(&hashsize, 1);
	if (!hash)
		return -ENOMEM;

	old_size = nf_conntrack_htable_size;
	if (old_size == hashsize) {
		nf_ct_free_hashtable(hash, hashsize);
		return 0;
	}

	local_bh_disable();
	nf_conntrack_all_lock();
	write_seqcount_begin(&nf_conntrack_generation);

	/* Lookups in the old hash might happen in parallel, which means we
	 * might get false negatives during connection lookup. New connections
	 * created because of a false negative won't make it into the hash
	 * though since that required taking the locks.
	 */

	for (i = 0; i < nf_conntrack_htable_size; i++) {
		while (!hlist_nulls_empty(&nf_conntrack_hash[i])) {
			h = hlist_nulls_entry(nf_conntrack_hash[i].first,
					      struct nf_conntrack_tuple_hash, hnnode);
			ct = nf_ct_tuplehash_to_ctrack(h);
			hlist_nulls_del_rcu(&h->hnnode);
			bucket = __hash_conntrack(nf_ct_net(ct),
						  &h->tuple, hashsize);
			hlist_nulls_add_head_rcu(&h->hnnode, &hash[bucket]);
		}
	}
	old_size = nf_conntrack_htable_size;
	old_hash = nf_conntrack_hash;

	nf_conntrack_hash = hash;
	nf_conntrack_htable_size = hashsize;

	write_seqcount_end(&nf_conntrack_generation);
	nf_conntrack_all_unlock();
	local_bh_enable();

	synchronize_net();
	nf_ct_free_hashtable(old_hash, old_size);
	return 0;
}

int nf_conntrack_set_hashsize(const char *val, struct kernel_param *kp)
{
	unsigned int hashsize;
	int rc;

	if (current->nsproxy->net_ns != &init_net)
		return -EOPNOTSUPP;

	/* On boot, we can set this without any fancy locking. */
	if (!nf_conntrack_htable_size)
		return param_set_uint(val, kp);

	rc = kstrtouint(val, 0, &hashsize);
	if (rc)
		return rc;

	return nf_conntrack_hash_resize(hashsize);
}
EXPORT_SYMBOL_GPL(nf_conntrack_set_hashsize);

module_param_call(hashsize, nf_conntrack_set_hashsize, param_get_uint,
		  &nf_conntrack_htable_size, 0600);

void nf_ct_untracked_status_or(unsigned long bits)
{
	int cpu;

	for_each_possible_cpu(cpu)
		per_cpu(nf_conntrack_untracked, cpu).status |= bits;
}
EXPORT_SYMBOL_GPL(nf_ct_untracked_status_or);

int nf_conntrack_init_start(void)
{
	int max_factor = 8;
	int ret = -ENOMEM;
	int i, cpu;

	seqcount_init(&nf_conntrack_generation);

	for (i = 0; i < CONNTRACK_LOCKS; i++)
		spin_lock_init(&nf_conntrack_locks[i]);

	if (!nf_conntrack_htable_size) {
		/* Idea from tcp.c: use 1/16384 of memory.
		 * On i386: 32MB machine has 512 buckets.
		 * >= 1GB machines have 16384 buckets.
		 * >= 4GB machines have 65536 buckets.
		 */
		nf_conntrack_htable_size
			= (((totalram_pages << PAGE_SHIFT) / 16384)
			   / sizeof(struct hlist_head));
		if (totalram_pages > (4 * (1024 * 1024 * 1024 / PAGE_SIZE)))
			nf_conntrack_htable_size = 65536;
		else if (totalram_pages > (1024 * 1024 * 1024 / PAGE_SIZE))
			nf_conntrack_htable_size = 16384;
		if (nf_conntrack_htable_size < 32)
			nf_conntrack_htable_size = 32;

		/* Use a max. factor of four by default to get the same max as
		 * with the old struct list_heads. When a table size is given
		 * we use the old value of 8 to avoid reducing the max.
		 * entries. */
		max_factor = 4;
	}

	nf_conntrack_hash = nf_ct_alloc_hashtable(&nf_conntrack_htable_size, 1);
	if (!nf_conntrack_hash)
		return -ENOMEM;

	nf_conntrack_max = max_factor * nf_conntrack_htable_size;

	nf_conntrack_cachep = kmem_cache_create("nf_conntrack",
						sizeof(struct nf_conn), 0,
						SLAB_DESTROY_BY_RCU | SLAB_HWCACHE_ALIGN, NULL);
	if (!nf_conntrack_cachep)
		goto err_cachep;

	printk(KERN_INFO "nf_conntrack version %s (%u buckets, %d max)\n",
	       NF_CONNTRACK_VERSION, nf_conntrack_htable_size,
	       nf_conntrack_max);

	ret = nf_conntrack_expect_init();
	if (ret < 0)
		goto err_expect;

	ret = nf_conntrack_acct_init();
	if (ret < 0)
		goto err_acct;

	ret = nf_conntrack_tstamp_init();
	if (ret < 0)
		goto err_tstamp;

	ret = nf_conntrack_ecache_init();
	if (ret < 0)
		goto err_ecache;

	ret = nf_conntrack_timeout_init();
	if (ret < 0)
		goto err_timeout;

	ret = nf_conntrack_helper_init();
	if (ret < 0)
		goto err_helper;

	ret = nf_conntrack_labels_init();
	if (ret < 0)
		goto err_labels;

	ret = nf_conntrack_seqadj_init();
	if (ret < 0)
		goto err_seqadj;

	ret = nf_conntrack_proto_init();
	if (ret < 0)
		goto err_proto;

	/* Set up fake conntrack: to never be deleted, not in any hashes */
	for_each_possible_cpu(cpu) {
		struct nf_conn *ct = &per_cpu(nf_conntrack_untracked, cpu);
		write_pnet(&ct->ct_net, &init_net);
		atomic_set(&ct->ct_general.use, 1);
	}
	/*  - and look it like as a confirmed connection */
	nf_ct_untracked_status_or(IPS_CONFIRMED | IPS_UNTRACKED);

	conntrack_gc_work_init(&conntrack_gc_work);
	schedule_delayed_work(&conntrack_gc_work.dwork, GC_INTERVAL);

	return 0;

err_proto:
	nf_conntrack_seqadj_fini();
err_seqadj:
	nf_conntrack_labels_fini();
err_labels:
	nf_conntrack_helper_fini();
err_helper:
	nf_conntrack_timeout_fini();
err_timeout:
	nf_conntrack_ecache_fini();
err_ecache:
	nf_conntrack_tstamp_fini();
err_tstamp:
	nf_conntrack_acct_fini();
err_acct:
	nf_conntrack_expect_fini();
err_expect:
	kmem_cache_destroy(nf_conntrack_cachep);
err_cachep:
	nf_ct_free_hashtable(nf_conntrack_hash, nf_conntrack_htable_size);
	return ret;
}

void nf_conntrack_init_end(void)
{
	/* For use by REJECT target */
	RCU_INIT_POINTER(ip_ct_attach, nf_conntrack_attach);
	RCU_INIT_POINTER(nf_ct_destroy, destroy_conntrack);
}

/*
 * We need to use special "null" values, not used in hash table
 */
#define UNCONFIRMED_NULLS_VAL	((1<<30)+0)
#define DYING_NULLS_VAL		((1<<30)+1)
#define TEMPLATE_NULLS_VAL	((1<<30)+2)

int nf_conntrack_init_net(struct net *net)
{
	int ret = -ENOMEM;
	int cpu;

	atomic_set(&net->ct.count, 0);

	net->ct.pcpu_lists = alloc_percpu(struct ct_pcpu);
	if (!net->ct.pcpu_lists)
		goto err_stat;

	for_each_possible_cpu(cpu) {
		struct ct_pcpu *pcpu = per_cpu_ptr(net->ct.pcpu_lists, cpu);

		spin_lock_init(&pcpu->lock);
		INIT_HLIST_NULLS_HEAD(&pcpu->unconfirmed, UNCONFIRMED_NULLS_VAL);
		INIT_HLIST_NULLS_HEAD(&pcpu->dying, DYING_NULLS_VAL);
	}

	net->ct.stat = alloc_percpu(struct ip_conntrack_stat);
	if (!net->ct.stat)
		goto err_pcpu_lists;

	ret = nf_conntrack_expect_pernet_init(net);
	if (ret < 0)
		goto err_expect;
	ret = nf_conntrack_acct_pernet_init(net);
	if (ret < 0)
		goto err_acct;
	ret = nf_conntrack_tstamp_pernet_init(net);
	if (ret < 0)
		goto err_tstamp;
	ret = nf_conntrack_ecache_pernet_init(net);
	if (ret < 0)
		goto err_ecache;
	ret = nf_conntrack_helper_pernet_init(net);
	if (ret < 0)
		goto err_helper;
	ret = nf_conntrack_proto_pernet_init(net);
	if (ret < 0)
		goto err_proto;
	return 0;

err_proto:
	nf_conntrack_helper_pernet_fini(net);
err_helper:
	nf_conntrack_ecache_pernet_fini(net);
err_ecache:
	nf_conntrack_tstamp_pernet_fini(net);
err_tstamp:
	nf_conntrack_acct_pernet_fini(net);
err_acct:
	nf_conntrack_expect_pernet_fini(net);
err_expect:
	free_percpu(net->ct.stat);
err_pcpu_lists:
	free_percpu(net->ct.pcpu_lists);
err_stat:
	return ret;
}<|MERGE_RESOLUTION|>--- conflicted
+++ resolved
@@ -983,11 +983,7 @@
 		return;
 
 	ratio = scanned ? expired_count * 100 / scanned : 0;
-<<<<<<< HEAD
-	if (ratio >= 90)
-=======
 	if (ratio >= 90 || expired_count == GC_MAX_EVICTS)
->>>>>>> d06e622d
 		next_run = 0;
 
 	gc_work->last_bucket = i;
