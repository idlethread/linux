# SPDX-License-Identifier: GPL-2.0
#
# Generic algorithms support
#
config XOR_BLOCKS
	tristate

#
# async_tx api: hardware offloaded memory transfer/transform support
#
source "crypto/async_tx/Kconfig"

#
# Cryptographic API Configuration
#
menuconfig CRYPTO
	tristate "Cryptographic API"
	help
	  This option provides the core Cryptographic API.

if CRYPTO

comment "Crypto core or helper"

config CRYPTO_FIPS
	bool "FIPS 200 compliance"
	depends on (CRYPTO_ANSI_CPRNG || CRYPTO_DRBG) && !CRYPTO_MANAGER_DISABLE_TESTS
	depends on (MODULE_SIG || !MODULES)
	help
	  This options enables the fips boot option which is
	  required if you want to system to operate in a FIPS 200
	  certification.  You should say no unless you know what
	  this is.

config CRYPTO_ALGAPI
	tristate
	select CRYPTO_ALGAPI2
	help
	  This option provides the API for cryptographic algorithms.

config CRYPTO_ALGAPI2
	tristate

config CRYPTO_AEAD
	tristate
	select CRYPTO_AEAD2
	select CRYPTO_ALGAPI

config CRYPTO_AEAD2
	tristate
	select CRYPTO_ALGAPI2
	select CRYPTO_NULL2
	select CRYPTO_RNG2

config CRYPTO_BLKCIPHER
	tristate
	select CRYPTO_BLKCIPHER2
	select CRYPTO_ALGAPI

config CRYPTO_BLKCIPHER2
	tristate
	select CRYPTO_ALGAPI2
	select CRYPTO_RNG2
	select CRYPTO_WORKQUEUE

config CRYPTO_HASH
	tristate
	select CRYPTO_HASH2
	select CRYPTO_ALGAPI

config CRYPTO_HASH2
	tristate
	select CRYPTO_ALGAPI2

config CRYPTO_RNG
	tristate
	select CRYPTO_RNG2
	select CRYPTO_ALGAPI

config CRYPTO_RNG2
	tristate
	select CRYPTO_ALGAPI2

config CRYPTO_RNG_DEFAULT
	tristate
	select CRYPTO_DRBG_MENU

config CRYPTO_AKCIPHER2
	tristate
	select CRYPTO_ALGAPI2

config CRYPTO_AKCIPHER
	tristate
	select CRYPTO_AKCIPHER2
	select CRYPTO_ALGAPI

config CRYPTO_KPP2
	tristate
	select CRYPTO_ALGAPI2

config CRYPTO_KPP
	tristate
	select CRYPTO_ALGAPI
	select CRYPTO_KPP2

config CRYPTO_ACOMP2
	tristate
	select CRYPTO_ALGAPI2
	select SGL_ALLOC

config CRYPTO_ACOMP
	tristate
	select CRYPTO_ALGAPI
	select CRYPTO_ACOMP2

config CRYPTO_RSA
	tristate "RSA algorithm"
	select CRYPTO_AKCIPHER
	select CRYPTO_MANAGER
	select MPILIB
	select ASN1
	help
	  Generic implementation of the RSA public key algorithm.

config CRYPTO_DH
	tristate "Diffie-Hellman algorithm"
	select CRYPTO_KPP
	select MPILIB
	help
	  Generic implementation of the Diffie-Hellman algorithm.

config CRYPTO_ECDH
	tristate "ECDH algorithm"
	select CRYPTO_KPP
	select CRYPTO_RNG_DEFAULT
	help
	  Generic implementation of the ECDH algorithm

config CRYPTO_MANAGER
	tristate "Cryptographic algorithm manager"
	select CRYPTO_MANAGER2
	help
	  Create default cryptographic template instantiations such as
	  cbc(aes).

config CRYPTO_MANAGER2
	def_tristate CRYPTO_MANAGER || (CRYPTO_MANAGER!=n && CRYPTO_ALGAPI=y)
	select CRYPTO_AEAD2
	select CRYPTO_HASH2
	select CRYPTO_BLKCIPHER2
	select CRYPTO_AKCIPHER2
	select CRYPTO_KPP2
	select CRYPTO_ACOMP2

config CRYPTO_USER
	tristate "Userspace cryptographic algorithm configuration"
	depends on NET
	select CRYPTO_MANAGER
	help
	  Userspace configuration for cryptographic instantiations such as
	  cbc(aes).

config CRYPTO_MANAGER_DISABLE_TESTS
	bool "Disable run-time self tests"
	default y
	depends on CRYPTO_MANAGER2
	help
	  Disable run-time self tests that normally take place at
	  algorithm registration.

config CRYPTO_GF128MUL
	tristate "GF(2^128) multiplication functions"
	help
	  Efficient table driven implementation of multiplications in the
	  field GF(2^128).  This is needed by some cypher modes. This
	  option will be selected automatically if you select such a
	  cipher mode.  Only select this option by hand if you expect to load
	  an external module that requires these functions.

config CRYPTO_NULL
	tristate "Null algorithms"
	select CRYPTO_NULL2
	help
	  These are 'Null' algorithms, used by IPsec, which do nothing.

config CRYPTO_NULL2
	tristate
	select CRYPTO_ALGAPI2
	select CRYPTO_BLKCIPHER2
	select CRYPTO_HASH2

config CRYPTO_PCRYPT
	tristate "Parallel crypto engine"
	depends on SMP
	select PADATA
	select CRYPTO_MANAGER
	select CRYPTO_AEAD
	help
	  This converts an arbitrary crypto algorithm into a parallel
	  algorithm that executes in kernel threads.

config CRYPTO_WORKQUEUE
       tristate

config CRYPTO_CRYPTD
	tristate "Software async crypto daemon"
	select CRYPTO_BLKCIPHER
	select CRYPTO_HASH
	select CRYPTO_MANAGER
	select CRYPTO_WORKQUEUE
	help
	  This is a generic software asynchronous crypto daemon that
	  converts an arbitrary synchronous software crypto algorithm
	  into an asynchronous algorithm that executes in a kernel thread.

config CRYPTO_AUTHENC
	tristate "Authenc support"
	select CRYPTO_AEAD
	select CRYPTO_BLKCIPHER
	select CRYPTO_MANAGER
	select CRYPTO_HASH
	select CRYPTO_NULL
	help
	  Authenc: Combined mode wrapper for IPsec.
	  This is required for IPSec.

config CRYPTO_TEST
	tristate "Testing module"
	depends on m
	select CRYPTO_MANAGER
	help
	  Quick & dirty crypto test module.

config CRYPTO_SIMD
	tristate
	select CRYPTO_CRYPTD

config CRYPTO_GLUE_HELPER_X86
	tristate
	depends on X86
	select CRYPTO_BLKCIPHER

config CRYPTO_ENGINE
	tristate

comment "Authenticated Encryption with Associated Data"

config CRYPTO_CCM
	tristate "CCM support"
	select CRYPTO_CTR
	select CRYPTO_HASH
	select CRYPTO_AEAD
	help
	  Support for Counter with CBC MAC. Required for IPsec.

config CRYPTO_GCM
	tristate "GCM/GMAC support"
	select CRYPTO_CTR
	select CRYPTO_AEAD
	select CRYPTO_GHASH
	select CRYPTO_NULL
	help
	  Support for Galois/Counter Mode (GCM) and Galois Message
	  Authentication Code (GMAC). Required for IPSec.

config CRYPTO_CHACHA20POLY1305
	tristate "ChaCha20-Poly1305 AEAD support"
	select CRYPTO_CHACHA20
	select CRYPTO_POLY1305
	select CRYPTO_AEAD
	help
	  ChaCha20-Poly1305 AEAD support, RFC7539.

	  Support for the AEAD wrapper using the ChaCha20 stream cipher combined
	  with the Poly1305 authenticator. It is defined in RFC7539 for use in
	  IETF protocols.

config CRYPTO_AEGIS128
	tristate "AEGIS-128 AEAD algorithm"
	select CRYPTO_AEAD
	select CRYPTO_AES  # for AES S-box tables
	help
	 Support for the AEGIS-128 dedicated AEAD algorithm.

config CRYPTO_AEGIS128L
	tristate "AEGIS-128L AEAD algorithm"
	select CRYPTO_AEAD
	select CRYPTO_AES  # for AES S-box tables
	help
	 Support for the AEGIS-128L dedicated AEAD algorithm.

config CRYPTO_AEGIS256
	tristate "AEGIS-256 AEAD algorithm"
	select CRYPTO_AEAD
	select CRYPTO_AES  # for AES S-box tables
	help
	 Support for the AEGIS-256 dedicated AEAD algorithm.

config CRYPTO_AEGIS128_AESNI_SSE2
	tristate "AEGIS-128 AEAD algorithm (x86_64 AESNI+SSE2 implementation)"
	depends on X86 && 64BIT
	select CRYPTO_AEAD
	select CRYPTO_CRYPTD
	help
	 AESNI+SSE2 implementation of the AEGSI-128 dedicated AEAD algorithm.

config CRYPTO_AEGIS128L_AESNI_SSE2
	tristate "AEGIS-128L AEAD algorithm (x86_64 AESNI+SSE2 implementation)"
	depends on X86 && 64BIT
	select CRYPTO_AEAD
	select CRYPTO_CRYPTD
	help
	 AESNI+SSE2 implementation of the AEGSI-128L dedicated AEAD algorithm.

config CRYPTO_AEGIS256_AESNI_SSE2
	tristate "AEGIS-256 AEAD algorithm (x86_64 AESNI+SSE2 implementation)"
	depends on X86 && 64BIT
	select CRYPTO_AEAD
	select CRYPTO_CRYPTD
	help
	 AESNI+SSE2 implementation of the AEGSI-256 dedicated AEAD algorithm.

config CRYPTO_MORUS640
	tristate "MORUS-640 AEAD algorithm"
	select CRYPTO_AEAD
	help
	  Support for the MORUS-640 dedicated AEAD algorithm.

config CRYPTO_MORUS640_GLUE
	tristate
	depends on X86
	select CRYPTO_AEAD
	select CRYPTO_CRYPTD
	help
	  Common glue for SIMD optimizations of the MORUS-640 dedicated AEAD
	  algorithm.

config CRYPTO_MORUS640_SSE2
	tristate "MORUS-640 AEAD algorithm (x86_64 SSE2 implementation)"
	depends on X86 && 64BIT
	select CRYPTO_AEAD
	select CRYPTO_MORUS640_GLUE
	help
	  SSE2 implementation of the MORUS-640 dedicated AEAD algorithm.

config CRYPTO_MORUS1280
	tristate "MORUS-1280 AEAD algorithm"
	select CRYPTO_AEAD
	help
	  Support for the MORUS-1280 dedicated AEAD algorithm.

config CRYPTO_MORUS1280_GLUE
	tristate
	depends on X86
	select CRYPTO_AEAD
	select CRYPTO_CRYPTD
	help
	  Common glue for SIMD optimizations of the MORUS-1280 dedicated AEAD
	  algorithm.

config CRYPTO_MORUS1280_SSE2
	tristate "MORUS-1280 AEAD algorithm (x86_64 SSE2 implementation)"
	depends on X86 && 64BIT
	select CRYPTO_AEAD
	select CRYPTO_MORUS1280_GLUE
	help
	  SSE2 optimizedimplementation of the MORUS-1280 dedicated AEAD
	  algorithm.

config CRYPTO_MORUS1280_AVX2
	tristate "MORUS-1280 AEAD algorithm (x86_64 AVX2 implementation)"
	depends on X86 && 64BIT
	select CRYPTO_AEAD
	select CRYPTO_MORUS1280_GLUE
	help
	  AVX2 optimized implementation of the MORUS-1280 dedicated AEAD
	  algorithm.

config CRYPTO_SEQIV
	tristate "Sequence Number IV Generator"
	select CRYPTO_AEAD
	select CRYPTO_BLKCIPHER
	select CRYPTO_NULL
	select CRYPTO_RNG_DEFAULT
	help
	  This IV generator generates an IV based on a sequence number by
	  xoring it with a salt.  This algorithm is mainly useful for CTR

config CRYPTO_ECHAINIV
	tristate "Encrypted Chain IV Generator"
	select CRYPTO_AEAD
	select CRYPTO_NULL
	select CRYPTO_RNG_DEFAULT
	default m
	help
	  This IV generator generates an IV based on the encryption of
	  a sequence number xored with a salt.  This is the default
	  algorithm for CBC.

comment "Block modes"

config CRYPTO_CBC
	tristate "CBC support"
	select CRYPTO_BLKCIPHER
	select CRYPTO_MANAGER
	help
	  CBC: Cipher Block Chaining mode
	  This block cipher algorithm is required for IPSec.

config CRYPTO_CFB
	tristate "CFB support"
	select CRYPTO_BLKCIPHER
	select CRYPTO_MANAGER
	help
	  CFB: Cipher FeedBack mode
	  This block cipher algorithm is required for TPM2 Cryptography.

config CRYPTO_CTR
	tristate "CTR support"
	select CRYPTO_BLKCIPHER
	select CRYPTO_SEQIV
	select CRYPTO_MANAGER
	help
	  CTR: Counter mode
	  This block cipher algorithm is required for IPSec.

config CRYPTO_CTS
	tristate "CTS support"
	select CRYPTO_BLKCIPHER
	help
	  CTS: Cipher Text Stealing
	  This is the Cipher Text Stealing mode as described by
	  Section 8 of rfc2040 and referenced by rfc3962
	  (rfc3962 includes errata information in its Appendix A) or
	  CBC-CS3 as defined by NIST in Sp800-38A addendum from Oct 2010.
	  This mode is required for Kerberos gss mechanism support
	  for AES encryption.

	  See: https://csrc.nist.gov/publications/detail/sp/800-38a/addendum/final

config CRYPTO_ECB
	tristate "ECB support"
	select CRYPTO_BLKCIPHER
	select CRYPTO_MANAGER
	help
	  ECB: Electronic CodeBook mode
	  This is the simplest block cipher algorithm.  It simply encrypts
	  the input block by block.

config CRYPTO_LRW
	tristate "LRW support"
	select CRYPTO_BLKCIPHER
	select CRYPTO_MANAGER
	select CRYPTO_GF128MUL
	help
	  LRW: Liskov Rivest Wagner, a tweakable, non malleable, non movable
	  narrow block cipher mode for dm-crypt.  Use it with cipher
	  specification string aes-lrw-benbi, the key must be 256, 320 or 384.
	  The first 128, 192 or 256 bits in the key are used for AES and the
	  rest is used to tie each cipher block to its logical position.

config CRYPTO_OFB
	tristate "OFB support"
	select CRYPTO_BLKCIPHER
	select CRYPTO_MANAGER
	help
	  OFB: the Output Feedback mode makes a block cipher into a synchronous
	  stream cipher. It generates keystream blocks, which are then XORed
	  with the plaintext blocks to get the ciphertext. Flipping a bit in the
	  ciphertext produces a flipped bit in the plaintext at the same
	  location. This property allows many error correcting codes to function
	  normally even when applied before encryption.

config CRYPTO_PCBC
	tristate "PCBC support"
	select CRYPTO_BLKCIPHER
	select CRYPTO_MANAGER
	help
	  PCBC: Propagating Cipher Block Chaining mode
	  This block cipher algorithm is required for RxRPC.

config CRYPTO_XTS
	tristate "XTS support"
	select CRYPTO_BLKCIPHER
	select CRYPTO_MANAGER
	select CRYPTO_ECB
	help
	  XTS: IEEE1619/D16 narrow block cipher use with aes-xts-plain,
	  key size 256, 384 or 512 bits. This implementation currently
	  can't handle a sectorsize which is not a multiple of 16 bytes.

config CRYPTO_KEYWRAP
	tristate "Key wrapping support"
	select CRYPTO_BLKCIPHER
	help
	  Support for key wrapping (NIST SP800-38F / RFC3394) without
	  padding.

config CRYPTO_NHPOLY1305
	tristate
	select CRYPTO_HASH
	select CRYPTO_POLY1305

config CRYPTO_NHPOLY1305_SSE2
	tristate "NHPoly1305 hash function (x86_64 SSE2 implementation)"
	depends on X86 && 64BIT
	select CRYPTO_NHPOLY1305
	help
	  SSE2 optimized implementation of the hash function used by the
	  Adiantum encryption mode.

config CRYPTO_NHPOLY1305_AVX2
	tristate "NHPoly1305 hash function (x86_64 AVX2 implementation)"
	depends on X86 && 64BIT
	select CRYPTO_NHPOLY1305
	help
	  AVX2 optimized implementation of the hash function used by the
	  Adiantum encryption mode.

config CRYPTO_ADIANTUM
	tristate "Adiantum support"
	select CRYPTO_CHACHA20
	select CRYPTO_POLY1305
	select CRYPTO_NHPOLY1305
	help
	  Adiantum is a tweakable, length-preserving encryption mode
	  designed for fast and secure disk encryption, especially on
	  CPUs without dedicated crypto instructions.  It encrypts
	  each sector using the XChaCha12 stream cipher, two passes of
	  an ε-almost-∆-universal hash function, and an invocation of
	  the AES-256 block cipher on a single 16-byte block.  On CPUs
	  without AES instructions, Adiantum is much faster than
	  AES-XTS.

	  Adiantum's security is provably reducible to that of its
	  underlying stream and block ciphers, subject to a security
	  bound.  Unlike XTS, Adiantum is a true wide-block encryption
	  mode, so it actually provides an even stronger notion of
	  security than XTS, subject to the security bound.

	  If unsure, say N.

comment "Hash modes"

config CRYPTO_CMAC
	tristate "CMAC support"
	select CRYPTO_HASH
	select CRYPTO_MANAGER
	help
	  Cipher-based Message Authentication Code (CMAC) specified by
	  The National Institute of Standards and Technology (NIST).

	  https://tools.ietf.org/html/rfc4493
	  http://csrc.nist.gov/publications/nistpubs/800-38B/SP_800-38B.pdf

config CRYPTO_HMAC
	tristate "HMAC support"
	select CRYPTO_HASH
	select CRYPTO_MANAGER
	help
	  HMAC: Keyed-Hashing for Message Authentication (RFC2104).
	  This is required for IPSec.

config CRYPTO_XCBC
	tristate "XCBC support"
	select CRYPTO_HASH
	select CRYPTO_MANAGER
	help
	  XCBC: Keyed-Hashing with encryption algorithm
		http://www.ietf.org/rfc/rfc3566.txt
		http://csrc.nist.gov/encryption/modes/proposedmodes/
		 xcbc-mac/xcbc-mac-spec.pdf

config CRYPTO_VMAC
	tristate "VMAC support"
	select CRYPTO_HASH
	select CRYPTO_MANAGER
	help
	  VMAC is a message authentication algorithm designed for
	  very high speed on 64-bit architectures.

	  See also:
	  <http://fastcrypto.org/vmac>

comment "Digest"

config CRYPTO_CRC32C
	tristate "CRC32c CRC algorithm"
	select CRYPTO_HASH
	select CRC32
	help
	  Castagnoli, et al Cyclic Redundancy-Check Algorithm.  Used
	  by iSCSI for header and data digests and by others.
	  See Castagnoli93.  Module will be crc32c.

config CRYPTO_CRC32C_INTEL
	tristate "CRC32c INTEL hardware acceleration"
	depends on X86
	select CRYPTO_HASH
	help
	  In Intel processor with SSE4.2 supported, the processor will
	  support CRC32C implementation using hardware accelerated CRC32
	  instruction. This option will create 'crc32c-intel' module,
	  which will enable any routine to use the CRC32 instruction to
	  gain performance compared with software implementation.
	  Module will be crc32c-intel.

config CRYPTO_CRC32C_VPMSUM
	tristate "CRC32c CRC algorithm (powerpc64)"
	depends on PPC64 && ALTIVEC
	select CRYPTO_HASH
	select CRC32
	help
	  CRC32c algorithm implemented using vector polynomial multiply-sum
	  (vpmsum) instructions, introduced in POWER8. Enable on POWER8
	  and newer processors for improved performance.


config CRYPTO_CRC32C_SPARC64
	tristate "CRC32c CRC algorithm (SPARC64)"
	depends on SPARC64
	select CRYPTO_HASH
	select CRC32
	help
	  CRC32c CRC algorithm implemented using sparc64 crypto instructions,
	  when available.

config CRYPTO_CRC32
	tristate "CRC32 CRC algorithm"
	select CRYPTO_HASH
	select CRC32
	help
	  CRC-32-IEEE 802.3 cyclic redundancy-check algorithm.
	  Shash crypto api wrappers to crc32_le function.

config CRYPTO_CRC32_PCLMUL
	tristate "CRC32 PCLMULQDQ hardware acceleration"
	depends on X86
	select CRYPTO_HASH
	select CRC32
	help
	  From Intel Westmere and AMD Bulldozer processor with SSE4.2
	  and PCLMULQDQ supported, the processor will support
	  CRC32 PCLMULQDQ implementation using hardware accelerated PCLMULQDQ
	  instruction. This option will create 'crc32-plcmul' module,
	  which will enable any routine to use the CRC-32-IEEE 802.3 checksum
	  and gain better performance as compared with the table implementation.

config CRYPTO_CRC32_MIPS
	tristate "CRC32c and CRC32 CRC algorithm (MIPS)"
	depends on MIPS_CRC_SUPPORT
	select CRYPTO_HASH
	help
	  CRC32c and CRC32 CRC algorithms implemented using mips crypto
	  instructions, when available.


config CRYPTO_CRCT10DIF
	tristate "CRCT10DIF algorithm"
	select CRYPTO_HASH
	help
	  CRC T10 Data Integrity Field computation is being cast as
	  a crypto transform.  This allows for faster crc t10 diff
	  transforms to be used if they are available.

config CRYPTO_CRCT10DIF_PCLMUL
	tristate "CRCT10DIF PCLMULQDQ hardware acceleration"
	depends on X86 && 64BIT && CRC_T10DIF
	select CRYPTO_HASH
	help
	  For x86_64 processors with SSE4.2 and PCLMULQDQ supported,
	  CRC T10 DIF PCLMULQDQ computation can be hardware
	  accelerated PCLMULQDQ instruction. This option will create
	  'crct10dif-plcmul' module, which is faster when computing the
	  crct10dif checksum as compared with the generic table implementation.

config CRYPTO_CRCT10DIF_VPMSUM
	tristate "CRC32T10DIF powerpc64 hardware acceleration"
	depends on PPC64 && ALTIVEC && CRC_T10DIF
	select CRYPTO_HASH
	help
	  CRC10T10DIF algorithm implemented using vector polynomial
	  multiply-sum (vpmsum) instructions, introduced in POWER8. Enable on
	  POWER8 and newer processors for improved performance.

config CRYPTO_VPMSUM_TESTER
	tristate "Powerpc64 vpmsum hardware acceleration tester"
	depends on CRYPTO_CRCT10DIF_VPMSUM && CRYPTO_CRC32C_VPMSUM
	help
	  Stress test for CRC32c and CRC-T10DIF algorithms implemented with
	  POWER8 vpmsum instructions.
	  Unless you are testing these algorithms, you don't need this.

config CRYPTO_GHASH
	tristate "GHASH digest algorithm"
	select CRYPTO_GF128MUL
	select CRYPTO_HASH
	help
	  GHASH is message digest algorithm for GCM (Galois/Counter Mode).

config CRYPTO_POLY1305
	tristate "Poly1305 authenticator algorithm"
	select CRYPTO_HASH
	help
	  Poly1305 authenticator algorithm, RFC7539.

	  Poly1305 is an authenticator algorithm designed by Daniel J. Bernstein.
	  It is used for the ChaCha20-Poly1305 AEAD, specified in RFC7539 for use
	  in IETF protocols. This is the portable C implementation of Poly1305.

config CRYPTO_POLY1305_X86_64
	tristate "Poly1305 authenticator algorithm (x86_64/SSE2/AVX2)"
	depends on X86 && 64BIT
	select CRYPTO_POLY1305
	help
	  Poly1305 authenticator algorithm, RFC7539.

	  Poly1305 is an authenticator algorithm designed by Daniel J. Bernstein.
	  It is used for the ChaCha20-Poly1305 AEAD, specified in RFC7539 for use
	  in IETF protocols. This is the x86_64 assembler implementation using SIMD
	  instructions.

config CRYPTO_MD4
	tristate "MD4 digest algorithm"
	select CRYPTO_HASH
	help
	  MD4 message digest algorithm (RFC1320).

config CRYPTO_MD5
	tristate "MD5 digest algorithm"
	select CRYPTO_HASH
	help
	  MD5 message digest algorithm (RFC1321).

config CRYPTO_MD5_OCTEON
	tristate "MD5 digest algorithm (OCTEON)"
	depends on CPU_CAVIUM_OCTEON
	select CRYPTO_MD5
	select CRYPTO_HASH
	help
	  MD5 message digest algorithm (RFC1321) implemented
	  using OCTEON crypto instructions, when available.

config CRYPTO_MD5_PPC
	tristate "MD5 digest algorithm (PPC)"
	depends on PPC
	select CRYPTO_HASH
	help
	  MD5 message digest algorithm (RFC1321) implemented
	  in PPC assembler.

config CRYPTO_MD5_SPARC64
	tristate "MD5 digest algorithm (SPARC64)"
	depends on SPARC64
	select CRYPTO_MD5
	select CRYPTO_HASH
	help
	  MD5 message digest algorithm (RFC1321) implemented
	  using sparc64 crypto instructions, when available.

config CRYPTO_MICHAEL_MIC
	tristate "Michael MIC keyed digest algorithm"
	select CRYPTO_HASH
	help
	  Michael MIC is used for message integrity protection in TKIP
	  (IEEE 802.11i). This algorithm is required for TKIP, but it
	  should not be used for other purposes because of the weakness
	  of the algorithm.

config CRYPTO_RMD128
	tristate "RIPEMD-128 digest algorithm"
	select CRYPTO_HASH
	help
	  RIPEMD-128 (ISO/IEC 10118-3:2004).

	  RIPEMD-128 is a 128-bit cryptographic hash function. It should only
	  be used as a secure replacement for RIPEMD. For other use cases,
	  RIPEMD-160 should be used.

	  Developed by Hans Dobbertin, Antoon Bosselaers and Bart Preneel.
	  See <http://homes.esat.kuleuven.be/~bosselae/ripemd160.html>

config CRYPTO_RMD160
	tristate "RIPEMD-160 digest algorithm"
	select CRYPTO_HASH
	help
	  RIPEMD-160 (ISO/IEC 10118-3:2004).

	  RIPEMD-160 is a 160-bit cryptographic hash function. It is intended
	  to be used as a secure replacement for the 128-bit hash functions
	  MD4, MD5 and it's predecessor RIPEMD
	  (not to be confused with RIPEMD-128).

	  It's speed is comparable to SHA1 and there are no known attacks
	  against RIPEMD-160.

	  Developed by Hans Dobbertin, Antoon Bosselaers and Bart Preneel.
	  See <http://homes.esat.kuleuven.be/~bosselae/ripemd160.html>

config CRYPTO_RMD256
	tristate "RIPEMD-256 digest algorithm"
	select CRYPTO_HASH
	help
	  RIPEMD-256 is an optional extension of RIPEMD-128 with a
	  256 bit hash. It is intended for applications that require
	  longer hash-results, without needing a larger security level
	  (than RIPEMD-128).

	  Developed by Hans Dobbertin, Antoon Bosselaers and Bart Preneel.
	  See <http://homes.esat.kuleuven.be/~bosselae/ripemd160.html>

config CRYPTO_RMD320
	tristate "RIPEMD-320 digest algorithm"
	select CRYPTO_HASH
	help
	  RIPEMD-320 is an optional extension of RIPEMD-160 with a
	  320 bit hash. It is intended for applications that require
	  longer hash-results, without needing a larger security level
	  (than RIPEMD-160).

	  Developed by Hans Dobbertin, Antoon Bosselaers and Bart Preneel.
	  See <http://homes.esat.kuleuven.be/~bosselae/ripemd160.html>

config CRYPTO_SHA1
	tristate "SHA1 digest algorithm"
	select CRYPTO_HASH
	help
	  SHA-1 secure hash standard (FIPS 180-1/DFIPS 180-2).

config CRYPTO_SHA1_SSSE3
	tristate "SHA1 digest algorithm (SSSE3/AVX/AVX2/SHA-NI)"
	depends on X86 && 64BIT
	select CRYPTO_SHA1
	select CRYPTO_HASH
	help
	  SHA-1 secure hash standard (FIPS 180-1/DFIPS 180-2) implemented
	  using Supplemental SSE3 (SSSE3) instructions or Advanced Vector
	  Extensions (AVX/AVX2) or SHA-NI(SHA Extensions New Instructions),
	  when available.

config CRYPTO_SHA256_SSSE3
	tristate "SHA256 digest algorithm (SSSE3/AVX/AVX2/SHA-NI)"
	depends on X86 && 64BIT
	select CRYPTO_SHA256
	select CRYPTO_HASH
	help
	  SHA-256 secure hash standard (DFIPS 180-2) implemented
	  using Supplemental SSE3 (SSSE3) instructions, or Advanced Vector
	  Extensions version 1 (AVX1), or Advanced Vector Extensions
	  version 2 (AVX2) instructions, or SHA-NI (SHA Extensions New
	  Instructions) when available.

config CRYPTO_SHA512_SSSE3
	tristate "SHA512 digest algorithm (SSSE3/AVX/AVX2)"
	depends on X86 && 64BIT
	select CRYPTO_SHA512
	select CRYPTO_HASH
	help
	  SHA-512 secure hash standard (DFIPS 180-2) implemented
	  using Supplemental SSE3 (SSSE3) instructions, or Advanced Vector
	  Extensions version 1 (AVX1), or Advanced Vector Extensions
	  version 2 (AVX2) instructions, when available.

config CRYPTO_SHA1_OCTEON
	tristate "SHA1 digest algorithm (OCTEON)"
	depends on CPU_CAVIUM_OCTEON
	select CRYPTO_SHA1
	select CRYPTO_HASH
	help
	  SHA-1 secure hash standard (FIPS 180-1/DFIPS 180-2) implemented
	  using OCTEON crypto instructions, when available.

config CRYPTO_SHA1_SPARC64
	tristate "SHA1 digest algorithm (SPARC64)"
	depends on SPARC64
	select CRYPTO_SHA1
	select CRYPTO_HASH
	help
	  SHA-1 secure hash standard (FIPS 180-1/DFIPS 180-2) implemented
	  using sparc64 crypto instructions, when available.

config CRYPTO_SHA1_PPC
	tristate "SHA1 digest algorithm (powerpc)"
	depends on PPC
	help
	  This is the powerpc hardware accelerated implementation of the
	  SHA-1 secure hash standard (FIPS 180-1/DFIPS 180-2).

config CRYPTO_SHA1_PPC_SPE
	tristate "SHA1 digest algorithm (PPC SPE)"
	depends on PPC && SPE
	help
	  SHA-1 secure hash standard (DFIPS 180-4) implemented
	  using powerpc SPE SIMD instruction set.

config CRYPTO_SHA256
	tristate "SHA224 and SHA256 digest algorithm"
	select CRYPTO_HASH
	help
	  SHA256 secure hash standard (DFIPS 180-2).

	  This version of SHA implements a 256 bit hash with 128 bits of
	  security against collision attacks.

	  This code also includes SHA-224, a 224 bit hash with 112 bits
	  of security against collision attacks.

config CRYPTO_SHA256_PPC_SPE
	tristate "SHA224 and SHA256 digest algorithm (PPC SPE)"
	depends on PPC && SPE
	select CRYPTO_SHA256
	select CRYPTO_HASH
	help
	  SHA224 and SHA256 secure hash standard (DFIPS 180-2)
	  implemented using powerpc SPE SIMD instruction set.

config CRYPTO_SHA256_OCTEON
	tristate "SHA224 and SHA256 digest algorithm (OCTEON)"
	depends on CPU_CAVIUM_OCTEON
	select CRYPTO_SHA256
	select CRYPTO_HASH
	help
	  SHA-256 secure hash standard (DFIPS 180-2) implemented
	  using OCTEON crypto instructions, when available.

config CRYPTO_SHA256_SPARC64
	tristate "SHA224 and SHA256 digest algorithm (SPARC64)"
	depends on SPARC64
	select CRYPTO_SHA256
	select CRYPTO_HASH
	help
	  SHA-256 secure hash standard (DFIPS 180-2) implemented
	  using sparc64 crypto instructions, when available.

config CRYPTO_SHA512
	tristate "SHA384 and SHA512 digest algorithms"
	select CRYPTO_HASH
	help
	  SHA512 secure hash standard (DFIPS 180-2).

	  This version of SHA implements a 512 bit hash with 256 bits of
	  security against collision attacks.

	  This code also includes SHA-384, a 384 bit hash with 192 bits
	  of security against collision attacks.

config CRYPTO_SHA512_OCTEON
	tristate "SHA384 and SHA512 digest algorithms (OCTEON)"
	depends on CPU_CAVIUM_OCTEON
	select CRYPTO_SHA512
	select CRYPTO_HASH
	help
	  SHA-512 secure hash standard (DFIPS 180-2) implemented
	  using OCTEON crypto instructions, when available.

config CRYPTO_SHA512_SPARC64
	tristate "SHA384 and SHA512 digest algorithm (SPARC64)"
	depends on SPARC64
	select CRYPTO_SHA512
	select CRYPTO_HASH
	help
	  SHA-512 secure hash standard (DFIPS 180-2) implemented
	  using sparc64 crypto instructions, when available.

config CRYPTO_SHA3
	tristate "SHA3 digest algorithm"
	select CRYPTO_HASH
	help
	  SHA-3 secure hash standard (DFIPS 202). It's based on
	  cryptographic sponge function family called Keccak.

	  References:
	  http://keccak.noekeon.org/

config CRYPTO_SM3
	tristate "SM3 digest algorithm"
	select CRYPTO_HASH
	help
	  SM3 secure hash function as defined by OSCCA GM/T 0004-2012 SM3).
	  It is part of the Chinese Commercial Cryptography suite.

	  References:
	  http://www.oscca.gov.cn/UpFile/20101222141857786.pdf
	  https://datatracker.ietf.org/doc/html/draft-shen-sm3-hash

config CRYPTO_STREEBOG
	tristate "Streebog Hash Function"
	select CRYPTO_HASH
	help
	  Streebog Hash Function (GOST R 34.11-2012, RFC 6986) is one of the Russian
	  cryptographic standard algorithms (called GOST algorithms).
	  This setting enables two hash algorithms with 256 and 512 bits output.

	  References:
	  https://tc26.ru/upload/iblock/fed/feddbb4d26b685903faa2ba11aea43f6.pdf
	  https://tools.ietf.org/html/rfc6986

config CRYPTO_TGR192
	tristate "Tiger digest algorithms"
	select CRYPTO_HASH
	help
	  Tiger hash algorithm 192, 160 and 128-bit hashes

	  Tiger is a hash function optimized for 64-bit processors while
	  still having decent performance on 32-bit processors.
	  Tiger was developed by Ross Anderson and Eli Biham.

	  See also:
	  <http://www.cs.technion.ac.il/~biham/Reports/Tiger/>.

config CRYPTO_WP512
	tristate "Whirlpool digest algorithms"
	select CRYPTO_HASH
	help
	  Whirlpool hash algorithm 512, 384 and 256-bit hashes

	  Whirlpool-512 is part of the NESSIE cryptographic primitives.
	  Whirlpool will be part of the ISO/IEC 10118-3:2003(E) standard

	  See also:
	  <http://www.larc.usp.br/~pbarreto/WhirlpoolPage.html>

config CRYPTO_GHASH_CLMUL_NI_INTEL
	tristate "GHASH digest algorithm (CLMUL-NI accelerated)"
	depends on X86 && 64BIT
	select CRYPTO_CRYPTD
	help
	  GHASH is message digest algorithm for GCM (Galois/Counter Mode).
	  The implementation is accelerated by CLMUL-NI of Intel.

comment "Ciphers"

config CRYPTO_AES
	tristate "AES cipher algorithms"
	select CRYPTO_ALGAPI
	help
	  AES cipher algorithms (FIPS-197). AES uses the Rijndael
	  algorithm.

	  Rijndael appears to be consistently a very good performer in
	  both hardware and software across a wide range of computing
	  environments regardless of its use in feedback or non-feedback
	  modes. Its key setup time is excellent, and its key agility is
	  good. Rijndael's very low memory requirements make it very well
	  suited for restricted-space environments, in which it also
	  demonstrates excellent performance. Rijndael's operations are
	  among the easiest to defend against power and timing attacks.

	  The AES specifies three key sizes: 128, 192 and 256 bits

	  See <http://csrc.nist.gov/CryptoToolkit/aes/> for more information.

config CRYPTO_AES_TI
	tristate "Fixed time AES cipher"
	select CRYPTO_ALGAPI
	help
	  This is a generic implementation of AES that attempts to eliminate
	  data dependent latencies as much as possible without affecting
	  performance too much. It is intended for use by the generic CCM
	  and GCM drivers, and other CTR or CMAC/XCBC based modes that rely
	  solely on encryption (although decryption is supported as well, but
	  with a more dramatic performance hit)

	  Instead of using 16 lookup tables of 1 KB each, (8 for encryption and
	  8 for decryption), this implementation only uses just two S-boxes of
	  256 bytes each, and attempts to eliminate data dependent latencies by
	  prefetching the entire table into the cache at the start of each
	  block. Interrupts are also disabled to avoid races where cachelines
	  are evicted when the CPU is interrupted to do something else.

config CRYPTO_AES_586
	tristate "AES cipher algorithms (i586)"
	depends on (X86 || UML_X86) && !64BIT
	select CRYPTO_ALGAPI
	select CRYPTO_AES
	help
	  AES cipher algorithms (FIPS-197). AES uses the Rijndael
	  algorithm.

	  Rijndael appears to be consistently a very good performer in
	  both hardware and software across a wide range of computing
	  environments regardless of its use in feedback or non-feedback
	  modes. Its key setup time is excellent, and its key agility is
	  good. Rijndael's very low memory requirements make it very well
	  suited for restricted-space environments, in which it also
	  demonstrates excellent performance. Rijndael's operations are
	  among the easiest to defend against power and timing attacks.

	  The AES specifies three key sizes: 128, 192 and 256 bits

	  See <http://csrc.nist.gov/encryption/aes/> for more information.

config CRYPTO_AES_X86_64
	tristate "AES cipher algorithms (x86_64)"
	depends on (X86 || UML_X86) && 64BIT
	select CRYPTO_ALGAPI
	select CRYPTO_AES
	help
	  AES cipher algorithms (FIPS-197). AES uses the Rijndael
	  algorithm.

	  Rijndael appears to be consistently a very good performer in
	  both hardware and software across a wide range of computing
	  environments regardless of its use in feedback or non-feedback
	  modes. Its key setup time is excellent, and its key agility is
	  good. Rijndael's very low memory requirements make it very well
	  suited for restricted-space environments, in which it also
	  demonstrates excellent performance. Rijndael's operations are
	  among the easiest to defend against power and timing attacks.

	  The AES specifies three key sizes: 128, 192 and 256 bits

	  See <http://csrc.nist.gov/encryption/aes/> for more information.

config CRYPTO_AES_NI_INTEL
	tristate "AES cipher algorithms (AES-NI)"
	depends on X86
	select CRYPTO_AEAD
	select CRYPTO_AES_X86_64 if 64BIT
	select CRYPTO_AES_586 if !64BIT
	select CRYPTO_ALGAPI
	select CRYPTO_BLKCIPHER
	select CRYPTO_GLUE_HELPER_X86 if 64BIT
	select CRYPTO_SIMD
	help
	  Use Intel AES-NI instructions for AES algorithm.

	  AES cipher algorithms (FIPS-197). AES uses the Rijndael
	  algorithm.

	  Rijndael appears to be consistently a very good performer in
	  both hardware and software across a wide range of computing
	  environments regardless of its use in feedback or non-feedback
	  modes. Its key setup time is excellent, and its key agility is
	  good. Rijndael's very low memory requirements make it very well
	  suited for restricted-space environments, in which it also
	  demonstrates excellent performance. Rijndael's operations are
	  among the easiest to defend against power and timing attacks.

	  The AES specifies three key sizes: 128, 192 and 256 bits

	  See <http://csrc.nist.gov/encryption/aes/> for more information.

	  In addition to AES cipher algorithm support, the acceleration
	  for some popular block cipher mode is supported too, including
	  ECB, CBC, LRW, XTS. The 64 bit version has additional
	  acceleration for CTR.

config CRYPTO_AES_SPARC64
	tristate "AES cipher algorithms (SPARC64)"
	depends on SPARC64
	select CRYPTO_CRYPTD
	select CRYPTO_ALGAPI
	help
	  Use SPARC64 crypto opcodes for AES algorithm.

	  AES cipher algorithms (FIPS-197). AES uses the Rijndael
	  algorithm.

	  Rijndael appears to be consistently a very good performer in
	  both hardware and software across a wide range of computing
	  environments regardless of its use in feedback or non-feedback
	  modes. Its key setup time is excellent, and its key agility is
	  good. Rijndael's very low memory requirements make it very well
	  suited for restricted-space environments, in which it also
	  demonstrates excellent performance. Rijndael's operations are
	  among the easiest to defend against power and timing attacks.

	  The AES specifies three key sizes: 128, 192 and 256 bits

	  See <http://csrc.nist.gov/encryption/aes/> for more information.

	  In addition to AES cipher algorithm support, the acceleration
	  for some popular block cipher mode is supported too, including
	  ECB and CBC.

config CRYPTO_AES_PPC_SPE
	tristate "AES cipher algorithms (PPC SPE)"
	depends on PPC && SPE
	help
	  AES cipher algorithms (FIPS-197). Additionally the acceleration
	  for popular block cipher modes ECB, CBC, CTR and XTS is supported.
	  This module should only be used for low power (router) devices
	  without hardware AES acceleration (e.g. caam crypto). It reduces the
	  size of the AES tables from 16KB to 8KB + 256 bytes and mitigates
	  timining attacks. Nevertheless it might be not as secure as other
	  architecture specific assembler implementations that work on 1KB
	  tables or 256 bytes S-boxes.

config CRYPTO_ANUBIS
	tristate "Anubis cipher algorithm"
	select CRYPTO_ALGAPI
	help
	  Anubis cipher algorithm.

	  Anubis is a variable key length cipher which can use keys from
	  128 bits to 320 bits in length.  It was evaluated as a entrant
	  in the NESSIE competition.

	  See also:
	  <https://www.cosic.esat.kuleuven.be/nessie/reports/>
	  <http://www.larc.usp.br/~pbarreto/AnubisPage.html>

config CRYPTO_ARC4
	tristate "ARC4 cipher algorithm"
	select CRYPTO_BLKCIPHER
	help
	  ARC4 cipher algorithm.

	  ARC4 is a stream cipher using keys ranging from 8 bits to 2048
	  bits in length.  This algorithm is required for driver-based
	  WEP, but it should not be for other purposes because of the
	  weakness of the algorithm.

config CRYPTO_BLOWFISH
	tristate "Blowfish cipher algorithm"
	select CRYPTO_ALGAPI
	select CRYPTO_BLOWFISH_COMMON
	help
	  Blowfish cipher algorithm, by Bruce Schneier.

	  This is a variable key length cipher which can use keys from 32
	  bits to 448 bits in length.  It's fast, simple and specifically
	  designed for use on "large microprocessors".

	  See also:
	  <http://www.schneier.com/blowfish.html>

config CRYPTO_BLOWFISH_COMMON
	tristate
	help
	  Common parts of the Blowfish cipher algorithm shared by the
	  generic c and the assembler implementations.

	  See also:
	  <http://www.schneier.com/blowfish.html>

config CRYPTO_BLOWFISH_X86_64
	tristate "Blowfish cipher algorithm (x86_64)"
	depends on X86 && 64BIT
	select CRYPTO_BLKCIPHER
	select CRYPTO_BLOWFISH_COMMON
	help
	  Blowfish cipher algorithm (x86_64), by Bruce Schneier.

	  This is a variable key length cipher which can use keys from 32
	  bits to 448 bits in length.  It's fast, simple and specifically
	  designed for use on "large microprocessors".

	  See also:
	  <http://www.schneier.com/blowfish.html>

config CRYPTO_CAMELLIA
	tristate "Camellia cipher algorithms"
	depends on CRYPTO
	select CRYPTO_ALGAPI
	help
	  Camellia cipher algorithms module.

	  Camellia is a symmetric key block cipher developed jointly
	  at NTT and Mitsubishi Electric Corporation.

	  The Camellia specifies three key sizes: 128, 192 and 256 bits.

	  See also:
	  <https://info.isl.ntt.co.jp/crypt/eng/camellia/index_s.html>

config CRYPTO_CAMELLIA_X86_64
	tristate "Camellia cipher algorithm (x86_64)"
	depends on X86 && 64BIT
	depends on CRYPTO
	select CRYPTO_BLKCIPHER
	select CRYPTO_GLUE_HELPER_X86
	help
	  Camellia cipher algorithm module (x86_64).

	  Camellia is a symmetric key block cipher developed jointly
	  at NTT and Mitsubishi Electric Corporation.

	  The Camellia specifies three key sizes: 128, 192 and 256 bits.

	  See also:
	  <https://info.isl.ntt.co.jp/crypt/eng/camellia/index_s.html>

config CRYPTO_CAMELLIA_AESNI_AVX_X86_64
	tristate "Camellia cipher algorithm (x86_64/AES-NI/AVX)"
	depends on X86 && 64BIT
	depends on CRYPTO
	select CRYPTO_BLKCIPHER
	select CRYPTO_CAMELLIA_X86_64
	select CRYPTO_GLUE_HELPER_X86
	select CRYPTO_SIMD
	select CRYPTO_XTS
	help
	  Camellia cipher algorithm module (x86_64/AES-NI/AVX).

	  Camellia is a symmetric key block cipher developed jointly
	  at NTT and Mitsubishi Electric Corporation.

	  The Camellia specifies three key sizes: 128, 192 and 256 bits.

	  See also:
	  <https://info.isl.ntt.co.jp/crypt/eng/camellia/index_s.html>

config CRYPTO_CAMELLIA_AESNI_AVX2_X86_64
	tristate "Camellia cipher algorithm (x86_64/AES-NI/AVX2)"
	depends on X86 && 64BIT
	depends on CRYPTO
	select CRYPTO_CAMELLIA_AESNI_AVX_X86_64
	help
	  Camellia cipher algorithm module (x86_64/AES-NI/AVX2).

	  Camellia is a symmetric key block cipher developed jointly
	  at NTT and Mitsubishi Electric Corporation.

	  The Camellia specifies three key sizes: 128, 192 and 256 bits.

	  See also:
	  <https://info.isl.ntt.co.jp/crypt/eng/camellia/index_s.html>

config CRYPTO_CAMELLIA_SPARC64
	tristate "Camellia cipher algorithm (SPARC64)"
	depends on SPARC64
	depends on CRYPTO
	select CRYPTO_ALGAPI
	help
	  Camellia cipher algorithm module (SPARC64).

	  Camellia is a symmetric key block cipher developed jointly
	  at NTT and Mitsubishi Electric Corporation.

	  The Camellia specifies three key sizes: 128, 192 and 256 bits.

	  See also:
	  <https://info.isl.ntt.co.jp/crypt/eng/camellia/index_s.html>

config CRYPTO_CAST_COMMON
	tristate
	help
	  Common parts of the CAST cipher algorithms shared by the
	  generic c and the assembler implementations.

config CRYPTO_CAST5
	tristate "CAST5 (CAST-128) cipher algorithm"
	select CRYPTO_ALGAPI
	select CRYPTO_CAST_COMMON
	help
	  The CAST5 encryption algorithm (synonymous with CAST-128) is
	  described in RFC2144.

config CRYPTO_CAST5_AVX_X86_64
	tristate "CAST5 (CAST-128) cipher algorithm (x86_64/AVX)"
	depends on X86 && 64BIT
	select CRYPTO_BLKCIPHER
	select CRYPTO_CAST5
	select CRYPTO_CAST_COMMON
	select CRYPTO_SIMD
	help
	  The CAST5 encryption algorithm (synonymous with CAST-128) is
	  described in RFC2144.

	  This module provides the Cast5 cipher algorithm that processes
	  sixteen blocks parallel using the AVX instruction set.

config CRYPTO_CAST6
	tristate "CAST6 (CAST-256) cipher algorithm"
	select CRYPTO_ALGAPI
	select CRYPTO_CAST_COMMON
	help
	  The CAST6 encryption algorithm (synonymous with CAST-256) is
	  described in RFC2612.

config CRYPTO_CAST6_AVX_X86_64
	tristate "CAST6 (CAST-256) cipher algorithm (x86_64/AVX)"
	depends on X86 && 64BIT
	select CRYPTO_BLKCIPHER
	select CRYPTO_CAST6
	select CRYPTO_CAST_COMMON
	select CRYPTO_GLUE_HELPER_X86
	select CRYPTO_SIMD
	select CRYPTO_XTS
	help
	  The CAST6 encryption algorithm (synonymous with CAST-256) is
	  described in RFC2612.

	  This module provides the Cast6 cipher algorithm that processes
	  eight blocks parallel using the AVX instruction set.

config CRYPTO_DES
	tristate "DES and Triple DES EDE cipher algorithms"
	select CRYPTO_ALGAPI
	help
	  DES cipher algorithm (FIPS 46-2), and Triple DES EDE (FIPS 46-3).

config CRYPTO_DES_SPARC64
	tristate "DES and Triple DES EDE cipher algorithms (SPARC64)"
	depends on SPARC64
	select CRYPTO_ALGAPI
	select CRYPTO_DES
	help
	  DES cipher algorithm (FIPS 46-2), and Triple DES EDE (FIPS 46-3),
	  optimized using SPARC64 crypto opcodes.

config CRYPTO_DES3_EDE_X86_64
	tristate "Triple DES EDE cipher algorithm (x86-64)"
	depends on X86 && 64BIT
	select CRYPTO_BLKCIPHER
	select CRYPTO_DES
	help
	  Triple DES EDE (FIPS 46-3) algorithm.

	  This module provides implementation of the Triple DES EDE cipher
	  algorithm that is optimized for x86-64 processors. Two versions of
	  algorithm are provided; regular processing one input block and
	  one that processes three blocks parallel.

config CRYPTO_FCRYPT
	tristate "FCrypt cipher algorithm"
	select CRYPTO_ALGAPI
	select CRYPTO_BLKCIPHER
	help
	  FCrypt algorithm used by RxRPC.

config CRYPTO_KHAZAD
	tristate "Khazad cipher algorithm"
	select CRYPTO_ALGAPI
	help
	  Khazad cipher algorithm.

	  Khazad was a finalist in the initial NESSIE competition.  It is
	  an algorithm optimized for 64-bit processors with good performance
	  on 32-bit processors.  Khazad uses an 128 bit key size.

	  See also:
	  <http://www.larc.usp.br/~pbarreto/KhazadPage.html>

config CRYPTO_SALSA20
	tristate "Salsa20 stream cipher algorithm"
	select CRYPTO_BLKCIPHER
	help
	  Salsa20 stream cipher algorithm.

	  Salsa20 is a stream cipher submitted to eSTREAM, the ECRYPT
	  Stream Cipher Project. See <http://www.ecrypt.eu.org/stream/>

	  The Salsa20 stream cipher algorithm is designed by Daniel J.
	  Bernstein <djb@cr.yp.to>. See <http://cr.yp.to/snuffle.html>

config CRYPTO_CHACHA20
	tristate "ChaCha stream cipher algorithms"
	select CRYPTO_BLKCIPHER
	help
	  The ChaCha20, XChaCha20, and XChaCha12 stream cipher algorithms.

	  ChaCha20 is a 256-bit high-speed stream cipher designed by Daniel J.
	  Bernstein and further specified in RFC7539 for use in IETF protocols.
	  This is the portable C implementation of ChaCha20.  See also:
	  <http://cr.yp.to/chacha/chacha-20080128.pdf>

	  XChaCha20 is the application of the XSalsa20 construction to ChaCha20
	  rather than to Salsa20.  XChaCha20 extends ChaCha20's nonce length
	  from 64 bits (or 96 bits using the RFC7539 convention) to 192 bits,
	  while provably retaining ChaCha20's security.  See also:
	  <https://cr.yp.to/snuffle/xsalsa-20081128.pdf>

	  XChaCha12 is XChaCha20 reduced to 12 rounds, with correspondingly
	  reduced security margin but increased performance.  It can be needed
	  in some performance-sensitive scenarios.

config CRYPTO_CHACHA20_X86_64
	tristate "ChaCha stream cipher algorithms (x86_64/SSSE3/AVX2/AVX-512VL)"
	depends on X86 && 64BIT
	select CRYPTO_BLKCIPHER
	select CRYPTO_CHACHA20
	help
	  SSSE3, AVX2, and AVX-512VL optimized implementations of the ChaCha20,
	  XChaCha20, and XChaCha12 stream ciphers.

config CRYPTO_SEED
	tristate "SEED cipher algorithm"
	select CRYPTO_ALGAPI
	help
	  SEED cipher algorithm (RFC4269).

	  SEED is a 128-bit symmetric key block cipher that has been
	  developed by KISA (Korea Information Security Agency) as a
	  national standard encryption algorithm of the Republic of Korea.
	  It is a 16 round block cipher with the key size of 128 bit.

	  See also:
	  <http://www.kisa.or.kr/kisa/seed/jsp/seed_eng.jsp>

config CRYPTO_SERPENT
	tristate "Serpent cipher algorithm"
	select CRYPTO_ALGAPI
	help
	  Serpent cipher algorithm, by Anderson, Biham & Knudsen.

	  Keys are allowed to be from 0 to 256 bits in length, in steps
	  of 8 bits.  Also includes the 'Tnepres' algorithm, a reversed
	  variant of Serpent for compatibility with old kerneli.org code.

	  See also:
	  <http://www.cl.cam.ac.uk/~rja14/serpent.html>

config CRYPTO_SERPENT_SSE2_X86_64
	tristate "Serpent cipher algorithm (x86_64/SSE2)"
	depends on X86 && 64BIT
	select CRYPTO_BLKCIPHER
	select CRYPTO_GLUE_HELPER_X86
	select CRYPTO_SERPENT
	select CRYPTO_SIMD
	help
	  Serpent cipher algorithm, by Anderson, Biham & Knudsen.

	  Keys are allowed to be from 0 to 256 bits in length, in steps
	  of 8 bits.

	  This module provides Serpent cipher algorithm that processes eight
	  blocks parallel using SSE2 instruction set.

	  See also:
	  <http://www.cl.cam.ac.uk/~rja14/serpent.html>

config CRYPTO_SERPENT_SSE2_586
	tristate "Serpent cipher algorithm (i586/SSE2)"
	depends on X86 && !64BIT
	select CRYPTO_BLKCIPHER
	select CRYPTO_GLUE_HELPER_X86
	select CRYPTO_SERPENT
	select CRYPTO_SIMD
	help
	  Serpent cipher algorithm, by Anderson, Biham & Knudsen.

	  Keys are allowed to be from 0 to 256 bits in length, in steps
	  of 8 bits.

	  This module provides Serpent cipher algorithm that processes four
	  blocks parallel using SSE2 instruction set.

	  See also:
	  <http://www.cl.cam.ac.uk/~rja14/serpent.html>

config CRYPTO_SERPENT_AVX_X86_64
	tristate "Serpent cipher algorithm (x86_64/AVX)"
	depends on X86 && 64BIT
	select CRYPTO_BLKCIPHER
	select CRYPTO_GLUE_HELPER_X86
	select CRYPTO_SERPENT
	select CRYPTO_SIMD
	select CRYPTO_XTS
	help
	  Serpent cipher algorithm, by Anderson, Biham & Knudsen.

	  Keys are allowed to be from 0 to 256 bits in length, in steps
	  of 8 bits.

	  This module provides the Serpent cipher algorithm that processes
	  eight blocks parallel using the AVX instruction set.

	  See also:
	  <http://www.cl.cam.ac.uk/~rja14/serpent.html>

config CRYPTO_SERPENT_AVX2_X86_64
	tristate "Serpent cipher algorithm (x86_64/AVX2)"
	depends on X86 && 64BIT
	select CRYPTO_SERPENT_AVX_X86_64
	help
	  Serpent cipher algorithm, by Anderson, Biham & Knudsen.

	  Keys are allowed to be from 0 to 256 bits in length, in steps
	  of 8 bits.

	  This module provides Serpent cipher algorithm that processes 16
	  blocks parallel using AVX2 instruction set.

	  See also:
	  <http://www.cl.cam.ac.uk/~rja14/serpent.html>

config CRYPTO_SM4
	tristate "SM4 cipher algorithm"
	select CRYPTO_ALGAPI
	help
	  SM4 cipher algorithms (OSCCA GB/T 32907-2016).

	  SM4 (GBT.32907-2016) is a cryptographic standard issued by the
	  Organization of State Commercial Administration of China (OSCCA)
	  as an authorized cryptographic algorithms for the use within China.

	  SMS4 was originally created for use in protecting wireless
	  networks, and is mandated in the Chinese National Standard for
	  Wireless LAN WAPI (Wired Authentication and Privacy Infrastructure)
	  (GB.15629.11-2003).

	  The latest SM4 standard (GBT.32907-2016) was proposed by OSCCA and
	  standardized through TC 260 of the Standardization Administration
	  of the People's Republic of China (SAC).

	  The input, output, and key of SMS4 are each 128 bits.

	  See also: <https://eprint.iacr.org/2008/329.pdf>

	  If unsure, say N.

config CRYPTO_TEA
	tristate "TEA, XTEA and XETA cipher algorithms"
	select CRYPTO_ALGAPI
	help
	  TEA cipher algorithm.

	  Tiny Encryption Algorithm is a simple cipher that uses
	  many rounds for security.  It is very fast and uses
	  little memory.

	  Xtendend Tiny Encryption Algorithm is a modification to
	  the TEA algorithm to address a potential key weakness
	  in the TEA algorithm.

	  Xtendend Encryption Tiny Algorithm is a mis-implementation
	  of the XTEA algorithm for compatibility purposes.

config CRYPTO_TWOFISH
	tristate "Twofish cipher algorithm"
	select CRYPTO_ALGAPI
	select CRYPTO_TWOFISH_COMMON
	help
	  Twofish cipher algorithm.

	  Twofish was submitted as an AES (Advanced Encryption Standard)
	  candidate cipher by researchers at CounterPane Systems.  It is a
	  16 round block cipher supporting key sizes of 128, 192, and 256
	  bits.

	  See also:
	  <http://www.schneier.com/twofish.html>

config CRYPTO_TWOFISH_COMMON
	tristate
	help
	  Common parts of the Twofish cipher algorithm shared by the
	  generic c and the assembler implementations.

config CRYPTO_TWOFISH_586
	tristate "Twofish cipher algorithms (i586)"
	depends on (X86 || UML_X86) && !64BIT
	select CRYPTO_ALGAPI
	select CRYPTO_TWOFISH_COMMON
	help
	  Twofish cipher algorithm.

	  Twofish was submitted as an AES (Advanced Encryption Standard)
	  candidate cipher by researchers at CounterPane Systems.  It is a
	  16 round block cipher supporting key sizes of 128, 192, and 256
	  bits.

	  See also:
	  <http://www.schneier.com/twofish.html>

config CRYPTO_TWOFISH_X86_64
	tristate "Twofish cipher algorithm (x86_64)"
	depends on (X86 || UML_X86) && 64BIT
	select CRYPTO_ALGAPI
	select CRYPTO_TWOFISH_COMMON
	help
	  Twofish cipher algorithm (x86_64).

	  Twofish was submitted as an AES (Advanced Encryption Standard)
	  candidate cipher by researchers at CounterPane Systems.  It is a
	  16 round block cipher supporting key sizes of 128, 192, and 256
	  bits.

	  See also:
	  <http://www.schneier.com/twofish.html>

config CRYPTO_TWOFISH_X86_64_3WAY
	tristate "Twofish cipher algorithm (x86_64, 3-way parallel)"
	depends on X86 && 64BIT
	select CRYPTO_BLKCIPHER
	select CRYPTO_TWOFISH_COMMON
	select CRYPTO_TWOFISH_X86_64
	select CRYPTO_GLUE_HELPER_X86
	help
	  Twofish cipher algorithm (x86_64, 3-way parallel).

	  Twofish was submitted as an AES (Advanced Encryption Standard)
	  candidate cipher by researchers at CounterPane Systems.  It is a
	  16 round block cipher supporting key sizes of 128, 192, and 256
	  bits.

	  This module provides Twofish cipher algorithm that processes three
	  blocks parallel, utilizing resources of out-of-order CPUs better.

	  See also:
	  <http://www.schneier.com/twofish.html>

config CRYPTO_TWOFISH_AVX_X86_64
	tristate "Twofish cipher algorithm (x86_64/AVX)"
	depends on X86 && 64BIT
	select CRYPTO_BLKCIPHER
	select CRYPTO_GLUE_HELPER_X86
	select CRYPTO_SIMD
	select CRYPTO_TWOFISH_COMMON
	select CRYPTO_TWOFISH_X86_64
	select CRYPTO_TWOFISH_X86_64_3WAY
	help
	  Twofish cipher algorithm (x86_64/AVX).

	  Twofish was submitted as an AES (Advanced Encryption Standard)
	  candidate cipher by researchers at CounterPane Systems.  It is a
	  16 round block cipher supporting key sizes of 128, 192, and 256
	  bits.

	  This module provides the Twofish cipher algorithm that processes
	  eight blocks parallel using the AVX Instruction Set.

	  See also:
	  <http://www.schneier.com/twofish.html>

comment "Compression"

config CRYPTO_DEFLATE
	tristate "Deflate compression algorithm"
	select CRYPTO_ALGAPI
	select CRYPTO_ACOMP2
	select ZLIB_INFLATE
	select ZLIB_DEFLATE
	help
	  This is the Deflate algorithm (RFC1951), specified for use in
	  IPSec with the IPCOMP protocol (RFC3173, RFC2394).

	  You will most probably want this if using IPSec.

config CRYPTO_LZO
	tristate "LZO compression algorithm"
	select CRYPTO_ALGAPI
	select CRYPTO_ACOMP2
	select LZO_COMPRESS
	select LZO_DECOMPRESS
	help
	  This is the LZO algorithm.

config CRYPTO_842
	tristate "842 compression algorithm"
	select CRYPTO_ALGAPI
	select CRYPTO_ACOMP2
	select 842_COMPRESS
	select 842_DECOMPRESS
	help
	  This is the 842 algorithm.

config CRYPTO_LZ4
	tristate "LZ4 compression algorithm"
	select CRYPTO_ALGAPI
	select CRYPTO_ACOMP2
	select LZ4_COMPRESS
	select LZ4_DECOMPRESS
	help
	  This is the LZ4 algorithm.

config CRYPTO_LZ4HC
	tristate "LZ4HC compression algorithm"
	select CRYPTO_ALGAPI
	select CRYPTO_ACOMP2
	select LZ4HC_COMPRESS
	select LZ4_DECOMPRESS
	help
	  This is the LZ4 high compression mode algorithm.

config CRYPTO_ZSTD
	tristate "Zstd compression algorithm"
	select CRYPTO_ALGAPI
	select CRYPTO_ACOMP2
	select ZSTD_COMPRESS
	select ZSTD_DECOMPRESS
	help
	  This is the zstd algorithm.

comment "Random Number Generation"

config CRYPTO_ANSI_CPRNG
	tristate "Pseudo Random Number Generation for Cryptographic modules"
	select CRYPTO_AES
	select CRYPTO_RNG
	help
	  This option enables the generic pseudo random number generator
	  for cryptographic modules.  Uses the Algorithm specified in
	  ANSI X9.31 A.2.4. Note that this option must be enabled if
	  CRYPTO_FIPS is selected

menuconfig CRYPTO_DRBG_MENU
	tristate "NIST SP800-90A DRBG"
	help
	  NIST SP800-90A compliant DRBG. In the following submenu, one or
	  more of the DRBG types must be selected.

if CRYPTO_DRBG_MENU

config CRYPTO_DRBG_HMAC
	bool
	default y
	select CRYPTO_HMAC
	select CRYPTO_SHA256

config CRYPTO_DRBG_HASH
	bool "Enable Hash DRBG"
	select CRYPTO_SHA256
	help
	  Enable the Hash DRBG variant as defined in NIST SP800-90A.

config CRYPTO_DRBG_CTR
	bool "Enable CTR DRBG"
	select CRYPTO_AES
	depends on CRYPTO_CTR
	help
	  Enable the CTR DRBG variant as defined in NIST SP800-90A.

config CRYPTO_DRBG
	tristate
	default CRYPTO_DRBG_MENU
	select CRYPTO_RNG
	select CRYPTO_JITTERENTROPY

endif	# if CRYPTO_DRBG_MENU

config CRYPTO_JITTERENTROPY
	tristate "Jitterentropy Non-Deterministic Random Number Generator"
	select CRYPTO_RNG
	help
	  The Jitterentropy RNG is a noise that is intended
	  to provide seed to another RNG. The RNG does not
	  perform any cryptographic whitening of the generated
	  random numbers. This Jitterentropy RNG registers with
	  the kernel crypto API and can be used by any caller.

config CRYPTO_USER_API
	tristate

config CRYPTO_USER_API_HASH
	tristate "User-space interface for hash algorithms"
	depends on NET
	select CRYPTO_HASH
	select CRYPTO_USER_API
	help
	  This option enables the user-spaces interface for hash
	  algorithms.

config CRYPTO_USER_API_SKCIPHER
	tristate "User-space interface for symmetric key cipher algorithms"
	depends on NET
	select CRYPTO_BLKCIPHER
	select CRYPTO_USER_API
	help
	  This option enables the user-spaces interface for symmetric
	  key cipher algorithms.

config CRYPTO_USER_API_RNG
	tristate "User-space interface for random number generator algorithms"
	depends on NET
	select CRYPTO_RNG
	select CRYPTO_USER_API
	help
	  This option enables the user-spaces interface for random
	  number generator algorithms.

config CRYPTO_USER_API_AEAD
	tristate "User-space interface for AEAD cipher algorithms"
	depends on NET
	select CRYPTO_AEAD
	select CRYPTO_BLKCIPHER
	select CRYPTO_NULL
	select CRYPTO_USER_API
	help
	  This option enables the user-spaces interface for AEAD
	  cipher algorithms.

config CRYPTO_STATS
<<<<<<< HEAD
	bool
=======
	bool "Crypto usage statistics for User-space"
	depends on CRYPTO_USER
>>>>>>> cf26057a
	help
	  This option enables the gathering of crypto stats.
	  This will collect:
	  - encrypt/decrypt size and numbers of symmeric operations
	  - compress/decompress size and numbers of compress operations
	  - size and numbers of hash operations
	  - encrypt/decrypt/sign/verify numbers for asymmetric operations
	  - generate/seed numbers for rng operations

config CRYPTO_HASH_INFO
	bool

source "drivers/crypto/Kconfig"
source "crypto/asymmetric_keys/Kconfig"
source "certs/Kconfig"

endif	# if CRYPTO<|MERGE_RESOLUTION|>--- conflicted
+++ resolved
@@ -1874,12 +1874,8 @@
 	  cipher algorithms.
 
 config CRYPTO_STATS
-<<<<<<< HEAD
-	bool
-=======
 	bool "Crypto usage statistics for User-space"
 	depends on CRYPTO_USER
->>>>>>> cf26057a
 	help
 	  This option enables the gathering of crypto stats.
 	  This will collect:
