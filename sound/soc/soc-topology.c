--- conflicted
+++ resolved
@@ -1045,10 +1045,6 @@
 		se->shift_r = tplc_chan_get_shift(tplg, ec->channel,
 			SNDRV_CHMAP_FL);
 
-<<<<<<< HEAD
-		se->items = le32_to_cpu(ec->items);
-=======
->>>>>>> 4ff96fb5
 		se->mask = le32_to_cpu(ec->mask);
 		se->dobj.index = tplg->index;
 		se->dobj.type = SND_SOC_DOBJ_ENUM;
@@ -1314,12 +1310,6 @@
 
 	for (i = 0; i < num_kcontrols; i++) {
 		mc = (struct snd_soc_tplg_mixer_control *)tplg->pos;
-<<<<<<< HEAD
-		sm = kzalloc(sizeof(*sm), GFP_KERNEL);
-		if (sm == NULL)
-			goto err;
-=======
->>>>>>> 4ff96fb5
 
 		/* validate kcontrol */
 		if (strnlen(mc->hdr.name, SNDRV_CTL_ELEM_ID_NAME_MAXLEN) ==
@@ -1329,9 +1319,6 @@
 		sm = kzalloc(sizeof(*sm), GFP_KERNEL);
 		if (sm == NULL)
 			goto err_sm;
-
-		tplg->pos += (sizeof(struct snd_soc_tplg_mixer_control) +
-			      le32_to_cpu(mc->priv.size));
 
 		tplg->pos += (sizeof(struct snd_soc_tplg_mixer_control) +
 			      le32_to_cpu(mc->priv.size));
@@ -1380,12 +1367,7 @@
 			dev_err(tplg->dev, "ASoC: failed to init %s\n",
 				mc->hdr.name);
 			soc_tplg_free_tlv(tplg, &kc[i]);
-<<<<<<< HEAD
-			kfree(sm);
-			continue;
-=======
 			goto err_sm;
->>>>>>> 4ff96fb5
 		}
 	}
 	return kc;
@@ -1423,9 +1405,6 @@
 		se = kzalloc(sizeof(*se), GFP_KERNEL);
 		if (se == NULL)
 			goto err_se;
-
-		tplg->pos += (sizeof(struct snd_soc_tplg_enum_control) +
-				ec->priv.size);
 
 		tplg->pos += (sizeof(struct snd_soc_tplg_enum_control) +
 				ec->priv.size);
@@ -1947,11 +1926,7 @@
 		dev_err(tplg->comp->dev, "ASoC: FE link loading failed\n");
 		kfree(link->name);
 		kfree(link->stream_name);
-<<<<<<< HEAD
-		kfree(link->cpu_dai_name);
-=======
 		kfree(link->cpus->dai_name);
->>>>>>> 4ff96fb5
 		kfree(link);
 		return ret;
 	}
