--- conflicted
+++ resolved
@@ -27,11 +27,6 @@
 
 #define AA_PTRACE_PERM_MASK (AA_PTRACE_READ | AA_PTRACE_TRACE | \
 			     AA_MAY_BE_READ | AA_MAY_BE_TRACED)
-<<<<<<< HEAD
-
-int aa_may_ptrace(struct aa_label *tracer, struct aa_label *tracee,
-		  u32 request);
-=======
 #define AA_SIGNAL_PERM_MASK (MAY_READ | MAY_WRITE)
 
 #define AA_SFS_SIG_MASK "hup int quit ill trap abrt bus fpe kill usr1 " \
@@ -41,6 +36,5 @@
 int aa_may_ptrace(struct aa_label *tracer, struct aa_label *tracee,
 		  u32 request);
 int aa_may_signal(struct aa_label *sender, struct aa_label *target, int sig);
->>>>>>> bb176f67
 
 #endif /* __AA_IPC_H */