/* SPDX-License-Identifier: GPL-2.0 */
/*
 *  Copyright (C) 1991,1992  Linus Torvalds
 *
 * entry_32.S contains the system-call and low-level fault and trap handling routines.
 *
 * Stack layout while running C code:
 *	ptrace needs to have all registers on the stack.
 *	If the order here is changed, it needs to be
 *	updated in fork.c:copy_process(), signal.c:do_signal(),
 *	ptrace.c and ptrace.h
 *
 *	 0(%esp) - %ebx
 *	 4(%esp) - %ecx
 *	 8(%esp) - %edx
 *	 C(%esp) - %esi
 *	10(%esp) - %edi
 *	14(%esp) - %ebp
 *	18(%esp) - %eax
 *	1C(%esp) - %ds
 *	20(%esp) - %es
 *	24(%esp) - %fs
 *	28(%esp) - %gs		saved iff !CONFIG_X86_32_LAZY_GS
 *	2C(%esp) - orig_eax
 *	30(%esp) - %eip
 *	34(%esp) - %cs
 *	38(%esp) - %eflags
 *	3C(%esp) - %oldesp
 *	40(%esp) - %oldss
 */

#include <linux/linkage.h>
#include <linux/err.h>
#include <asm/thread_info.h>
#include <asm/irqflags.h>
#include <asm/errno.h>
#include <asm/segment.h>
#include <asm/smp.h>
#include <asm/percpu.h>
#include <asm/processor-flags.h>
#include <asm/irq_vectors.h>
#include <asm/cpufeatures.h>
#include <asm/alternative-asm.h>
#include <asm/asm.h>
#include <asm/smap.h>
#include <asm/frame.h>
#include <asm/trapnr.h>
#include <asm/nospec-branch.h>

#include "calling.h"

	.section .entry.text, "ax"

#define PTI_SWITCH_MASK         (1 << PAGE_SHIFT)

/*
 * User gs save/restore
 *
 * %gs is used for userland TLS and kernel only uses it for stack
 * canary which is required to be at %gs:20 by gcc.  Read the comment
 * at the top of stackprotector.h for more info.
 *
 * Local labels 98 and 99 are used.
 */
#ifdef CONFIG_X86_32_LAZY_GS

 /* unfortunately push/pop can't be no-op */
.macro PUSH_GS
	pushl	$0
.endm
.macro POP_GS pop=0
	addl	$(4 + \pop), %esp
.endm
.macro POP_GS_EX
.endm

 /* all the rest are no-op */
.macro PTGS_TO_GS
.endm
.macro PTGS_TO_GS_EX
.endm
.macro GS_TO_REG reg
.endm
.macro REG_TO_PTGS reg
.endm
.macro SET_KERNEL_GS reg
.endm

#else	/* CONFIG_X86_32_LAZY_GS */

.macro PUSH_GS
	pushl	%gs
.endm

.macro POP_GS pop=0
98:	popl	%gs
  .if \pop <> 0
	add	$\pop, %esp
  .endif
.endm
.macro POP_GS_EX
.pushsection .fixup, "ax"
99:	movl	$0, (%esp)
	jmp	98b
.popsection
	_ASM_EXTABLE(98b, 99b)
.endm

.macro PTGS_TO_GS
98:	mov	PT_GS(%esp), %gs
.endm
.macro PTGS_TO_GS_EX
.pushsection .fixup, "ax"
99:	movl	$0, PT_GS(%esp)
	jmp	98b
.popsection
	_ASM_EXTABLE(98b, 99b)
.endm

.macro GS_TO_REG reg
	movl	%gs, \reg
.endm
.macro REG_TO_PTGS reg
	movl	\reg, PT_GS(%esp)
.endm
.macro SET_KERNEL_GS reg
	movl	$(__KERNEL_STACK_CANARY), \reg
	movl	\reg, %gs
.endm

#endif /* CONFIG_X86_32_LAZY_GS */

/* Unconditionally switch to user cr3 */
.macro SWITCH_TO_USER_CR3 scratch_reg:req
	ALTERNATIVE "jmp .Lend_\@", "", X86_FEATURE_PTI

	movl	%cr3, \scratch_reg
	orl	$PTI_SWITCH_MASK, \scratch_reg
	movl	\scratch_reg, %cr3
.Lend_\@:
.endm

.macro BUG_IF_WRONG_CR3 no_user_check=0
#ifdef CONFIG_DEBUG_ENTRY
	ALTERNATIVE "jmp .Lend_\@", "", X86_FEATURE_PTI
	.if \no_user_check == 0
	/* coming from usermode? */
	testl	$USER_SEGMENT_RPL_MASK, PT_CS(%esp)
	jz	.Lend_\@
	.endif
	/* On user-cr3? */
	movl	%cr3, %eax
	testl	$PTI_SWITCH_MASK, %eax
	jnz	.Lend_\@
	/* From userspace with kernel cr3 - BUG */
	ud2
.Lend_\@:
#endif
.endm

/*
 * Switch to kernel cr3 if not already loaded and return current cr3 in
 * \scratch_reg
 */
.macro SWITCH_TO_KERNEL_CR3 scratch_reg:req
	ALTERNATIVE "jmp .Lend_\@", "", X86_FEATURE_PTI
	movl	%cr3, \scratch_reg
	/* Test if we are already on kernel CR3 */
	testl	$PTI_SWITCH_MASK, \scratch_reg
	jz	.Lend_\@
	andl	$(~PTI_SWITCH_MASK), \scratch_reg
	movl	\scratch_reg, %cr3
	/* Return original CR3 in \scratch_reg */
	orl	$PTI_SWITCH_MASK, \scratch_reg
.Lend_\@:
.endm

#define CS_FROM_ENTRY_STACK	(1 << 31)
#define CS_FROM_USER_CR3	(1 << 30)
#define CS_FROM_KERNEL		(1 << 29)
#define CS_FROM_ESPFIX		(1 << 28)

.macro FIXUP_FRAME
	/*
	 * The high bits of the CS dword (__csh) are used for CS_FROM_*.
	 * Clear them in case hardware didn't do this for us.
	 */
	andl	$0x0000ffff, 4*4(%esp)

#ifdef CONFIG_VM86
	testl	$X86_EFLAGS_VM, 5*4(%esp)
	jnz	.Lfrom_usermode_no_fixup_\@
#endif
	testl	$USER_SEGMENT_RPL_MASK, 4*4(%esp)
	jnz	.Lfrom_usermode_no_fixup_\@

	orl	$CS_FROM_KERNEL, 4*4(%esp)

	/*
	 * When we're here from kernel mode; the (exception) stack looks like:
	 *
	 *  6*4(%esp) - <previous context>
	 *  5*4(%esp) - flags
	 *  4*4(%esp) - cs
	 *  3*4(%esp) - ip
	 *  2*4(%esp) - orig_eax
	 *  1*4(%esp) - gs / function
	 *  0*4(%esp) - fs
	 *
	 * Lets build a 5 entry IRET frame after that, such that struct pt_regs
	 * is complete and in particular regs->sp is correct. This gives us
	 * the original 6 enties as gap:
	 *
	 * 14*4(%esp) - <previous context>
	 * 13*4(%esp) - gap / flags
	 * 12*4(%esp) - gap / cs
	 * 11*4(%esp) - gap / ip
	 * 10*4(%esp) - gap / orig_eax
	 *  9*4(%esp) - gap / gs / function
	 *  8*4(%esp) - gap / fs
	 *  7*4(%esp) - ss
	 *  6*4(%esp) - sp
	 *  5*4(%esp) - flags
	 *  4*4(%esp) - cs
	 *  3*4(%esp) - ip
	 *  2*4(%esp) - orig_eax
	 *  1*4(%esp) - gs / function
	 *  0*4(%esp) - fs
	 */

	pushl	%ss		# ss
	pushl	%esp		# sp (points at ss)
	addl	$7*4, (%esp)	# point sp back at the previous context
	pushl	7*4(%esp)	# flags
	pushl	7*4(%esp)	# cs
	pushl	7*4(%esp)	# ip
	pushl	7*4(%esp)	# orig_eax
	pushl	7*4(%esp)	# gs / function
	pushl	7*4(%esp)	# fs
.Lfrom_usermode_no_fixup_\@:
.endm

.macro IRET_FRAME
	/*
	 * We're called with %ds, %es, %fs, and %gs from the interrupted
	 * frame, so we shouldn't use them.  Also, we may be in ESPFIX
	 * mode and therefore have a nonzero SS base and an offset ESP,
	 * so any attempt to access the stack needs to use SS.  (except for
	 * accesses through %esp, which automatically use SS.)
	 */
	testl $CS_FROM_KERNEL, 1*4(%esp)
	jz .Lfinished_frame_\@

	/*
	 * Reconstruct the 3 entry IRET frame right after the (modified)
	 * regs->sp without lowering %esp in between, such that an NMI in the
	 * middle doesn't scribble our stack.
	 */
	pushl	%eax
	pushl	%ecx
	movl	5*4(%esp), %eax		# (modified) regs->sp

	movl	4*4(%esp), %ecx		# flags
	movl	%ecx, %ss:-1*4(%eax)

	movl	3*4(%esp), %ecx		# cs
	andl	$0x0000ffff, %ecx
	movl	%ecx, %ss:-2*4(%eax)

	movl	2*4(%esp), %ecx		# ip
	movl	%ecx, %ss:-3*4(%eax)

	movl	1*4(%esp), %ecx		# eax
	movl	%ecx, %ss:-4*4(%eax)

	popl	%ecx
	lea	-4*4(%eax), %esp
	popl	%eax
.Lfinished_frame_\@:
.endm

.macro SAVE_ALL pt_regs_ax=%eax switch_stacks=0 skip_gs=0 unwind_espfix=0
	cld
.if \skip_gs == 0
	PUSH_GS
.endif
	pushl	%fs

	pushl	%eax
	movl	$(__KERNEL_PERCPU), %eax
	movl	%eax, %fs
.if \unwind_espfix > 0
	UNWIND_ESPFIX_STACK
.endif
	popl	%eax

	FIXUP_FRAME
	pushl	%es
	pushl	%ds
	pushl	\pt_regs_ax
	pushl	%ebp
	pushl	%edi
	pushl	%esi
	pushl	%edx
	pushl	%ecx
	pushl	%ebx
	movl	$(__USER_DS), %edx
	movl	%edx, %ds
	movl	%edx, %es
.if \skip_gs == 0
	SET_KERNEL_GS %edx
.endif
	/* Switch to kernel stack if necessary */
.if \switch_stacks > 0
	SWITCH_TO_KERNEL_STACK
.endif
.endm

.macro SAVE_ALL_NMI cr3_reg:req unwind_espfix=0
	SAVE_ALL unwind_espfix=\unwind_espfix

	BUG_IF_WRONG_CR3

	/*
	 * Now switch the CR3 when PTI is enabled.
	 *
	 * We can enter with either user or kernel cr3, the code will
	 * store the old cr3 in \cr3_reg and switches to the kernel cr3
	 * if necessary.
	 */
	SWITCH_TO_KERNEL_CR3 scratch_reg=\cr3_reg

.Lend_\@:
.endm

.macro RESTORE_INT_REGS
	popl	%ebx
	popl	%ecx
	popl	%edx
	popl	%esi
	popl	%edi
	popl	%ebp
	popl	%eax
.endm

.macro RESTORE_REGS pop=0
	RESTORE_INT_REGS
1:	popl	%ds
2:	popl	%es
3:	popl	%fs
	POP_GS \pop
	IRET_FRAME
.pushsection .fixup, "ax"
4:	movl	$0, (%esp)
	jmp	1b
5:	movl	$0, (%esp)
	jmp	2b
6:	movl	$0, (%esp)
	jmp	3b
.popsection
	_ASM_EXTABLE(1b, 4b)
	_ASM_EXTABLE(2b, 5b)
	_ASM_EXTABLE(3b, 6b)
	POP_GS_EX
.endm

.macro RESTORE_ALL_NMI cr3_reg:req pop=0
	/*
	 * Now switch the CR3 when PTI is enabled.
	 *
	 * We enter with kernel cr3 and switch the cr3 to the value
	 * stored on \cr3_reg, which is either a user or a kernel cr3.
	 */
	ALTERNATIVE "jmp .Lswitched_\@", "", X86_FEATURE_PTI

	testl	$PTI_SWITCH_MASK, \cr3_reg
	jz	.Lswitched_\@

	/* User cr3 in \cr3_reg - write it to hardware cr3 */
	movl	\cr3_reg, %cr3

.Lswitched_\@:

	BUG_IF_WRONG_CR3

	RESTORE_REGS pop=\pop
.endm

.macro CHECK_AND_APPLY_ESPFIX
#ifdef CONFIG_X86_ESPFIX32
#define GDT_ESPFIX_OFFSET (GDT_ENTRY_ESPFIX_SS * 8)
#define GDT_ESPFIX_SS PER_CPU_VAR(gdt_page) + GDT_ESPFIX_OFFSET

	ALTERNATIVE	"jmp .Lend_\@", "", X86_BUG_ESPFIX

	movl	PT_EFLAGS(%esp), %eax		# mix EFLAGS, SS and CS
	/*
	 * Warning: PT_OLDSS(%esp) contains the wrong/random values if we
	 * are returning to the kernel.
	 * See comments in process.c:copy_thread() for details.
	 */
	movb	PT_OLDSS(%esp), %ah
	movb	PT_CS(%esp), %al
	andl	$(X86_EFLAGS_VM | (SEGMENT_TI_MASK << 8) | SEGMENT_RPL_MASK), %eax
	cmpl	$((SEGMENT_LDT << 8) | USER_RPL), %eax
	jne	.Lend_\@	# returning to user-space with LDT SS

	/*
	 * Setup and switch to ESPFIX stack
	 *
	 * We're returning to userspace with a 16 bit stack. The CPU will not
	 * restore the high word of ESP for us on executing iret... This is an
	 * "official" bug of all the x86-compatible CPUs, which we can work
	 * around to make dosemu and wine happy. We do this by preloading the
	 * high word of ESP with the high word of the userspace ESP while
	 * compensating for the offset by changing to the ESPFIX segment with
	 * a base address that matches for the difference.
	 */
	mov	%esp, %edx			/* load kernel esp */
	mov	PT_OLDESP(%esp), %eax		/* load userspace esp */
	mov	%dx, %ax			/* eax: new kernel esp */
	sub	%eax, %edx			/* offset (low word is 0) */
	shr	$16, %edx
	mov	%dl, GDT_ESPFIX_SS + 4		/* bits 16..23 */
	mov	%dh, GDT_ESPFIX_SS + 7		/* bits 24..31 */
	pushl	$__ESPFIX_SS
	pushl	%eax				/* new kernel esp */
	/*
	 * Disable interrupts, but do not irqtrace this section: we
	 * will soon execute iret and the tracer was already set to
	 * the irqstate after the IRET:
	 */
	DISABLE_INTERRUPTS(CLBR_ANY)
	lss	(%esp), %esp			/* switch to espfix segment */
.Lend_\@:
#endif /* CONFIG_X86_ESPFIX32 */
.endm

/*
 * Called with pt_regs fully populated and kernel segments loaded,
 * so we can access PER_CPU and use the integer registers.
 *
 * We need to be very careful here with the %esp switch, because an NMI
 * can happen everywhere. If the NMI handler finds itself on the
 * entry-stack, it will overwrite the task-stack and everything we
 * copied there. So allocate the stack-frame on the task-stack and
 * switch to it before we do any copying.
 */

.macro SWITCH_TO_KERNEL_STACK

	ALTERNATIVE     "", "jmp .Lend_\@", X86_FEATURE_XENPV

	BUG_IF_WRONG_CR3

	SWITCH_TO_KERNEL_CR3 scratch_reg=%eax

	/*
	 * %eax now contains the entry cr3 and we carry it forward in
	 * that register for the time this macro runs
	 */

	/* Are we on the entry stack? Bail out if not! */
	movl	PER_CPU_VAR(cpu_entry_area), %ecx
	addl	$CPU_ENTRY_AREA_entry_stack + SIZEOF_entry_stack, %ecx
	subl	%esp, %ecx	/* ecx = (end of entry_stack) - esp */
	cmpl	$SIZEOF_entry_stack, %ecx
	jae	.Lend_\@

	/* Load stack pointer into %esi and %edi */
	movl	%esp, %esi
	movl	%esi, %edi

	/* Move %edi to the top of the entry stack */
	andl	$(MASK_entry_stack), %edi
	addl	$(SIZEOF_entry_stack), %edi

	/* Load top of task-stack into %edi */
	movl	TSS_entry2task_stack(%edi), %edi

	/* Special case - entry from kernel mode via entry stack */
#ifdef CONFIG_VM86
	movl	PT_EFLAGS(%esp), %ecx		# mix EFLAGS and CS
	movb	PT_CS(%esp), %cl
	andl	$(X86_EFLAGS_VM | SEGMENT_RPL_MASK), %ecx
#else
	movl	PT_CS(%esp), %ecx
	andl	$SEGMENT_RPL_MASK, %ecx
#endif
	cmpl	$USER_RPL, %ecx
	jb	.Lentry_from_kernel_\@

	/* Bytes to copy */
	movl	$PTREGS_SIZE, %ecx

#ifdef CONFIG_VM86
	testl	$X86_EFLAGS_VM, PT_EFLAGS(%esi)
	jz	.Lcopy_pt_regs_\@

	/*
	 * Stack-frame contains 4 additional segment registers when
	 * coming from VM86 mode
	 */
	addl	$(4 * 4), %ecx

#endif
.Lcopy_pt_regs_\@:

	/* Allocate frame on task-stack */
	subl	%ecx, %edi

	/* Switch to task-stack */
	movl	%edi, %esp

	/*
	 * We are now on the task-stack and can safely copy over the
	 * stack-frame
	 */
	shrl	$2, %ecx
	cld
	rep movsl

	jmp .Lend_\@

.Lentry_from_kernel_\@:

	/*
	 * This handles the case when we enter the kernel from
	 * kernel-mode and %esp points to the entry-stack. When this
	 * happens we need to switch to the task-stack to run C code,
	 * but switch back to the entry-stack again when we approach
	 * iret and return to the interrupted code-path. This usually
	 * happens when we hit an exception while restoring user-space
	 * segment registers on the way back to user-space or when the
	 * sysenter handler runs with eflags.tf set.
	 *
	 * When we switch to the task-stack here, we can't trust the
	 * contents of the entry-stack anymore, as the exception handler
	 * might be scheduled out or moved to another CPU. Therefore we
	 * copy the complete entry-stack to the task-stack and set a
	 * marker in the iret-frame (bit 31 of the CS dword) to detect
	 * what we've done on the iret path.
	 *
	 * On the iret path we copy everything back and switch to the
	 * entry-stack, so that the interrupted kernel code-path
	 * continues on the same stack it was interrupted with.
	 *
	 * Be aware that an NMI can happen anytime in this code.
	 *
	 * %esi: Entry-Stack pointer (same as %esp)
	 * %edi: Top of the task stack
	 * %eax: CR3 on kernel entry
	 */

	/* Calculate number of bytes on the entry stack in %ecx */
	movl	%esi, %ecx

	/* %ecx to the top of entry-stack */
	andl	$(MASK_entry_stack), %ecx
	addl	$(SIZEOF_entry_stack), %ecx

	/* Number of bytes on the entry stack to %ecx */
	sub	%esi, %ecx

	/* Mark stackframe as coming from entry stack */
	orl	$CS_FROM_ENTRY_STACK, PT_CS(%esp)

	/*
	 * Test the cr3 used to enter the kernel and add a marker
	 * so that we can switch back to it before iret.
	 */
	testl	$PTI_SWITCH_MASK, %eax
	jz	.Lcopy_pt_regs_\@
	orl	$CS_FROM_USER_CR3, PT_CS(%esp)

	/*
	 * %esi and %edi are unchanged, %ecx contains the number of
	 * bytes to copy. The code at .Lcopy_pt_regs_\@ will allocate
	 * the stack-frame on task-stack and copy everything over
	 */
	jmp .Lcopy_pt_regs_\@

.Lend_\@:
.endm

/*
 * Switch back from the kernel stack to the entry stack.
 *
 * The %esp register must point to pt_regs on the task stack. It will
 * first calculate the size of the stack-frame to copy, depending on
 * whether we return to VM86 mode or not. With that it uses 'rep movsl'
 * to copy the contents of the stack over to the entry stack.
 *
 * We must be very careful here, as we can't trust the contents of the
 * task-stack once we switched to the entry-stack. When an NMI happens
 * while on the entry-stack, the NMI handler will switch back to the top
 * of the task stack, overwriting our stack-frame we are about to copy.
 * Therefore we switch the stack only after everything is copied over.
 */
.macro SWITCH_TO_ENTRY_STACK

	ALTERNATIVE     "", "jmp .Lend_\@", X86_FEATURE_XENPV

	/* Bytes to copy */
	movl	$PTREGS_SIZE, %ecx

#ifdef CONFIG_VM86
	testl	$(X86_EFLAGS_VM), PT_EFLAGS(%esp)
	jz	.Lcopy_pt_regs_\@

	/* Additional 4 registers to copy when returning to VM86 mode */
	addl    $(4 * 4), %ecx

.Lcopy_pt_regs_\@:
#endif

	/* Initialize source and destination for movsl */
	movl	PER_CPU_VAR(cpu_tss_rw + TSS_sp0), %edi
	subl	%ecx, %edi
	movl	%esp, %esi

	/* Save future stack pointer in %ebx */
	movl	%edi, %ebx

	/* Copy over the stack-frame */
	shrl	$2, %ecx
	cld
	rep movsl

	/*
	 * Switch to entry-stack - needs to happen after everything is
	 * copied because the NMI handler will overwrite the task-stack
	 * when on entry-stack
	 */
	movl	%ebx, %esp

.Lend_\@:
.endm

/*
 * This macro handles the case when we return to kernel-mode on the iret
 * path and have to switch back to the entry stack and/or user-cr3
 *
 * See the comments below the .Lentry_from_kernel_\@ label in the
 * SWITCH_TO_KERNEL_STACK macro for more details.
 */
.macro PARANOID_EXIT_TO_KERNEL_MODE

	/*
	 * Test if we entered the kernel with the entry-stack. Most
	 * likely we did not, because this code only runs on the
	 * return-to-kernel path.
	 */
	testl	$CS_FROM_ENTRY_STACK, PT_CS(%esp)
	jz	.Lend_\@

	/* Unlikely slow-path */

	/* Clear marker from stack-frame */
	andl	$(~CS_FROM_ENTRY_STACK), PT_CS(%esp)

	/* Copy the remaining task-stack contents to entry-stack */
	movl	%esp, %esi
	movl	PER_CPU_VAR(cpu_tss_rw + TSS_sp0), %edi

	/* Bytes on the task-stack to ecx */
	movl	PER_CPU_VAR(cpu_tss_rw + TSS_sp1), %ecx
	subl	%esi, %ecx

	/* Allocate stack-frame on entry-stack */
	subl	%ecx, %edi

	/*
	 * Save future stack-pointer, we must not switch until the
	 * copy is done, otherwise the NMI handler could destroy the
	 * contents of the task-stack we are about to copy.
	 */
	movl	%edi, %ebx

	/* Do the copy */
	shrl	$2, %ecx
	cld
	rep movsl

	/* Safe to switch to entry-stack now */
	movl	%ebx, %esp

	/*
	 * We came from entry-stack and need to check if we also need to
	 * switch back to user cr3.
	 */
	testl	$CS_FROM_USER_CR3, PT_CS(%esp)
	jz	.Lend_\@

	/* Clear marker from stack-frame */
	andl	$(~CS_FROM_USER_CR3), PT_CS(%esp)

	SWITCH_TO_USER_CR3 scratch_reg=%eax

.Lend_\@:
.endm

/**
 * idtentry - Macro to generate entry stubs for simple IDT entries
 * @vector:		Vector number
 * @asmsym:		ASM symbol for the entry point
 * @cfunc:		C function to be called
 * @has_error_code:	Hardware pushed error code on stack
 */
.macro idtentry vector asmsym cfunc has_error_code:req
SYM_CODE_START(\asmsym)
	ASM_CLAC
	cld

	.if \has_error_code == 0
		pushl	$0		/* Clear the error code */
	.endif

	/* Push the C-function address into the GS slot */
	pushl	$\cfunc
	/* Invoke the common exception entry */
	jmp	handle_exception
SYM_CODE_END(\asmsym)
.endm

.macro idtentry_irq vector cfunc
	.p2align CONFIG_X86_L1_CACHE_SHIFT
SYM_CODE_START_LOCAL(asm_\cfunc)
	ASM_CLAC
	SAVE_ALL switch_stacks=1
	ENCODE_FRAME_POINTER
	movl	%esp, %eax
	movl	PT_ORIG_EAX(%esp), %edx		/* get the vector from stack */
	movl	$-1, PT_ORIG_EAX(%esp)		/* no syscall to restart */
	call	\cfunc
	jmp	handle_exception_return
SYM_CODE_END(asm_\cfunc)
.endm

.macro idtentry_sysvec vector cfunc
	idtentry \vector asm_\cfunc \cfunc has_error_code=0
.endm

/*
 * Include the defines which emit the idt entries which are shared
 * shared between 32 and 64 bit.
 */
#include <asm/idtentry.h>

/*
 * %eax: prev task
 * %edx: next task
 */
.pushsection .text, "ax"
SYM_CODE_START(__switch_to_asm)
	/*
	 * Save callee-saved registers
	 * This must match the order in struct inactive_task_frame
	 */
	pushl	%ebp
	pushl	%ebx
	pushl	%edi
	pushl	%esi
	/*
	 * Flags are saved to prevent AC leakage. This could go
	 * away if objtool would have 32bit support to verify
	 * the STAC/CLAC correctness.
	 */
	pushfl

	/* switch stack */
	movl	%esp, TASK_threadsp(%eax)
	movl	TASK_threadsp(%edx), %esp

#ifdef CONFIG_STACKPROTECTOR
	movl	TASK_stack_canary(%edx), %ebx
	movl	%ebx, PER_CPU_VAR(stack_canary)+stack_canary_offset
#endif

#ifdef CONFIG_RETPOLINE
	/*
	 * When switching from a shallower to a deeper call stack
	 * the RSB may either underflow or use entries populated
	 * with userspace addresses. On CPUs where those concerns
	 * exist, overwrite the RSB with entries which capture
	 * speculative execution to prevent attack.
	 */
	FILL_RETURN_BUFFER %ebx, RSB_CLEAR_LOOPS, X86_FEATURE_RSB_CTXSW
#endif

	/* Restore flags or the incoming task to restore AC state. */
	popfl
	/* restore callee-saved registers */
	popl	%esi
	popl	%edi
	popl	%ebx
	popl	%ebp

	jmp	__switch_to
SYM_CODE_END(__switch_to_asm)
.popsection

/*
 * The unwinder expects the last frame on the stack to always be at the same
 * offset from the end of the page, which allows it to validate the stack.
 * Calling schedule_tail() directly would break that convention because its an
 * asmlinkage function so its argument has to be pushed on the stack.  This
 * wrapper creates a proper "end of stack" frame header before the call.
 */
.pushsection .text, "ax"
SYM_FUNC_START(schedule_tail_wrapper)
	FRAME_BEGIN

	pushl	%eax
	call	schedule_tail
	popl	%eax

	FRAME_END
	ret
SYM_FUNC_END(schedule_tail_wrapper)
.popsection

/*
 * A newly forked process directly context switches into this address.
 *
 * eax: prev task we switched from
 * ebx: kernel thread func (NULL for user thread)
 * edi: kernel thread arg
 */
.pushsection .text, "ax"
SYM_CODE_START(ret_from_fork)
	call	schedule_tail_wrapper

	testl	%ebx, %ebx
	jnz	1f		/* kernel threads are uncommon */

2:
	/* When we fork, we trace the syscall return in the child, too. */
	movl    %esp, %eax
	call    syscall_return_slowpath
	jmp     .Lsyscall_32_done

	/* kernel thread */
1:	movl	%edi, %eax
	CALL_NOSPEC ebx
	/*
	 * A kernel thread is allowed to return here after successfully
	 * calling do_execve().  Exit to userspace to complete the execve()
	 * syscall.
	 */
	movl	$0, PT_EAX(%esp)
	jmp	2b
SYM_CODE_END(ret_from_fork)
.popsection

SYM_ENTRY(__begin_SYSENTER_singlestep_region, SYM_L_GLOBAL, SYM_A_NONE)
/*
 * All code from here through __end_SYSENTER_singlestep_region is subject
 * to being single-stepped if a user program sets TF and executes SYSENTER.
 * There is absolutely nothing that we can do to prevent this from happening
 * (thanks Intel!).  To keep our handling of this situation as simple as
 * possible, we handle TF just like AC and NT, except that our #DB handler
 * will ignore all of the single-step traps generated in this range.
 */

#ifdef CONFIG_XEN_PV
/*
 * Xen doesn't set %esp to be precisely what the normal SYSENTER
 * entry point expects, so fix it up before using the normal path.
 */
SYM_CODE_START(xen_sysenter_target)
	addl	$5*4, %esp			/* remove xen-provided frame */
	jmp	.Lsysenter_past_esp
SYM_CODE_END(xen_sysenter_target)
#endif

/*
 * 32-bit SYSENTER entry.
 *
 * 32-bit system calls through the vDSO's __kernel_vsyscall enter here
 * if X86_FEATURE_SEP is available.  This is the preferred system call
 * entry on 32-bit systems.
 *
 * The SYSENTER instruction, in principle, should *only* occur in the
 * vDSO.  In practice, a small number of Android devices were shipped
 * with a copy of Bionic that inlined a SYSENTER instruction.  This
 * never happened in any of Google's Bionic versions -- it only happened
 * in a narrow range of Intel-provided versions.
 *
 * SYSENTER loads SS, ESP, CS, and EIP from previously programmed MSRs.
 * IF and VM in RFLAGS are cleared (IOW: interrupts are off).
 * SYSENTER does not save anything on the stack,
 * and does not save old EIP (!!!), ESP, or EFLAGS.
 *
 * To avoid losing track of EFLAGS.VM (and thus potentially corrupting
 * user and/or vm86 state), we explicitly disable the SYSENTER
 * instruction in vm86 mode by reprogramming the MSRs.
 *
 * Arguments:
 * eax  system call number
 * ebx  arg1
 * ecx  arg2
 * edx  arg3
 * esi  arg4
 * edi  arg5
 * ebp  user stack
 * 0(%ebp) arg6
 */
SYM_FUNC_START(entry_SYSENTER_32)
	/*
	 * On entry-stack with all userspace-regs live - save and
	 * restore eflags and %eax to use it as scratch-reg for the cr3
	 * switch.
	 */
	pushfl
	pushl	%eax
	BUG_IF_WRONG_CR3 no_user_check=1
	SWITCH_TO_KERNEL_CR3 scratch_reg=%eax
	popl	%eax
	popfl

	/* Stack empty again, switch to task stack */
	movl	TSS_entry2task_stack(%esp), %esp

.Lsysenter_past_esp:
	pushl	$__USER_DS		/* pt_regs->ss */
	pushl	%ebp			/* pt_regs->sp (stashed in bp) */
	pushfl				/* pt_regs->flags (except IF = 0) */
	orl	$X86_EFLAGS_IF, (%esp)	/* Fix IF */
	pushl	$__USER_CS		/* pt_regs->cs */
	pushl	$0			/* pt_regs->ip = 0 (placeholder) */
	pushl	%eax			/* pt_regs->orig_ax */
	SAVE_ALL pt_regs_ax=$-ENOSYS	/* save rest, stack already switched */

	/*
	 * SYSENTER doesn't filter flags, so we need to clear NT, AC
	 * and TF ourselves.  To save a few cycles, we can check whether
	 * either was set instead of doing an unconditional popfq.
	 * This needs to happen before enabling interrupts so that
	 * we don't get preempted with NT set.
	 *
	 * If TF is set, we will single-step all the way to here -- do_debug
	 * will ignore all the traps.  (Yes, this is slow, but so is
	 * single-stepping in general.  This allows us to avoid having
	 * a more complicated code to handle the case where a user program
	 * forces us to single-step through the SYSENTER entry code.)
	 *
	 * NB.: .Lsysenter_fix_flags is a label with the code under it moved
	 * out-of-line as an optimization: NT is unlikely to be set in the
	 * majority of the cases and instead of polluting the I$ unnecessarily,
	 * we're keeping that code behind a branch which will predict as
	 * not-taken and therefore its instructions won't be fetched.
	 */
	testl	$X86_EFLAGS_NT|X86_EFLAGS_AC|X86_EFLAGS_TF, PT_EFLAGS(%esp)
	jnz	.Lsysenter_fix_flags
.Lsysenter_flags_fixed:

	movl	%esp, %eax
	call	do_fast_syscall_32
	/* XEN PV guests always use IRET path */
	ALTERNATIVE "testl %eax, %eax; jz .Lsyscall_32_done", \
		    "jmp .Lsyscall_32_done", X86_FEATURE_XENPV

	STACKLEAK_ERASE

	/* Opportunistic SYSEXIT */

	/*
	 * Setup entry stack - we keep the pointer in %eax and do the
	 * switch after almost all user-state is restored.
	 */

	/* Load entry stack pointer and allocate frame for eflags/eax */
	movl	PER_CPU_VAR(cpu_tss_rw + TSS_sp0), %eax
	subl	$(2*4), %eax

	/* Copy eflags and eax to entry stack */
	movl	PT_EFLAGS(%esp), %edi
	movl	PT_EAX(%esp), %esi
	movl	%edi, (%eax)
	movl	%esi, 4(%eax)

	/* Restore user registers and segments */
	movl	PT_EIP(%esp), %edx	/* pt_regs->ip */
	movl	PT_OLDESP(%esp), %ecx	/* pt_regs->sp */
1:	mov	PT_FS(%esp), %fs
	PTGS_TO_GS

	popl	%ebx			/* pt_regs->bx */
	addl	$2*4, %esp		/* skip pt_regs->cx and pt_regs->dx */
	popl	%esi			/* pt_regs->si */
	popl	%edi			/* pt_regs->di */
	popl	%ebp			/* pt_regs->bp */

	/* Switch to entry stack */
	movl	%eax, %esp

	/* Now ready to switch the cr3 */
	SWITCH_TO_USER_CR3 scratch_reg=%eax

	/*
	 * Restore all flags except IF. (We restore IF separately because
	 * STI gives a one-instruction window in which we won't be interrupted,
	 * whereas POPF does not.)
	 */
	btrl	$X86_EFLAGS_IF_BIT, (%esp)
	BUG_IF_WRONG_CR3 no_user_check=1
	popfl
	popl	%eax

	/*
	 * Return back to the vDSO, which will pop ecx and edx.
	 * Don't bother with DS and ES (they already contain __USER_DS).
	 */
	sti
	sysexit

.pushsection .fixup, "ax"
2:	movl	$0, PT_FS(%esp)
	jmp	1b
.popsection
	_ASM_EXTABLE(1b, 2b)
	PTGS_TO_GS_EX

.Lsysenter_fix_flags:
	pushl	$X86_EFLAGS_FIXED
	popfl
	jmp	.Lsysenter_flags_fixed
SYM_ENTRY(__end_SYSENTER_singlestep_region, SYM_L_GLOBAL, SYM_A_NONE)
SYM_FUNC_END(entry_SYSENTER_32)

/*
 * 32-bit legacy system call entry.
 *
 * 32-bit x86 Linux system calls traditionally used the INT $0x80
 * instruction.  INT $0x80 lands here.
 *
 * This entry point can be used by any 32-bit perform system calls.
 * Instances of INT $0x80 can be found inline in various programs and
 * libraries.  It is also used by the vDSO's __kernel_vsyscall
 * fallback for hardware that doesn't support a faster entry method.
 * Restarted 32-bit system calls also fall back to INT $0x80
 * regardless of what instruction was originally used to do the system
 * call.  (64-bit programs can use INT $0x80 as well, but they can
 * only run on 64-bit kernels and therefore land in
 * entry_INT80_compat.)
 *
 * This is considered a slow path.  It is not used by most libc
 * implementations on modern hardware except during process startup.
 *
 * Arguments:
 * eax  system call number
 * ebx  arg1
 * ecx  arg2
 * edx  arg3
 * esi  arg4
 * edi  arg5
 * ebp  arg6
 */
SYM_FUNC_START(entry_INT80_32)
	ASM_CLAC
	pushl	%eax			/* pt_regs->orig_ax */

	SAVE_ALL pt_regs_ax=$-ENOSYS switch_stacks=1	/* save rest */

	movl	%esp, %eax
	call	do_int80_syscall_32
.Lsyscall_32_done:
	STACKLEAK_ERASE

restore_all_switch_stack:
	SWITCH_TO_ENTRY_STACK
	CHECK_AND_APPLY_ESPFIX

	/* Switch back to user CR3 */
	SWITCH_TO_USER_CR3 scratch_reg=%eax

	BUG_IF_WRONG_CR3

	/* Restore user state */
	RESTORE_REGS pop=4			# skip orig_eax/error_code
.Lirq_return:
	/*
	 * ARCH_HAS_MEMBARRIER_SYNC_CORE rely on IRET core serialization
	 * when returning from IPI handler and when returning from
	 * scheduler to user-space.
	 */
	INTERRUPT_RETURN

.section .fixup, "ax"
SYM_CODE_START(asm_iret_error)
	pushl	$0				# no error code
	pushl	$iret_error

#ifdef CONFIG_DEBUG_ENTRY
	/*
	 * The stack-frame here is the one that iret faulted on, so its a
	 * return-to-user frame. We are on kernel-cr3 because we come here from
	 * the fixup code. This confuses the CR3 checker, so switch to user-cr3
	 * as the checker expects it.
	 */
	pushl	%eax
	SWITCH_TO_USER_CR3 scratch_reg=%eax
	popl	%eax
#endif

	jmp	handle_exception
SYM_CODE_END(asm_iret_error)
.previous
	_ASM_EXTABLE(.Lirq_return, asm_iret_error)
SYM_FUNC_END(entry_INT80_32)

.macro FIXUP_ESPFIX_STACK
/*
 * Switch back for ESPFIX stack to the normal zerobased stack
 *
 * We can't call C functions using the ESPFIX stack. This code reads
 * the high word of the segment base from the GDT and swiches to the
 * normal stack and adjusts ESP with the matching offset.
 *
 * We might be on user CR3 here, so percpu data is not mapped and we can't
 * access the GDT through the percpu segment.  Instead, use SGDT to find
 * the cpu_entry_area alias of the GDT.
 */
#ifdef CONFIG_X86_ESPFIX32
	/* fixup the stack */
	pushl	%ecx
	subl	$2*4, %esp
	sgdt	(%esp)
	movl	2(%esp), %ecx				/* GDT address */
	/*
	 * Careful: ECX is a linear pointer, so we need to force base
	 * zero.  %cs is the only known-linear segment we have right now.
	 */
	mov	%cs:GDT_ESPFIX_OFFSET + 4(%ecx), %al	/* bits 16..23 */
	mov	%cs:GDT_ESPFIX_OFFSET + 7(%ecx), %ah	/* bits 24..31 */
	shl	$16, %eax
	addl	$2*4, %esp
	popl	%ecx
	addl	%esp, %eax			/* the adjusted stack pointer */
	pushl	$__KERNEL_DS
	pushl	%eax
	lss	(%esp), %esp			/* switch to the normal stack segment */
#endif
.endm

.macro UNWIND_ESPFIX_STACK
	/* It's safe to clobber %eax, all other regs need to be preserved */
#ifdef CONFIG_X86_ESPFIX32
	movl	%ss, %eax
	/* see if on espfix stack */
	cmpw	$__ESPFIX_SS, %ax
	jne	.Lno_fixup_\@
	/* switch to normal stack */
	FIXUP_ESPFIX_STACK
.Lno_fixup_\@:
#endif
.endm

#ifdef CONFIG_PARAVIRT
SYM_CODE_START(native_iret)
	iret
	_ASM_EXTABLE(native_iret, asm_iret_error)
SYM_CODE_END(native_iret)
#endif

#ifdef CONFIG_XEN_PV
/*
 * See comment in entry_64.S for further explanation
 *
 * Note: This is not an actual IDT entry point. It's a XEN specific entry
 * point and therefore named to match the 64-bit trampoline counterpart.
 */
SYM_FUNC_START(xen_asm_exc_xen_hypervisor_callback)
	/*
	 * Check to see if we got the event in the critical
	 * region in xen_iret_direct, after we've reenabled
	 * events and checked for pending events.  This simulates
	 * iret instruction's behaviour where it delivers a
	 * pending interrupt when enabling interrupts:
	 */
	cmpl	$xen_iret_start_crit, (%esp)
	jb	1f
	cmpl	$xen_iret_end_crit, (%esp)
	jae	1f
	call	xen_iret_crit_fixup
1:
	pushl	$-1				/* orig_ax = -1 => not a system call */
	SAVE_ALL
	ENCODE_FRAME_POINTER

	mov	%esp, %eax
	call	xen_pv_evtchn_do_upcall
	jmp	handle_exception_return
SYM_FUNC_END(xen_asm_exc_xen_hypervisor_callback)

/*
 * Hypervisor uses this for application faults while it executes.
 * We get here for two reasons:
 *  1. Fault while reloading DS, ES, FS or GS
 *  2. Fault while executing IRET
 * Category 1 we fix up by reattempting the load, and zeroing the segment
 * register if the load fails.
 * Category 2 we fix up by jumping to do_iret_error. We cannot use the
 * normal Linux return path in this case because if we use the IRET hypercall
 * to pop the stack frame we end up in an infinite loop of failsafe callbacks.
 * We distinguish between categories by maintaining a status value in EAX.
 */
SYM_FUNC_START(xen_failsafe_callback)
	pushl	%eax
	movl	$1, %eax
1:	mov	4(%esp), %ds
2:	mov	8(%esp), %es
3:	mov	12(%esp), %fs
4:	mov	16(%esp), %gs
	/* EAX == 0 => Category 1 (Bad segment)
	   EAX != 0 => Category 2 (Bad IRET) */
	testl	%eax, %eax
	popl	%eax
	lea	16(%esp), %esp
	jz	5f
	jmp	asm_iret_error
5:	pushl	$-1				/* orig_ax = -1 => not a system call */
	SAVE_ALL
	ENCODE_FRAME_POINTER
	jmp	handle_exception_return

.section .fixup, "ax"
6:	xorl	%eax, %eax
	movl	%eax, 4(%esp)
	jmp	1b
7:	xorl	%eax, %eax
	movl	%eax, 8(%esp)
	jmp	2b
8:	xorl	%eax, %eax
	movl	%eax, 12(%esp)
	jmp	3b
9:	xorl	%eax, %eax
	movl	%eax, 16(%esp)
	jmp	4b
.previous
	_ASM_EXTABLE(1b, 6b)
	_ASM_EXTABLE(2b, 7b)
	_ASM_EXTABLE(3b, 8b)
	_ASM_EXTABLE(4b, 9b)
SYM_FUNC_END(xen_failsafe_callback)
#endif /* CONFIG_XEN_PV */

SYM_CODE_START_LOCAL_NOALIGN(handle_exception)
	/* the function address is in %gs's slot on the stack */
	SAVE_ALL switch_stacks=1 skip_gs=1 unwind_espfix=1
	ENCODE_FRAME_POINTER

	/* fixup %gs */
	GS_TO_REG %ecx
	movl	PT_GS(%esp), %edi		# get the function address
	REG_TO_PTGS %ecx
	SET_KERNEL_GS %ecx

	/* fixup orig %eax */
	movl	PT_ORIG_EAX(%esp), %edx		# get the error code
	movl	$-1, PT_ORIG_EAX(%esp)		# no syscall to restart

	movl	%esp, %eax			# pt_regs pointer
	CALL_NOSPEC edi

handle_exception_return:
#ifdef CONFIG_VM86
	movl	PT_EFLAGS(%esp), %eax		# mix EFLAGS and CS
	movb	PT_CS(%esp), %al
	andl	$(X86_EFLAGS_VM | SEGMENT_RPL_MASK), %eax
#else
	/*
	 * We can be coming here from child spawned by kernel_thread().
	 */
	movl	PT_CS(%esp), %eax
	andl	$SEGMENT_RPL_MASK, %eax
#endif
	cmpl	$USER_RPL, %eax			# returning to v8086 or userspace ?
	jnb	ret_to_user

	PARANOID_EXIT_TO_KERNEL_MODE
	BUG_IF_WRONG_CR3
	RESTORE_REGS 4
	jmp	.Lirq_return

<<<<<<< HEAD
SYM_CODE_START(double_fault)
=======
ret_to_user:
	movl	%esp, %eax
	jmp	restore_all_switch_stack
SYM_CODE_END(handle_exception)

SYM_CODE_START(asm_exc_double_fault)
>>>>>>> aa42c539
1:
	/*
	 * This is a task gate handler, not an interrupt gate handler.
	 * The error code is on the stack, but the stack is otherwise
	 * empty.  Interrupts are off.  Our state is sane with the following
	 * exceptions:
	 *
	 *  - CR0.TS is set.  "TS" literally means "task switched".
	 *  - EFLAGS.NT is set because we're a "nested task".
	 *  - The doublefault TSS has back_link set and has been marked busy.
	 *  - TR points to the doublefault TSS and the normal TSS is busy.
	 *  - CR3 is the normal kernel PGD.  This would be delightful, except
	 *    that the CPU didn't bother to save the old CR3 anywhere.  This
	 *    would make it very awkward to return back to the context we came
	 *    from.
	 *
	 * The rest of EFLAGS is sanitized for us, so we don't need to
	 * worry about AC or DF.
	 *
	 * Don't even bother popping the error code.  It's always zero,
	 * and ignoring it makes us a bit more robust against buggy
	 * hypervisor task gate implementations.
	 *
	 * We will manually undo the task switch instead of doing a
	 * task-switching IRET.
	 */

	clts				/* clear CR0.TS */
	pushl	$X86_EFLAGS_FIXED
	popfl				/* clear EFLAGS.NT */

	call	doublefault_shim

	/* We don't support returning, so we have no IRET here. */
1:
	hlt
	jmp 1b
<<<<<<< HEAD
SYM_CODE_END(double_fault)
=======
SYM_CODE_END(asm_exc_double_fault)
>>>>>>> aa42c539

/*
 * NMI is doubly nasty.  It can happen on the first instruction of
 * entry_SYSENTER_32 (just like #DB), but it can also interrupt the beginning
 * of the #DB handler even if that #DB in turn hit before entry_SYSENTER_32
 * switched stacks.  We handle both conditions by simply checking whether we
 * interrupted kernel code running on the SYSENTER stack.
 */
SYM_CODE_START(asm_exc_nmi)
	ASM_CLAC

#ifdef CONFIG_X86_ESPFIX32
	/*
	 * ESPFIX_SS is only ever set on the return to user path
	 * after we've switched to the entry stack.
	 */
	pushl	%eax
	movl	%ss, %eax
	cmpw	$__ESPFIX_SS, %ax
	popl	%eax
	je	.Lnmi_espfix_stack
#endif

	pushl	%eax				# pt_regs->orig_ax
	SAVE_ALL_NMI cr3_reg=%edi
	ENCODE_FRAME_POINTER
	xorl	%edx, %edx			# zero error code
	movl	%esp, %eax			# pt_regs pointer

	/* Are we currently on the SYSENTER stack? */
	movl	PER_CPU_VAR(cpu_entry_area), %ecx
	addl	$CPU_ENTRY_AREA_entry_stack + SIZEOF_entry_stack, %ecx
	subl	%eax, %ecx	/* ecx = (end of entry_stack) - esp */
	cmpl	$SIZEOF_entry_stack, %ecx
	jb	.Lnmi_from_sysenter_stack

	/* Not on SYSENTER stack. */
	call	exc_nmi
	jmp	.Lnmi_return

.Lnmi_from_sysenter_stack:
	/*
	 * We're on the SYSENTER stack.  Switch off.  No one (not even debug)
	 * is using the thread stack right now, so it's safe for us to use it.
	 */
	movl	%esp, %ebx
	movl	PER_CPU_VAR(cpu_current_top_of_stack), %esp
	call	exc_nmi
	movl	%ebx, %esp

.Lnmi_return:
#ifdef CONFIG_X86_ESPFIX32
	testl	$CS_FROM_ESPFIX, PT_CS(%esp)
	jnz	.Lnmi_from_espfix
#endif

	CHECK_AND_APPLY_ESPFIX
	RESTORE_ALL_NMI cr3_reg=%edi pop=4
	jmp	.Lirq_return

#ifdef CONFIG_X86_ESPFIX32
.Lnmi_espfix_stack:
	/*
	 * Create the pointer to LSS back
	 */
	pushl	%ss
	pushl	%esp
	addl	$4, (%esp)

	/* Copy the (short) IRET frame */
	pushl	4*4(%esp)	# flags
	pushl	4*4(%esp)	# cs
	pushl	4*4(%esp)	# ip

	pushl	%eax		# orig_ax

	SAVE_ALL_NMI cr3_reg=%edi unwind_espfix=1
	ENCODE_FRAME_POINTER

	/* clear CS_FROM_KERNEL, set CS_FROM_ESPFIX */
	xorl	$(CS_FROM_ESPFIX | CS_FROM_KERNEL), PT_CS(%esp)

	xorl	%edx, %edx			# zero error code
	movl	%esp, %eax			# pt_regs pointer
	jmp	.Lnmi_from_sysenter_stack

.Lnmi_from_espfix:
	RESTORE_ALL_NMI cr3_reg=%edi
	/*
	 * Because we cleared CS_FROM_KERNEL, IRET_FRAME 'forgot' to
	 * fix up the gap and long frame:
	 *
	 *  3 - original frame	(exception)
	 *  2 - ESPFIX block	(above)
	 *  6 - gap		(FIXUP_FRAME)
	 *  5 - long frame	(FIXUP_FRAME)
	 *  1 - orig_ax
	 */
	lss	(1+5+6)*4(%esp), %esp			# back to espfix stack
	jmp	.Lirq_return
#endif
<<<<<<< HEAD
SYM_CODE_END(nmi)

SYM_CODE_START(int3)
	ASM_CLAC
	pushl	$0
	pushl	$do_int3
	jmp	common_exception
SYM_CODE_END(int3)

SYM_CODE_START(general_protection)
	ASM_CLAC
	pushl	$do_general_protection
	jmp	common_exception
SYM_CODE_END(general_protection)

=======
SYM_CODE_END(asm_exc_nmi)

.pushsection .text, "ax"
>>>>>>> aa42c539
SYM_CODE_START(rewind_stack_do_exit)
	/* Prevent any naive code from trying to unwind to our caller. */
	xorl	%ebp, %ebp

	movl	PER_CPU_VAR(cpu_current_top_of_stack), %esi
	leal	-TOP_OF_KERNEL_STACK_PADDING-PTREGS_SIZE(%esi), %esp

	call	do_exit
1:	jmp 1b
SYM_CODE_END(rewind_stack_do_exit)
.popsection<|MERGE_RESOLUTION|>--- conflicted
+++ resolved
@@ -1284,16 +1284,12 @@
 	RESTORE_REGS 4
 	jmp	.Lirq_return
 
-<<<<<<< HEAD
-SYM_CODE_START(double_fault)
-=======
 ret_to_user:
 	movl	%esp, %eax
 	jmp	restore_all_switch_stack
 SYM_CODE_END(handle_exception)
 
 SYM_CODE_START(asm_exc_double_fault)
->>>>>>> aa42c539
 1:
 	/*
 	 * This is a task gate handler, not an interrupt gate handler.
@@ -1331,11 +1327,7 @@
 1:
 	hlt
 	jmp 1b
-<<<<<<< HEAD
-SYM_CODE_END(double_fault)
-=======
 SYM_CODE_END(asm_exc_double_fault)
->>>>>>> aa42c539
 
 /*
  * NMI is doubly nasty.  It can happen on the first instruction of
@@ -1437,27 +1429,9 @@
 	lss	(1+5+6)*4(%esp), %esp			# back to espfix stack
 	jmp	.Lirq_return
 #endif
-<<<<<<< HEAD
-SYM_CODE_END(nmi)
-
-SYM_CODE_START(int3)
-	ASM_CLAC
-	pushl	$0
-	pushl	$do_int3
-	jmp	common_exception
-SYM_CODE_END(int3)
-
-SYM_CODE_START(general_protection)
-	ASM_CLAC
-	pushl	$do_general_protection
-	jmp	common_exception
-SYM_CODE_END(general_protection)
-
-=======
 SYM_CODE_END(asm_exc_nmi)
 
 .pushsection .text, "ax"
->>>>>>> aa42c539
 SYM_CODE_START(rewind_stack_do_exit)
 	/* Prevent any naive code from trying to unwind to our caller. */
 	xorl	%ebp, %ebp
