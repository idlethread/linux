/* SPDX-License-Identifier: GPL-2.0 */
/*
 *  Copyright (C) 1991,1992  Linus Torvalds
 *
 * entry_32.S contains the system-call and low-level fault and trap handling routines.
 *
 * Stack layout while running C code:
 *	ptrace needs to have all registers on the stack.
 *	If the order here is changed, it needs to be
 *	updated in fork.c:copy_process(), signal.c:do_signal(),
 *	ptrace.c and ptrace.h
 *
 *	 0(%esp) - %ebx
 *	 4(%esp) - %ecx
 *	 8(%esp) - %edx
 *	 C(%esp) - %esi
 *	10(%esp) - %edi
 *	14(%esp) - %ebp
 *	18(%esp) - %eax
 *	1C(%esp) - %ds
 *	20(%esp) - %es
 *	24(%esp) - %fs
 *	28(%esp) - %gs		saved iff !CONFIG_X86_32_LAZY_GS
 *	2C(%esp) - orig_eax
 *	30(%esp) - %eip
 *	34(%esp) - %cs
 *	38(%esp) - %eflags
 *	3C(%esp) - %oldesp
 *	40(%esp) - %oldss
 */

#include <linux/linkage.h>
#include <linux/err.h>
#include <asm/thread_info.h>
#include <asm/irqflags.h>
#include <asm/errno.h>
#include <asm/segment.h>
#include <asm/smp.h>
#include <asm/percpu.h>
#include <asm/processor-flags.h>
#include <asm/irq_vectors.h>
#include <asm/cpufeatures.h>
#include <asm/alternative-asm.h>
#include <asm/asm.h>
#include <asm/smap.h>
#include <asm/frame.h>
#include <asm/trapnr.h>
#include <asm/nospec-branch.h>

#include "calling.h"

	.section .entry.text, "ax"

#define PTI_SWITCH_MASK         (1 << PAGE_SHIFT)

/*
 * User gs save/restore
 *
 * %gs is used for userland TLS and kernel only uses it for stack
 * canary which is required to be at %gs:20 by gcc.  Read the comment
 * at the top of stackprotector.h for more info.
 *
 * Local labels 98 and 99 are used.
 */
#ifdef CONFIG_X86_32_LAZY_GS

 /* unfortunately push/pop can't be no-op */
.macro PUSH_GS
	pushl	$0
.endm
.macro POP_GS pop=0
	addl	$(4 + \pop), %esp
.endm
.macro POP_GS_EX
.endm

 /* all the rest are no-op */
.macro PTGS_TO_GS
.endm
.macro PTGS_TO_GS_EX
.endm
.macro GS_TO_REG reg
.endm
.macro REG_TO_PTGS reg
.endm
.macro SET_KERNEL_GS reg
.endm

#else	/* CONFIG_X86_32_LAZY_GS */

.macro PUSH_GS
	pushl	%gs
.endm

.macro POP_GS pop=0
98:	popl	%gs
  .if \pop <> 0
	add	$\pop, %esp
  .endif
.endm
.macro POP_GS_EX
.pushsection .fixup, "ax"
99:	movl	$0, (%esp)
	jmp	98b
.popsection
	_ASM_EXTABLE(98b, 99b)
.endm

.macro PTGS_TO_GS
98:	mov	PT_GS(%esp), %gs
.endm
.macro PTGS_TO_GS_EX
.pushsection .fixup, "ax"
99:	movl	$0, PT_GS(%esp)
	jmp	98b
.popsection
	_ASM_EXTABLE(98b, 99b)
.endm

.macro GS_TO_REG reg
	movl	%gs, \reg
.endm
.macro REG_TO_PTGS reg
	movl	\reg, PT_GS(%esp)
.endm
.macro SET_KERNEL_GS reg
	movl	$(__KERNEL_STACK_CANARY), \reg
	movl	\reg, %gs
.endm

#endif /* CONFIG_X86_32_LAZY_GS */

/* Unconditionally switch to user cr3 */
.macro SWITCH_TO_USER_CR3 scratch_reg:req
	ALTERNATIVE "jmp .Lend_\@", "", X86_FEATURE_PTI

	movl	%cr3, \scratch_reg
	orl	$PTI_SWITCH_MASK, \scratch_reg
	movl	\scratch_reg, %cr3
.Lend_\@:
.endm

.macro BUG_IF_WRONG_CR3 no_user_check=0
#ifdef CONFIG_DEBUG_ENTRY
	ALTERNATIVE "jmp .Lend_\@", "", X86_FEATURE_PTI
	.if \no_user_check == 0
	/* coming from usermode? */
	testl	$USER_SEGMENT_RPL_MASK, PT_CS(%esp)
	jz	.Lend_\@
	.endif
	/* On user-cr3? */
	movl	%cr3, %eax
	testl	$PTI_SWITCH_MASK, %eax
	jnz	.Lend_\@
	/* From userspace with kernel cr3 - BUG */
	ud2
.Lend_\@:
#endif
.endm

/*
 * Switch to kernel cr3 if not already loaded and return current cr3 in
 * \scratch_reg
 */
.macro SWITCH_TO_KERNEL_CR3 scratch_reg:req
	ALTERNATIVE "jmp .Lend_\@", "", X86_FEATURE_PTI
	movl	%cr3, \scratch_reg
	/* Test if we are already on kernel CR3 */
	testl	$PTI_SWITCH_MASK, \scratch_reg
	jz	.Lend_\@
	andl	$(~PTI_SWITCH_MASK), \scratch_reg
	movl	\scratch_reg, %cr3
	/* Return original CR3 in \scratch_reg */
	orl	$PTI_SWITCH_MASK, \scratch_reg
.Lend_\@:
.endm

#define CS_FROM_ENTRY_STACK	(1 << 31)
#define CS_FROM_USER_CR3	(1 << 30)
#define CS_FROM_KERNEL		(1 << 29)
#define CS_FROM_ESPFIX		(1 << 28)

.macro FIXUP_FRAME
	/*
	 * The high bits of the CS dword (__csh) are used for CS_FROM_*.
	 * Clear them in case hardware didn't do this for us.
	 */
	andl	$0x0000ffff, 4*4(%esp)

#ifdef CONFIG_VM86
	testl	$X86_EFLAGS_VM, 5*4(%esp)
	jnz	.Lfrom_usermode_no_fixup_\@
#endif
	testl	$USER_SEGMENT_RPL_MASK, 4*4(%esp)
	jnz	.Lfrom_usermode_no_fixup_\@

	orl	$CS_FROM_KERNEL, 4*4(%esp)

	/*
	 * When we're here from kernel mode; the (exception) stack looks like:
	 *
	 *  6*4(%esp) - <previous context>
	 *  5*4(%esp) - flags
	 *  4*4(%esp) - cs
	 *  3*4(%esp) - ip
	 *  2*4(%esp) - orig_eax
	 *  1*4(%esp) - gs / function
	 *  0*4(%esp) - fs
	 *
	 * Lets build a 5 entry IRET frame after that, such that struct pt_regs
	 * is complete and in particular regs->sp is correct. This gives us
	 * the original 6 enties as gap:
	 *
	 * 14*4(%esp) - <previous context>
	 * 13*4(%esp) - gap / flags
	 * 12*4(%esp) - gap / cs
	 * 11*4(%esp) - gap / ip
	 * 10*4(%esp) - gap / orig_eax
	 *  9*4(%esp) - gap / gs / function
	 *  8*4(%esp) - gap / fs
	 *  7*4(%esp) - ss
	 *  6*4(%esp) - sp
	 *  5*4(%esp) - flags
	 *  4*4(%esp) - cs
	 *  3*4(%esp) - ip
	 *  2*4(%esp) - orig_eax
	 *  1*4(%esp) - gs / function
	 *  0*4(%esp) - fs
	 */

	pushl	%ss		# ss
	pushl	%esp		# sp (points at ss)
	addl	$7*4, (%esp)	# point sp back at the previous context
	pushl	7*4(%esp)	# flags
	pushl	7*4(%esp)	# cs
	pushl	7*4(%esp)	# ip
	pushl	7*4(%esp)	# orig_eax
	pushl	7*4(%esp)	# gs / function
	pushl	7*4(%esp)	# fs
.Lfrom_usermode_no_fixup_\@:
.endm

.macro IRET_FRAME
	/*
	 * We're called with %ds, %es, %fs, and %gs from the interrupted
	 * frame, so we shouldn't use them.  Also, we may be in ESPFIX
	 * mode and therefore have a nonzero SS base and an offset ESP,
	 * so any attempt to access the stack needs to use SS.  (except for
	 * accesses through %esp, which automatically use SS.)
	 */
	testl $CS_FROM_KERNEL, 1*4(%esp)
	jz .Lfinished_frame_\@

	/*
	 * Reconstruct the 3 entry IRET frame right after the (modified)
	 * regs->sp without lowering %esp in between, such that an NMI in the
	 * middle doesn't scribble our stack.
	 */
	pushl	%eax
	pushl	%ecx
	movl	5*4(%esp), %eax		# (modified) regs->sp

	movl	4*4(%esp), %ecx		# flags
	movl	%ecx, %ss:-1*4(%eax)

	movl	3*4(%esp), %ecx		# cs
	andl	$0x0000ffff, %ecx
	movl	%ecx, %ss:-2*4(%eax)

	movl	2*4(%esp), %ecx		# ip
	movl	%ecx, %ss:-3*4(%eax)

	movl	1*4(%esp), %ecx		# eax
	movl	%ecx, %ss:-4*4(%eax)

	popl	%ecx
	lea	-4*4(%eax), %esp
	popl	%eax
.Lfinished_frame_\@:
.endm

.macro SAVE_ALL pt_regs_ax=%eax switch_stacks=0 skip_gs=0 unwind_espfix=0
	cld
.if \skip_gs == 0
	PUSH_GS
.endif
	pushl	%fs

	pushl	%eax
	movl	$(__KERNEL_PERCPU), %eax
	movl	%eax, %fs
.if \unwind_espfix > 0
	UNWIND_ESPFIX_STACK
.endif
	popl	%eax

	FIXUP_FRAME
	pushl	%es
	pushl	%ds
	pushl	\pt_regs_ax
	pushl	%ebp
	pushl	%edi
	pushl	%esi
	pushl	%edx
	pushl	%ecx
	pushl	%ebx
	movl	$(__USER_DS), %edx
	movl	%edx, %ds
	movl	%edx, %es
.if \skip_gs == 0
	SET_KERNEL_GS %edx
.endif
	/* Switch to kernel stack if necessary */
.if \switch_stacks > 0
	SWITCH_TO_KERNEL_STACK
.endif
.endm

.macro SAVE_ALL_NMI cr3_reg:req unwind_espfix=0
	SAVE_ALL unwind_espfix=\unwind_espfix

	BUG_IF_WRONG_CR3

	/*
	 * Now switch the CR3 when PTI is enabled.
	 *
	 * We can enter with either user or kernel cr3, the code will
	 * store the old cr3 in \cr3_reg and switches to the kernel cr3
	 * if necessary.
	 */
	SWITCH_TO_KERNEL_CR3 scratch_reg=\cr3_reg

.Lend_\@:
.endm

.macro RESTORE_INT_REGS
	popl	%ebx
	popl	%ecx
	popl	%edx
	popl	%esi
	popl	%edi
	popl	%ebp
	popl	%eax
.endm

.macro RESTORE_REGS pop=0
	RESTORE_INT_REGS
1:	popl	%ds
2:	popl	%es
3:	popl	%fs
	POP_GS \pop
	IRET_FRAME
.pushsection .fixup, "ax"
4:	movl	$0, (%esp)
	jmp	1b
5:	movl	$0, (%esp)
	jmp	2b
6:	movl	$0, (%esp)
	jmp	3b
.popsection
	_ASM_EXTABLE(1b, 4b)
	_ASM_EXTABLE(2b, 5b)
	_ASM_EXTABLE(3b, 6b)
	POP_GS_EX
.endm

.macro RESTORE_ALL_NMI cr3_reg:req pop=0
	/*
	 * Now switch the CR3 when PTI is enabled.
	 *
	 * We enter with kernel cr3 and switch the cr3 to the value
	 * stored on \cr3_reg, which is either a user or a kernel cr3.
	 */
	ALTERNATIVE "jmp .Lswitched_\@", "", X86_FEATURE_PTI

	testl	$PTI_SWITCH_MASK, \cr3_reg
	jz	.Lswitched_\@

	/* User cr3 in \cr3_reg - write it to hardware cr3 */
	movl	\cr3_reg, %cr3

.Lswitched_\@:

	BUG_IF_WRONG_CR3

	RESTORE_REGS pop=\pop
.endm

.macro CHECK_AND_APPLY_ESPFIX
#ifdef CONFIG_X86_ESPFIX32
#define GDT_ESPFIX_OFFSET (GDT_ENTRY_ESPFIX_SS * 8)
#define GDT_ESPFIX_SS PER_CPU_VAR(gdt_page) + GDT_ESPFIX_OFFSET

	ALTERNATIVE	"jmp .Lend_\@", "", X86_BUG_ESPFIX

	movl	PT_EFLAGS(%esp), %eax		# mix EFLAGS, SS and CS
	/*
	 * Warning: PT_OLDSS(%esp) contains the wrong/random values if we
	 * are returning to the kernel.
	 * See comments in process.c:copy_thread() for details.
	 */
	movb	PT_OLDSS(%esp), %ah
	movb	PT_CS(%esp), %al
	andl	$(X86_EFLAGS_VM | (SEGMENT_TI_MASK << 8) | SEGMENT_RPL_MASK), %eax
	cmpl	$((SEGMENT_LDT << 8) | USER_RPL), %eax
	jne	.Lend_\@	# returning to user-space with LDT SS

	/*
	 * Setup and switch to ESPFIX stack
	 *
	 * We're returning to userspace with a 16 bit stack. The CPU will not
	 * restore the high word of ESP for us on executing iret... This is an
	 * "official" bug of all the x86-compatible CPUs, which we can work
	 * around to make dosemu and wine happy. We do this by preloading the
	 * high word of ESP with the high word of the userspace ESP while
	 * compensating for the offset by changing to the ESPFIX segment with
	 * a base address that matches for the difference.
	 */
	mov	%esp, %edx			/* load kernel esp */
	mov	PT_OLDESP(%esp), %eax		/* load userspace esp */
	mov	%dx, %ax			/* eax: new kernel esp */
	sub	%eax, %edx			/* offset (low word is 0) */
	shr	$16, %edx
	mov	%dl, GDT_ESPFIX_SS + 4		/* bits 16..23 */
	mov	%dh, GDT_ESPFIX_SS + 7		/* bits 24..31 */
	pushl	$__ESPFIX_SS
	pushl	%eax				/* new kernel esp */
	/*
	 * Disable interrupts, but do not irqtrace this section: we
	 * will soon execute iret and the tracer was already set to
	 * the irqstate after the IRET:
	 */
	DISABLE_INTERRUPTS(CLBR_ANY)
	lss	(%esp), %esp			/* switch to espfix segment */
.Lend_\@:
#endif /* CONFIG_X86_ESPFIX32 */
.endm

/*
 * Called with pt_regs fully populated and kernel segments loaded,
 * so we can access PER_CPU and use the integer registers.
 *
 * We need to be very careful here with the %esp switch, because an NMI
 * can happen everywhere. If the NMI handler finds itself on the
 * entry-stack, it will overwrite the task-stack and everything we
 * copied there. So allocate the stack-frame on the task-stack and
 * switch to it before we do any copying.
 */

.macro SWITCH_TO_KERNEL_STACK

	ALTERNATIVE     "", "jmp .Lend_\@", X86_FEATURE_XENPV

	BUG_IF_WRONG_CR3

	SWITCH_TO_KERNEL_CR3 scratch_reg=%eax

	/*
	 * %eax now contains the entry cr3 and we carry it forward in
	 * that register for the time this macro runs
	 */

	/* Are we on the entry stack? Bail out if not! */
	movl	PER_CPU_VAR(cpu_entry_area), %ecx
	addl	$CPU_ENTRY_AREA_entry_stack + SIZEOF_entry_stack, %ecx
	subl	%esp, %ecx	/* ecx = (end of entry_stack) - esp */
	cmpl	$SIZEOF_entry_stack, %ecx
	jae	.Lend_\@

	/* Load stack pointer into %esi and %edi */
	movl	%esp, %esi
	movl	%esi, %edi

	/* Move %edi to the top of the entry stack */
	andl	$(MASK_entry_stack), %edi
	addl	$(SIZEOF_entry_stack), %edi

	/* Load top of task-stack into %edi */
	movl	TSS_entry2task_stack(%edi), %edi

	/* Special case - entry from kernel mode via entry stack */
#ifdef CONFIG_VM86
	movl	PT_EFLAGS(%esp), %ecx		# mix EFLAGS and CS
	movb	PT_CS(%esp), %cl
	andl	$(X86_EFLAGS_VM | SEGMENT_RPL_MASK), %ecx
#else
	movl	PT_CS(%esp), %ecx
	andl	$SEGMENT_RPL_MASK, %ecx
#endif
	cmpl	$USER_RPL, %ecx
	jb	.Lentry_from_kernel_\@

	/* Bytes to copy */
	movl	$PTREGS_SIZE, %ecx

#ifdef CONFIG_VM86
	testl	$X86_EFLAGS_VM, PT_EFLAGS(%esi)
	jz	.Lcopy_pt_regs_\@

	/*
	 * Stack-frame contains 4 additional segment registers when
	 * coming from VM86 mode
	 */
	addl	$(4 * 4), %ecx

#endif
.Lcopy_pt_regs_\@:

	/* Allocate frame on task-stack */
	subl	%ecx, %edi

	/* Switch to task-stack */
	movl	%edi, %esp

	/*
	 * We are now on the task-stack and can safely copy over the
	 * stack-frame
	 */
	shrl	$2, %ecx
	cld
	rep movsl

	jmp .Lend_\@

.Lentry_from_kernel_\@:

	/*
	 * This handles the case when we enter the kernel from
	 * kernel-mode and %esp points to the entry-stack. When this
	 * happens we need to switch to the task-stack to run C code,
	 * but switch back to the entry-stack again when we approach
	 * iret and return to the interrupted code-path. This usually
	 * happens when we hit an exception while restoring user-space
	 * segment registers on the way back to user-space or when the
	 * sysenter handler runs with eflags.tf set.
	 *
	 * When we switch to the task-stack here, we can't trust the
	 * contents of the entry-stack anymore, as the exception handler
	 * might be scheduled out or moved to another CPU. Therefore we
	 * copy the complete entry-stack to the task-stack and set a
	 * marker in the iret-frame (bit 31 of the CS dword) to detect
	 * what we've done on the iret path.
	 *
	 * On the iret path we copy everything back and switch to the
	 * entry-stack, so that the interrupted kernel code-path
	 * continues on the same stack it was interrupted with.
	 *
	 * Be aware that an NMI can happen anytime in this code.
	 *
	 * %esi: Entry-Stack pointer (same as %esp)
	 * %edi: Top of the task stack
	 * %eax: CR3 on kernel entry
	 */

	/* Calculate number of bytes on the entry stack in %ecx */
	movl	%esi, %ecx

	/* %ecx to the top of entry-stack */
	andl	$(MASK_entry_stack), %ecx
	addl	$(SIZEOF_entry_stack), %ecx

	/* Number of bytes on the entry stack to %ecx */
	sub	%esi, %ecx

	/* Mark stackframe as coming from entry stack */
	orl	$CS_FROM_ENTRY_STACK, PT_CS(%esp)

	/*
	 * Test the cr3 used to enter the kernel and add a marker
	 * so that we can switch back to it before iret.
	 */
	testl	$PTI_SWITCH_MASK, %eax
	jz	.Lcopy_pt_regs_\@
	orl	$CS_FROM_USER_CR3, PT_CS(%esp)

	/*
	 * %esi and %edi are unchanged, %ecx contains the number of
	 * bytes to copy. The code at .Lcopy_pt_regs_\@ will allocate
	 * the stack-frame on task-stack and copy everything over
	 */
	jmp .Lcopy_pt_regs_\@

.Lend_\@:
.endm

/*
 * Switch back from the kernel stack to the entry stack.
 *
 * The %esp register must point to pt_regs on the task stack. It will
 * first calculate the size of the stack-frame to copy, depending on
 * whether we return to VM86 mode or not. With that it uses 'rep movsl'
 * to copy the contents of the stack over to the entry stack.
 *
 * We must be very careful here, as we can't trust the contents of the
 * task-stack once we switched to the entry-stack. When an NMI happens
 * while on the entry-stack, the NMI handler will switch back to the top
 * of the task stack, overwriting our stack-frame we are about to copy.
 * Therefore we switch the stack only after everything is copied over.
 */
.macro SWITCH_TO_ENTRY_STACK

	ALTERNATIVE     "", "jmp .Lend_\@", X86_FEATURE_XENPV

	/* Bytes to copy */
	movl	$PTREGS_SIZE, %ecx

#ifdef CONFIG_VM86
	testl	$(X86_EFLAGS_VM), PT_EFLAGS(%esp)
	jz	.Lcopy_pt_regs_\@

	/* Additional 4 registers to copy when returning to VM86 mode */
	addl    $(4 * 4), %ecx

.Lcopy_pt_regs_\@:
#endif

	/* Initialize source and destination for movsl */
	movl	PER_CPU_VAR(cpu_tss_rw + TSS_sp0), %edi
	subl	%ecx, %edi
	movl	%esp, %esi

	/* Save future stack pointer in %ebx */
	movl	%edi, %ebx

	/* Copy over the stack-frame */
	shrl	$2, %ecx
	cld
	rep movsl

	/*
	 * Switch to entry-stack - needs to happen after everything is
	 * copied because the NMI handler will overwrite the task-stack
	 * when on entry-stack
	 */
	movl	%ebx, %esp

.Lend_\@:
.endm

/*
 * This macro handles the case when we return to kernel-mode on the iret
 * path and have to switch back to the entry stack and/or user-cr3
 *
 * See the comments below the .Lentry_from_kernel_\@ label in the
 * SWITCH_TO_KERNEL_STACK macro for more details.
 */
.macro PARANOID_EXIT_TO_KERNEL_MODE

	/*
	 * Test if we entered the kernel with the entry-stack. Most
	 * likely we did not, because this code only runs on the
	 * return-to-kernel path.
	 */
	testl	$CS_FROM_ENTRY_STACK, PT_CS(%esp)
	jz	.Lend_\@

	/* Unlikely slow-path */

	/* Clear marker from stack-frame */
	andl	$(~CS_FROM_ENTRY_STACK), PT_CS(%esp)

	/* Copy the remaining task-stack contents to entry-stack */
	movl	%esp, %esi
	movl	PER_CPU_VAR(cpu_tss_rw + TSS_sp0), %edi

	/* Bytes on the task-stack to ecx */
	movl	PER_CPU_VAR(cpu_tss_rw + TSS_sp1), %ecx
	subl	%esi, %ecx

	/* Allocate stack-frame on entry-stack */
	subl	%ecx, %edi

	/*
	 * Save future stack-pointer, we must not switch until the
	 * copy is done, otherwise the NMI handler could destroy the
	 * contents of the task-stack we are about to copy.
	 */
	movl	%edi, %ebx

	/* Do the copy */
	shrl	$2, %ecx
	cld
	rep movsl

	/* Safe to switch to entry-stack now */
	movl	%ebx, %esp

	/*
	 * We came from entry-stack and need to check if we also need to
	 * switch back to user cr3.
	 */
	testl	$CS_FROM_USER_CR3, PT_CS(%esp)
	jz	.Lend_\@

	/* Clear marker from stack-frame */
	andl	$(~CS_FROM_USER_CR3), PT_CS(%esp)

	SWITCH_TO_USER_CR3 scratch_reg=%eax

.Lend_\@:
.endm

/**
 * idtentry - Macro to generate entry stubs for simple IDT entries
 * @vector:		Vector number
 * @asmsym:		ASM symbol for the entry point
 * @cfunc:		C function to be called
 * @has_error_code:	Hardware pushed error code on stack
 */
.macro idtentry vector asmsym cfunc has_error_code:req
SYM_CODE_START(\asmsym)
	ASM_CLAC
	cld

	.if \has_error_code == 0
		pushl	$0		/* Clear the error code */
	.endif

	/* Push the C-function address into the GS slot */
	pushl	$\cfunc
	/* Invoke the common exception entry */
	jmp	handle_exception
SYM_CODE_END(\asmsym)
.endm

.macro idtentry_irq vector cfunc
	.p2align CONFIG_X86_L1_CACHE_SHIFT
SYM_CODE_START_LOCAL(asm_\cfunc)
	ASM_CLAC
	SAVE_ALL switch_stacks=1
	ENCODE_FRAME_POINTER
	movl	%esp, %eax
	movl	PT_ORIG_EAX(%esp), %edx		/* get the vector from stack */
	movl	$-1, PT_ORIG_EAX(%esp)		/* no syscall to restart */
	call	\cfunc
	jmp	handle_exception_return
SYM_CODE_END(asm_\cfunc)
.endm

.macro idtentry_sysvec vector cfunc
	idtentry \vector asm_\cfunc \cfunc has_error_code=0
.endm

/*
 * Include the defines which emit the idt entries which are shared
 * shared between 32 and 64 bit.
 */
#include <asm/idtentry.h>

/*
 * %eax: prev task
 * %edx: next task
 */
.pushsection .text, "ax"
SYM_CODE_START(__switch_to_asm)
	/*
	 * Save callee-saved registers
	 * This must match the order in struct inactive_task_frame
	 */
	pushl	%ebp
	pushl	%ebx
	pushl	%edi
	pushl	%esi
	/*
	 * Flags are saved to prevent AC leakage. This could go
	 * away if objtool would have 32bit support to verify
	 * the STAC/CLAC correctness.
	 */
	pushfl

	/* switch stack */
	movl	%esp, TASK_threadsp(%eax)
	movl	TASK_threadsp(%edx), %esp

#ifdef CONFIG_STACKPROTECTOR
	movl	TASK_stack_canary(%edx), %ebx
	movl	%ebx, PER_CPU_VAR(stack_canary)+stack_canary_offset
#endif

#ifdef CONFIG_RETPOLINE
	/*
	 * When switching from a shallower to a deeper call stack
	 * the RSB may either underflow or use entries populated
	 * with userspace addresses. On CPUs where those concerns
	 * exist, overwrite the RSB with entries which capture
	 * speculative execution to prevent attack.
	 */
	FILL_RETURN_BUFFER %ebx, RSB_CLEAR_LOOPS, X86_FEATURE_RSB_CTXSW
#endif

	/* Restore flags or the incoming task to restore AC state. */
	popfl
	/* restore callee-saved registers */
	popl	%esi
	popl	%edi
	popl	%ebx
	popl	%ebp

	jmp	__switch_to
SYM_CODE_END(__switch_to_asm)
.popsection

/*
 * The unwinder expects the last frame on the stack to always be at the same
 * offset from the end of the page, which allows it to validate the stack.
 * Calling schedule_tail() directly would break that convention because its an
 * asmlinkage function so its argument has to be pushed on the stack.  This
 * wrapper creates a proper "end of stack" frame header before the call.
 */
.pushsection .text, "ax"
SYM_FUNC_START(schedule_tail_wrapper)
	FRAME_BEGIN

	pushl	%eax
	call	schedule_tail
	popl	%eax

	FRAME_END
	ret
SYM_FUNC_END(schedule_tail_wrapper)
.popsection

/*
 * A newly forked process directly context switches into this address.
 *
 * eax: prev task we switched from
 * ebx: kernel thread func (NULL for user thread)
 * edi: kernel thread arg
 */
.pushsection .text, "ax"
SYM_CODE_START(ret_from_fork)
	call	schedule_tail_wrapper

	testl	%ebx, %ebx
	jnz	1f		/* kernel threads are uncommon */

2:
	/* When we fork, we trace the syscall return in the child, too. */
	movl    %esp, %eax
	call    syscall_return_slowpath
	jmp     .Lsyscall_32_done

	/* kernel thread */
1:	movl	%edi, %eax
	CALL_NOSPEC ebx
	/*
	 * A kernel thread is allowed to return here after successfully
	 * calling do_execve().  Exit to userspace to complete the execve()
	 * syscall.
	 */
	movl	$0, PT_EAX(%esp)
	jmp	2b
SYM_CODE_END(ret_from_fork)
.popsection

SYM_ENTRY(__begin_SYSENTER_singlestep_region, SYM_L_GLOBAL, SYM_A_NONE)
/*
 * All code from here through __end_SYSENTER_singlestep_region is subject
 * to being single-stepped if a user program sets TF and executes SYSENTER.
 * There is absolutely nothing that we can do to prevent this from happening
 * (thanks Intel!).  To keep our handling of this situation as simple as
 * possible, we handle TF just like AC and NT, except that our #DB handler
 * will ignore all of the single-step traps generated in this range.
 */

#ifdef CONFIG_XEN_PV
/*
 * Xen doesn't set %esp to be precisely what the normal SYSENTER
 * entry point expects, so fix it up before using the normal path.
 */
SYM_CODE_START(xen_sysenter_target)
	addl	$5*4, %esp			/* remove xen-provided frame */
	jmp	.Lsysenter_past_esp
SYM_CODE_END(xen_sysenter_target)
#endif

/*
 * 32-bit SYSENTER entry.
 *
 * 32-bit system calls through the vDSO's __kernel_vsyscall enter here
 * if X86_FEATURE_SEP is available.  This is the preferred system call
 * entry on 32-bit systems.
 *
 * The SYSENTER instruction, in principle, should *only* occur in the
 * vDSO.  In practice, a small number of Android devices were shipped
 * with a copy of Bionic that inlined a SYSENTER instruction.  This
 * never happened in any of Google's Bionic versions -- it only happened
 * in a narrow range of Intel-provided versions.
 *
 * SYSENTER loads SS, ESP, CS, and EIP from previously programmed MSRs.
 * IF and VM in RFLAGS are cleared (IOW: interrupts are off).
 * SYSENTER does not save anything on the stack,
 * and does not save old EIP (!!!), ESP, or EFLAGS.
 *
 * To avoid losing track of EFLAGS.VM (and thus potentially corrupting
 * user and/or vm86 state), we explicitly disable the SYSENTER
 * instruction in vm86 mode by reprogramming the MSRs.
 *
 * Arguments:
 * eax  system call number
 * ebx  arg1
 * ecx  arg2
 * edx  arg3
 * esi  arg4
 * edi  arg5
 * ebp  user stack
 * 0(%ebp) arg6
 */
SYM_FUNC_START(entry_SYSENTER_32)
	/*
	 * On entry-stack with all userspace-regs live - save and
	 * restore eflags and %eax to use it as scratch-reg for the cr3
	 * switch.
	 */
	pushfl
	pushl	%eax
	BUG_IF_WRONG_CR3 no_user_check=1
	SWITCH_TO_KERNEL_CR3 scratch_reg=%eax
	popl	%eax
	popfl

	/* Stack empty again, switch to task stack */
	movl	TSS_entry2task_stack(%esp), %esp

.Lsysenter_past_esp:
	pushl	$__USER_DS		/* pt_regs->ss */
	pushl	%ebp			/* pt_regs->sp (stashed in bp) */
	pushfl				/* pt_regs->flags (except IF = 0) */
	orl	$X86_EFLAGS_IF, (%esp)	/* Fix IF */
	pushl	$__USER_CS		/* pt_regs->cs */
	pushl	$0			/* pt_regs->ip = 0 (placeholder) */
	pushl	%eax			/* pt_regs->orig_ax */
	SAVE_ALL pt_regs_ax=$-ENOSYS	/* save rest, stack already switched */

	/*
	 * SYSENTER doesn't filter flags, so we need to clear NT, AC
	 * and TF ourselves.  To save a few cycles, we can check whether
	 * either was set instead of doing an unconditional popfq.
	 * This needs to happen before enabling interrupts so that
	 * we don't get preempted with NT set.
	 *
	 * If TF is set, we will single-step all the way to here -- do_debug
	 * will ignore all the traps.  (Yes, this is slow, but so is
	 * single-stepping in general.  This allows us to avoid having
	 * a more complicated code to handle the case where a user program
	 * forces us to single-step through the SYSENTER entry code.)
	 *
	 * NB.: .Lsysenter_fix_flags is a label with the code under it moved
	 * out-of-line as an optimization: NT is unlikely to be set in the
	 * majority of the cases and instead of polluting the I$ unnecessarily,
	 * we're keeping that code behind a branch which will predict as
	 * not-taken and therefore its instructions won't be fetched.
	 */
	testl	$X86_EFLAGS_NT|X86_EFLAGS_AC|X86_EFLAGS_TF, PT_EFLAGS(%esp)
	jnz	.Lsysenter_fix_flags
.Lsysenter_flags_fixed:

	movl	%esp, %eax
	call	do_fast_syscall_32
	/* XEN PV guests always use IRET path */
	ALTERNATIVE "testl %eax, %eax; jz .Lsyscall_32_done", \
		    "jmp .Lsyscall_32_done", X86_FEATURE_XENPV

	STACKLEAK_ERASE

	/* Opportunistic SYSEXIT */

	/*
	 * Setup entry stack - we keep the pointer in %eax and do the
	 * switch after almost all user-state is restored.
	 */

	/* Load entry stack pointer and allocate frame for eflags/eax */
	movl	PER_CPU_VAR(cpu_tss_rw + TSS_sp0), %eax
	subl	$(2*4), %eax

	/* Copy eflags and eax to entry stack */
	movl	PT_EFLAGS(%esp), %edi
	movl	PT_EAX(%esp), %esi
	movl	%edi, (%eax)
	movl	%esi, 4(%eax)

	/* Restore user registers and segments */
	movl	PT_EIP(%esp), %edx	/* pt_regs->ip */
	movl	PT_OLDESP(%esp), %ecx	/* pt_regs->sp */
1:	mov	PT_FS(%esp), %fs
	PTGS_TO_GS

	popl	%ebx			/* pt_regs->bx */
	addl	$2*4, %esp		/* skip pt_regs->cx and pt_regs->dx */
	popl	%esi			/* pt_regs->si */
	popl	%edi			/* pt_regs->di */
	popl	%ebp			/* pt_regs->bp */

	/* Switch to entry stack */
	movl	%eax, %esp

	/* Now ready to switch the cr3 */
	SWITCH_TO_USER_CR3 scratch_reg=%eax

	/*
	 * Restore all flags except IF. (We restore IF separately because
	 * STI gives a one-instruction window in which we won't be interrupted,
	 * whereas POPF does not.)
	 */
	btrl	$X86_EFLAGS_IF_BIT, (%esp)
	BUG_IF_WRONG_CR3 no_user_check=1
	popfl
	popl	%eax

	/*
	 * Return back to the vDSO, which will pop ecx and edx.
	 * Don't bother with DS and ES (they already contain __USER_DS).
	 */
	sti
	sysexit

.pushsection .fixup, "ax"
2:	movl	$0, PT_FS(%esp)
	jmp	1b
.popsection
	_ASM_EXTABLE(1b, 2b)
	PTGS_TO_GS_EX

.Lsysenter_fix_flags:
	pushl	$X86_EFLAGS_FIXED
	popfl
	jmp	.Lsysenter_flags_fixed
SYM_ENTRY(__end_SYSENTER_singlestep_region, SYM_L_GLOBAL, SYM_A_NONE)
SYM_FUNC_END(entry_SYSENTER_32)

/*
 * 32-bit legacy system call entry.
 *
 * 32-bit x86 Linux system calls traditionally used the INT $0x80
 * instruction.  INT $0x80 lands here.
 *
 * This entry point can be used by any 32-bit perform system calls.
 * Instances of INT $0x80 can be found inline in various programs and
 * libraries.  It is also used by the vDSO's __kernel_vsyscall
 * fallback for hardware that doesn't support a faster entry method.
 * Restarted 32-bit system calls also fall back to INT $0x80
 * regardless of what instruction was originally used to do the system
 * call.  (64-bit programs can use INT $0x80 as well, but they can
 * only run on 64-bit kernels and therefore land in
 * entry_INT80_compat.)
 *
 * This is considered a slow path.  It is not used by most libc
 * implementations on modern hardware except during process startup.
 *
 * Arguments:
 * eax  system call number
 * ebx  arg1
 * ecx  arg2
 * edx  arg3
 * esi  arg4
 * edi  arg5
 * ebp  arg6
 */
SYM_FUNC_START(entry_INT80_32)
	ASM_CLAC
	pushl	%eax			/* pt_regs->orig_ax */

	SAVE_ALL pt_regs_ax=$-ENOSYS switch_stacks=1	/* save rest */

	movl	%esp, %eax
	call	do_int80_syscall_32
.Lsyscall_32_done:
	STACKLEAK_ERASE

restore_all_switch_stack:
	SWITCH_TO_ENTRY_STACK
	CHECK_AND_APPLY_ESPFIX

	/* Switch back to user CR3 */
	SWITCH_TO_USER_CR3 scratch_reg=%eax

	BUG_IF_WRONG_CR3

	/* Restore user state */
	RESTORE_REGS pop=4			# skip orig_eax/error_code
.Lirq_return:
	/*
	 * ARCH_HAS_MEMBARRIER_SYNC_CORE rely on IRET core serialization
	 * when returning from IPI handler and when returning from
	 * scheduler to user-space.
	 */
	INTERRUPT_RETURN

.section .fixup, "ax"
SYM_CODE_START(asm_iret_error)
	pushl	$0				# no error code
	pushl	$iret_error

#ifdef CONFIG_DEBUG_ENTRY
	/*
	 * The stack-frame here is the one that iret faulted on, so its a
	 * return-to-user frame. We are on kernel-cr3 because we come here from
	 * the fixup code. This confuses the CR3 checker, so switch to user-cr3
	 * as the checker expects it.
	 */
	pushl	%eax
	SWITCH_TO_USER_CR3 scratch_reg=%eax
	popl	%eax
#endif

	jmp	handle_exception
SYM_CODE_END(asm_iret_error)
.previous
	_ASM_EXTABLE(.Lirq_return, asm_iret_error)
SYM_FUNC_END(entry_INT80_32)

.macro FIXUP_ESPFIX_STACK
/*
 * Switch back for ESPFIX stack to the normal zerobased stack
 *
 * We can't call C functions using the ESPFIX stack. This code reads
 * the high word of the segment base from the GDT and swiches to the
 * normal stack and adjusts ESP with the matching offset.
 *
 * We might be on user CR3 here, so percpu data is not mapped and we can't
 * access the GDT through the percpu segment.  Instead, use SGDT to find
 * the cpu_entry_area alias of the GDT.
 */
#ifdef CONFIG_X86_ESPFIX32
	/* fixup the stack */
	pushl	%ecx
	subl	$2*4, %esp
	sgdt	(%esp)
	movl	2(%esp), %ecx				/* GDT address */
	/*
	 * Careful: ECX is a linear pointer, so we need to force base
	 * zero.  %cs is the only known-linear segment we have right now.
	 */
	mov	%cs:GDT_ESPFIX_OFFSET + 4(%ecx), %al	/* bits 16..23 */
	mov	%cs:GDT_ESPFIX_OFFSET + 7(%ecx), %ah	/* bits 24..31 */
	shl	$16, %eax
	addl	$2*4, %esp
	popl	%ecx
	addl	%esp, %eax			/* the adjusted stack pointer */
	pushl	$__KERNEL_DS
	pushl	%eax
	lss	(%esp), %esp			/* switch to the normal stack segment */
#endif
.endm

.macro UNWIND_ESPFIX_STACK
	/* It's safe to clobber %eax, all other regs need to be preserved */
#ifdef CONFIG_X86_ESPFIX32
	movl	%ss, %eax
	/* see if on espfix stack */
	cmpw	$__ESPFIX_SS, %ax
	jne	.Lno_fixup_\@
	/* switch to normal stack */
	FIXUP_ESPFIX_STACK
.Lno_fixup_\@:
#endif
.endm

#ifdef CONFIG_PARAVIRT
SYM_CODE_START(native_iret)
	iret
	_ASM_EXTABLE(native_iret, asm_iret_error)
SYM_CODE_END(native_iret)
#endif

#ifdef CONFIG_XEN_PV
/*
 * See comment in entry_64.S for further explanation
 *
 * Note: This is not an actual IDT entry point. It's a XEN specific entry
 * point and therefore named to match the 64-bit trampoline counterpart.
 */
SYM_FUNC_START(xen_asm_exc_xen_hypervisor_callback)
	/*
	 * Check to see if we got the event in the critical
	 * region in xen_iret_direct, after we've reenabled
	 * events and checked for pending events.  This simulates
	 * iret instruction's behaviour where it delivers a
	 * pending interrupt when enabling interrupts:
	 */
	cmpl	$xen_iret_start_crit, (%esp)
	jb	1f
	cmpl	$xen_iret_end_crit, (%esp)
	jae	1f
	call	xen_iret_crit_fixup
1:
	pushl	$-1				/* orig_ax = -1 => not a system call */
	SAVE_ALL
	ENCODE_FRAME_POINTER

	mov	%esp, %eax
	call	xen_pv_evtchn_do_upcall
	jmp	handle_exception_return
SYM_FUNC_END(xen_asm_exc_xen_hypervisor_callback)

/*
 * Hypervisor uses this for application faults while it executes.
 * We get here for two reasons:
 *  1. Fault while reloading DS, ES, FS or GS
 *  2. Fault while executing IRET
 * Category 1 we fix up by reattempting the load, and zeroing the segment
 * register if the load fails.
 * Category 2 we fix up by jumping to do_iret_error. We cannot use the
 * normal Linux return path in this case because if we use the IRET hypercall
 * to pop the stack frame we end up in an infinite loop of failsafe callbacks.
 * We distinguish between categories by maintaining a status value in EAX.
 */
SYM_FUNC_START(xen_failsafe_callback)
	pushl	%eax
	movl	$1, %eax
1:	mov	4(%esp), %ds
2:	mov	8(%esp), %es
3:	mov	12(%esp), %fs
4:	mov	16(%esp), %gs
	/* EAX == 0 => Category 1 (Bad segment)
	   EAX != 0 => Category 2 (Bad IRET) */
	testl	%eax, %eax
	popl	%eax
	lea	16(%esp), %esp
	jz	5f
	jmp	asm_iret_error
5:	pushl	$-1				/* orig_ax = -1 => not a system call */
	SAVE_ALL
	ENCODE_FRAME_POINTER
	jmp	handle_exception_return

.section .fixup, "ax"
6:	xorl	%eax, %eax
	movl	%eax, 4(%esp)
	jmp	1b
7:	xorl	%eax, %eax
	movl	%eax, 8(%esp)
	jmp	2b
8:	xorl	%eax, %eax
	movl	%eax, 12(%esp)
	jmp	3b
9:	xorl	%eax, %eax
	movl	%eax, 16(%esp)
	jmp	4b
.previous
	_ASM_EXTABLE(1b, 6b)
	_ASM_EXTABLE(2b, 7b)
	_ASM_EXTABLE(3b, 8b)
	_ASM_EXTABLE(4b, 9b)
SYM_FUNC_END(xen_failsafe_callback)
#endif /* CONFIG_XEN_PV */

<<<<<<< HEAD
#ifdef CONFIG_XEN_PVHVM
BUILD_INTERRUPT3(xen_hvm_callback_vector, HYPERVISOR_CALLBACK_VECTOR,
		 xen_evtchn_do_upcall)
#endif


#if IS_ENABLED(CONFIG_HYPERV)

BUILD_INTERRUPT3(hyperv_callback_vector, HYPERVISOR_CALLBACK_VECTOR,
		 hyperv_vector_handler)

BUILD_INTERRUPT3(hyperv_reenlightenment_vector, HYPERV_REENLIGHTENMENT_VECTOR,
		 hyperv_reenlightenment_intr)

BUILD_INTERRUPT3(hv_stimer0_callback_vector, HYPERV_STIMER0_VECTOR,
		 hv_stimer0_vector_handler)

#endif /* CONFIG_HYPERV */

SYM_CODE_START(page_fault)
	ASM_CLAC
	pushl	$do_page_fault
	jmp	common_exception_read_cr2
SYM_CODE_END(page_fault)

SYM_CODE_START_LOCAL_NOALIGN(common_exception_read_cr2)
	/* the function address is in %gs's slot on the stack */
	SAVE_ALL switch_stacks=1 skip_gs=1 unwind_espfix=1

	ENCODE_FRAME_POINTER

	/* fixup %gs */
	GS_TO_REG %ecx
	movl	PT_GS(%esp), %edi
	REG_TO_PTGS %ecx
	SET_KERNEL_GS %ecx

	GET_CR2_INTO(%ecx)			# might clobber %eax

	/* fixup orig %eax */
	movl	PT_ORIG_EAX(%esp), %edx		# get the error code
	movl	$-1, PT_ORIG_EAX(%esp)		# no syscall to restart

	TRACE_IRQS_OFF
	movl	%esp, %eax			# pt_regs pointer
	CALL_NOSPEC edi
	jmp	ret_from_exception
SYM_CODE_END(common_exception_read_cr2)

SYM_CODE_START_LOCAL_NOALIGN(common_exception)
=======
SYM_CODE_START_LOCAL_NOALIGN(handle_exception)
>>>>>>> 4b1f6308
	/* the function address is in %gs's slot on the stack */
	SAVE_ALL switch_stacks=1 skip_gs=1 unwind_espfix=1
	ENCODE_FRAME_POINTER

	/* fixup %gs */
	GS_TO_REG %ecx
	movl	PT_GS(%esp), %edi		# get the function address
	REG_TO_PTGS %ecx
	SET_KERNEL_GS %ecx

	/* fixup orig %eax */
	movl	PT_ORIG_EAX(%esp), %edx		# get the error code
	movl	$-1, PT_ORIG_EAX(%esp)		# no syscall to restart

	movl	%esp, %eax			# pt_regs pointer
	CALL_NOSPEC edi
<<<<<<< HEAD
	jmp	ret_from_exception
SYM_CODE_END(common_exception)
=======
>>>>>>> 4b1f6308

handle_exception_return:
#ifdef CONFIG_VM86
	movl	PT_EFLAGS(%esp), %eax		# mix EFLAGS and CS
	movb	PT_CS(%esp), %al
	andl	$(X86_EFLAGS_VM | SEGMENT_RPL_MASK), %eax
#else
	/*
	 * We can be coming here from child spawned by kernel_thread().
	 */
	movl	PT_CS(%esp), %eax
	andl	$SEGMENT_RPL_MASK, %eax
#endif
	cmpl	$USER_RPL, %eax			# returning to v8086 or userspace ?
	jnb	ret_to_user

	PARANOID_EXIT_TO_KERNEL_MODE
	BUG_IF_WRONG_CR3
	RESTORE_REGS 4
	jmp	.Lirq_return

ret_to_user:
	movl	%esp, %eax
	jmp	restore_all_switch_stack
SYM_CODE_END(handle_exception)

SYM_CODE_START(asm_exc_double_fault)
1:
	/*
	 * This is a task gate handler, not an interrupt gate handler.
	 * The error code is on the stack, but the stack is otherwise
	 * empty.  Interrupts are off.  Our state is sane with the following
	 * exceptions:
	 *
	 *  - CR0.TS is set.  "TS" literally means "task switched".
	 *  - EFLAGS.NT is set because we're a "nested task".
	 *  - The doublefault TSS has back_link set and has been marked busy.
	 *  - TR points to the doublefault TSS and the normal TSS is busy.
	 *  - CR3 is the normal kernel PGD.  This would be delightful, except
	 *    that the CPU didn't bother to save the old CR3 anywhere.  This
	 *    would make it very awkward to return back to the context we came
	 *    from.
	 *
	 * The rest of EFLAGS is sanitized for us, so we don't need to
	 * worry about AC or DF.
	 *
	 * Don't even bother popping the error code.  It's always zero,
	 * and ignoring it makes us a bit more robust against buggy
	 * hypervisor task gate implementations.
	 *
	 * We will manually undo the task switch instead of doing a
	 * task-switching IRET.
	 */

	clts				/* clear CR0.TS */
	pushl	$X86_EFLAGS_FIXED
	popfl				/* clear EFLAGS.NT */

	call	doublefault_shim

	/* We don't support returning, so we have no IRET here. */
1:
	hlt
	jmp 1b
SYM_CODE_END(asm_exc_double_fault)

/*
 * NMI is doubly nasty.  It can happen on the first instruction of
 * entry_SYSENTER_32 (just like #DB), but it can also interrupt the beginning
 * of the #DB handler even if that #DB in turn hit before entry_SYSENTER_32
 * switched stacks.  We handle both conditions by simply checking whether we
 * interrupted kernel code running on the SYSENTER stack.
 */
SYM_CODE_START(asm_exc_nmi)
	ASM_CLAC

#ifdef CONFIG_X86_ESPFIX32
	/*
	 * ESPFIX_SS is only ever set on the return to user path
	 * after we've switched to the entry stack.
	 */
	pushl	%eax
	movl	%ss, %eax
	cmpw	$__ESPFIX_SS, %ax
	popl	%eax
	je	.Lnmi_espfix_stack
#endif

	pushl	%eax				# pt_regs->orig_ax
	SAVE_ALL_NMI cr3_reg=%edi
	ENCODE_FRAME_POINTER
	xorl	%edx, %edx			# zero error code
	movl	%esp, %eax			# pt_regs pointer

	/* Are we currently on the SYSENTER stack? */
	movl	PER_CPU_VAR(cpu_entry_area), %ecx
	addl	$CPU_ENTRY_AREA_entry_stack + SIZEOF_entry_stack, %ecx
	subl	%eax, %ecx	/* ecx = (end of entry_stack) - esp */
	cmpl	$SIZEOF_entry_stack, %ecx
	jb	.Lnmi_from_sysenter_stack

	/* Not on SYSENTER stack. */
	call	exc_nmi
	jmp	.Lnmi_return

.Lnmi_from_sysenter_stack:
	/*
	 * We're on the SYSENTER stack.  Switch off.  No one (not even debug)
	 * is using the thread stack right now, so it's safe for us to use it.
	 */
	movl	%esp, %ebx
	movl	PER_CPU_VAR(cpu_current_top_of_stack), %esp
	call	exc_nmi
	movl	%ebx, %esp

.Lnmi_return:
#ifdef CONFIG_X86_ESPFIX32
	testl	$CS_FROM_ESPFIX, PT_CS(%esp)
	jnz	.Lnmi_from_espfix
#endif

	CHECK_AND_APPLY_ESPFIX
	RESTORE_ALL_NMI cr3_reg=%edi pop=4
	jmp	.Lirq_return

#ifdef CONFIG_X86_ESPFIX32
.Lnmi_espfix_stack:
	/*
	 * Create the pointer to LSS back
	 */
	pushl	%ss
	pushl	%esp
	addl	$4, (%esp)

	/* Copy the (short) IRET frame */
	pushl	4*4(%esp)	# flags
	pushl	4*4(%esp)	# cs
	pushl	4*4(%esp)	# ip

	pushl	%eax		# orig_ax

	SAVE_ALL_NMI cr3_reg=%edi unwind_espfix=1
	ENCODE_FRAME_POINTER

	/* clear CS_FROM_KERNEL, set CS_FROM_ESPFIX */
	xorl	$(CS_FROM_ESPFIX | CS_FROM_KERNEL), PT_CS(%esp)

	xorl	%edx, %edx			# zero error code
	movl	%esp, %eax			# pt_regs pointer
	jmp	.Lnmi_from_sysenter_stack

.Lnmi_from_espfix:
	RESTORE_ALL_NMI cr3_reg=%edi
	/*
	 * Because we cleared CS_FROM_KERNEL, IRET_FRAME 'forgot' to
	 * fix up the gap and long frame:
	 *
	 *  3 - original frame	(exception)
	 *  2 - ESPFIX block	(above)
	 *  6 - gap		(FIXUP_FRAME)
	 *  5 - long frame	(FIXUP_FRAME)
	 *  1 - orig_ax
	 */
	lss	(1+5+6)*4(%esp), %esp			# back to espfix stack
	jmp	.Lirq_return
#endif
SYM_CODE_END(asm_exc_nmi)

.pushsection .text, "ax"
SYM_CODE_START(rewind_stack_do_exit)
	/* Prevent any naive code from trying to unwind to our caller. */
	xorl	%ebp, %ebp

	movl	PER_CPU_VAR(cpu_current_top_of_stack), %esi
	leal	-TOP_OF_KERNEL_STACK_PADDING-PTREGS_SIZE(%esi), %esp

	call	do_exit
1:	jmp 1b
SYM_CODE_END(rewind_stack_do_exit)
.popsection<|MERGE_RESOLUTION|>--- conflicted
+++ resolved
@@ -1246,60 +1246,7 @@
 SYM_FUNC_END(xen_failsafe_callback)
 #endif /* CONFIG_XEN_PV */
 
-<<<<<<< HEAD
-#ifdef CONFIG_XEN_PVHVM
-BUILD_INTERRUPT3(xen_hvm_callback_vector, HYPERVISOR_CALLBACK_VECTOR,
-		 xen_evtchn_do_upcall)
-#endif
-
-
-#if IS_ENABLED(CONFIG_HYPERV)
-
-BUILD_INTERRUPT3(hyperv_callback_vector, HYPERVISOR_CALLBACK_VECTOR,
-		 hyperv_vector_handler)
-
-BUILD_INTERRUPT3(hyperv_reenlightenment_vector, HYPERV_REENLIGHTENMENT_VECTOR,
-		 hyperv_reenlightenment_intr)
-
-BUILD_INTERRUPT3(hv_stimer0_callback_vector, HYPERV_STIMER0_VECTOR,
-		 hv_stimer0_vector_handler)
-
-#endif /* CONFIG_HYPERV */
-
-SYM_CODE_START(page_fault)
-	ASM_CLAC
-	pushl	$do_page_fault
-	jmp	common_exception_read_cr2
-SYM_CODE_END(page_fault)
-
-SYM_CODE_START_LOCAL_NOALIGN(common_exception_read_cr2)
-	/* the function address is in %gs's slot on the stack */
-	SAVE_ALL switch_stacks=1 skip_gs=1 unwind_espfix=1
-
-	ENCODE_FRAME_POINTER
-
-	/* fixup %gs */
-	GS_TO_REG %ecx
-	movl	PT_GS(%esp), %edi
-	REG_TO_PTGS %ecx
-	SET_KERNEL_GS %ecx
-
-	GET_CR2_INTO(%ecx)			# might clobber %eax
-
-	/* fixup orig %eax */
-	movl	PT_ORIG_EAX(%esp), %edx		# get the error code
-	movl	$-1, PT_ORIG_EAX(%esp)		# no syscall to restart
-
-	TRACE_IRQS_OFF
-	movl	%esp, %eax			# pt_regs pointer
-	CALL_NOSPEC edi
-	jmp	ret_from_exception
-SYM_CODE_END(common_exception_read_cr2)
-
-SYM_CODE_START_LOCAL_NOALIGN(common_exception)
-=======
 SYM_CODE_START_LOCAL_NOALIGN(handle_exception)
->>>>>>> 4b1f6308
 	/* the function address is in %gs's slot on the stack */
 	SAVE_ALL switch_stacks=1 skip_gs=1 unwind_espfix=1
 	ENCODE_FRAME_POINTER
@@ -1316,11 +1263,6 @@
 
 	movl	%esp, %eax			# pt_regs pointer
 	CALL_NOSPEC edi
-<<<<<<< HEAD
-	jmp	ret_from_exception
-SYM_CODE_END(common_exception)
-=======
->>>>>>> 4b1f6308
 
 handle_exception_return:
 #ifdef CONFIG_VM86
