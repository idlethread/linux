--- conflicted
+++ resolved
@@ -3327,11 +3327,7 @@
 
 void __svm_vcpu_run(unsigned long vmcb_pa, unsigned long *regs);
 
-<<<<<<< HEAD
-static __no_kcsan void svm_vcpu_run(struct kvm_vcpu *vcpu)
-=======
-static fastpath_t svm_vcpu_run(struct kvm_vcpu *vcpu)
->>>>>>> 9d5272f5
+static __no_kcsan fastpath_t svm_vcpu_run(struct kvm_vcpu *vcpu)
 {
 	fastpath_t exit_fastpath;
 	struct vcpu_svm *svm = to_svm(vcpu);
