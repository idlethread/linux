--- conflicted
+++ resolved
@@ -120,15 +120,6 @@
 	unsigned long k_cur;
 	phys_addr_t pa = __pa(kasan_early_shadow_page);
 
-<<<<<<< HEAD
-	if (!early_mmu_has_feature(MMU_FTR_HPTE_TABLE)) {
-		int ret = kasan_init_shadow_page_tables(k_start, k_end);
-
-		if (ret)
-			panic("kasan: kasan_init_shadow_page_tables() failed");
-	}
-=======
->>>>>>> 778fbf41
 	for (k_cur = k_start & PAGE_MASK; k_cur < k_end; k_cur += PAGE_SIZE) {
 		pmd_t *pmd = pmd_offset(pud_offset(pgd_offset_k(k_cur), k_cur), k_cur);
 		pte_t *ptep = pte_offset_kernel(pmd, k_cur);
