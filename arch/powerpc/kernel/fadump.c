// SPDX-License-Identifier: GPL-2.0-or-later
/*
 * Firmware Assisted dump: A robust mechanism to get reliable kernel crash
 * dump with assistance from firmware. This approach does not use kexec,
 * instead firmware assists in booting the kdump kernel while preserving
 * memory contents. The most of the code implementation has been adapted
 * from phyp assisted dump implementation written by Linas Vepstas and
 * Manish Ahuja
 *
 * Copyright 2011 IBM Corporation
 * Author: Mahesh Salgaonkar <mahesh@linux.vnet.ibm.com>
 */

#undef DEBUG
#define pr_fmt(fmt) "fadump: " fmt

#include <linux/string.h>
#include <linux/memblock.h>
#include <linux/delay.h>
#include <linux/seq_file.h>
#include <linux/crash_dump.h>
#include <linux/kobject.h>
#include <linux/sysfs.h>
#include <linux/slab.h>
#include <linux/cma.h>
#include <linux/hugetlb.h>

#include <asm/debugfs.h>
#include <asm/page.h>
#include <asm/prom.h>
#include <asm/fadump.h>
#include <asm/fadump-internal.h>
#include <asm/setup.h>

static struct fw_dump fw_dump;

static void __init fadump_reserve_crash_area(u64 base);

struct kobject *fadump_kobj;

#ifndef CONFIG_PRESERVE_FA_DUMP
static DEFINE_MUTEX(fadump_mutex);
struct fadump_mrange_info crash_mrange_info = { "crash", NULL, 0, 0, 0, false };

#define RESERVED_RNGS_SZ	16384 /* 16K - 128 entries */
#define RESERVED_RNGS_CNT	(RESERVED_RNGS_SZ / \
				 sizeof(struct fadump_memory_range))
static struct fadump_memory_range rngs[RESERVED_RNGS_CNT];
struct fadump_mrange_info reserved_mrange_info = { "reserved", rngs,
						   RESERVED_RNGS_SZ, 0,
						   RESERVED_RNGS_CNT, true };

static void __init early_init_dt_scan_reserved_ranges(unsigned long node);

#ifdef CONFIG_CMA
static struct cma *fadump_cma;

/*
 * fadump_cma_init() - Initialize CMA area from a fadump reserved memory
 *
 * This function initializes CMA area from fadump reserved memory.
 * The total size of fadump reserved memory covers for boot memory size
 * + cpu data size + hpte size and metadata.
 * Initialize only the area equivalent to boot memory size for CMA use.
 * The reamining portion of fadump reserved memory will be not given
 * to CMA and pages for thoes will stay reserved. boot memory size is
 * aligned per CMA requirement to satisy cma_init_reserved_mem() call.
 * But for some reason even if it fails we still have the memory reservation
 * with us and we can still continue doing fadump.
 */
int __init fadump_cma_init(void)
{
	unsigned long long base, size;
	int rc;

	if (!fw_dump.fadump_enabled)
		return 0;

	/*
	 * Do not use CMA if user has provided fadump=nocma kernel parameter.
	 * Return 1 to continue with fadump old behaviour.
	 */
	if (fw_dump.nocma)
		return 1;

	base = fw_dump.reserve_dump_area_start;
	size = fw_dump.boot_memory_size;

	if (!size)
		return 0;

	rc = cma_init_reserved_mem(base, size, 0, "fadump_cma", &fadump_cma);
	if (rc) {
		pr_err("Failed to init cma area for firmware-assisted dump,%d\n", rc);
		/*
		 * Though the CMA init has failed we still have memory
		 * reservation with us. The reserved memory will be
		 * blocked from production system usage.  Hence return 1,
		 * so that we can continue with fadump.
		 */
		return 1;
	}

	/*
	 * So we now have successfully initialized cma area for fadump.
	 */
	pr_info("Initialized 0x%lx bytes cma area at %ldMB from 0x%lx "
		"bytes of memory reserved for firmware-assisted dump\n",
		cma_get_size(fadump_cma),
		(unsigned long)cma_get_base(fadump_cma) >> 20,
		fw_dump.reserve_dump_area_size);
	return 1;
}
#else
static int __init fadump_cma_init(void) { return 1; }
#endif /* CONFIG_CMA */

/* Scan the Firmware Assisted dump configuration details. */
int __init early_init_dt_scan_fw_dump(unsigned long node, const char *uname,
				      int depth, void *data)
{
	if (depth == 0) {
		early_init_dt_scan_reserved_ranges(node);
		return 0;
	}

	if (depth != 1)
		return 0;

	if (strcmp(uname, "rtas") == 0) {
		rtas_fadump_dt_scan(&fw_dump, node);
		return 1;
	}

	if (strcmp(uname, "ibm,opal") == 0) {
		opal_fadump_dt_scan(&fw_dump, node);
		return 1;
	}

	return 0;
}

/*
 * If fadump is registered, check if the memory provided
 * falls within boot memory area and reserved memory area.
 */
int is_fadump_memory_area(u64 addr, unsigned long size)
{
	u64 d_start, d_end;

	if (!fw_dump.dump_registered)
		return 0;

	if (!size)
		return 0;

	d_start = fw_dump.reserve_dump_area_start;
	d_end = d_start + fw_dump.reserve_dump_area_size;
	if (((addr + size) > d_start) && (addr <= d_end))
		return 1;

	return (addr <= fw_dump.boot_mem_top);
}

int should_fadump_crash(void)
{
	if (!fw_dump.dump_registered || !fw_dump.fadumphdr_addr)
		return 0;
	return 1;
}

int is_fadump_active(void)
{
	return fw_dump.dump_active;
}

/*
 * Returns true, if there are no holes in memory area between d_start to d_end,
 * false otherwise.
 */
static bool is_fadump_mem_area_contiguous(u64 d_start, u64 d_end)
{
	struct memblock_region *reg;
	bool ret = false;
	u64 start, end;

	for_each_memblock(memory, reg) {
		start = max_t(u64, d_start, reg->base);
		end = min_t(u64, d_end, (reg->base + reg->size));
		if (d_start < end) {
			/* Memory hole from d_start to start */
			if (start > d_start)
				break;

			if (end == d_end) {
				ret = true;
				break;
			}

			d_start = end + 1;
		}
	}

	return ret;
}

/*
 * Returns true, if there are no holes in boot memory area,
 * false otherwise.
 */
bool is_fadump_boot_mem_contiguous(void)
{
	unsigned long d_start, d_end;
	bool ret = false;
	int i;

	for (i = 0; i < fw_dump.boot_mem_regs_cnt; i++) {
		d_start = fw_dump.boot_mem_addr[i];
		d_end   = d_start + fw_dump.boot_mem_sz[i];

		ret = is_fadump_mem_area_contiguous(d_start, d_end);
		if (!ret)
			break;
	}

	return ret;
}

/*
 * Returns true, if there are no holes in reserved memory area,
 * false otherwise.
 */
bool is_fadump_reserved_mem_contiguous(void)
{
	u64 d_start, d_end;

	d_start	= fw_dump.reserve_dump_area_start;
	d_end	= d_start + fw_dump.reserve_dump_area_size;
	return is_fadump_mem_area_contiguous(d_start, d_end);
}

/* Print firmware assisted dump configurations for debugging purpose. */
static void fadump_show_config(void)
{
	int i;

	pr_debug("Support for firmware-assisted dump (fadump): %s\n",
			(fw_dump.fadump_supported ? "present" : "no support"));

	if (!fw_dump.fadump_supported)
		return;

	pr_debug("Fadump enabled    : %s\n",
				(fw_dump.fadump_enabled ? "yes" : "no"));
	pr_debug("Dump Active       : %s\n",
				(fw_dump.dump_active ? "yes" : "no"));
	pr_debug("Dump section sizes:\n");
	pr_debug("    CPU state data size: %lx\n", fw_dump.cpu_state_data_size);
	pr_debug("    HPTE region size   : %lx\n", fw_dump.hpte_region_size);
	pr_debug("    Boot memory size   : %lx\n", fw_dump.boot_memory_size);
	pr_debug("    Boot memory top    : %llx\n", fw_dump.boot_mem_top);
	pr_debug("Boot memory regions cnt: %llx\n", fw_dump.boot_mem_regs_cnt);
	for (i = 0; i < fw_dump.boot_mem_regs_cnt; i++) {
		pr_debug("[%03d] base = %llx, size = %llx\n", i,
			 fw_dump.boot_mem_addr[i], fw_dump.boot_mem_sz[i]);
	}
}

/**
 * fadump_calculate_reserve_size(): reserve variable boot area 5% of System RAM
 *
 * Function to find the largest memory size we need to reserve during early
 * boot process. This will be the size of the memory that is required for a
 * kernel to boot successfully.
 *
 * This function has been taken from phyp-assisted dump feature implementation.
 *
 * returns larger of 256MB or 5% rounded down to multiples of 256MB.
 *
 * TODO: Come up with better approach to find out more accurate memory size
 * that is required for a kernel to boot successfully.
 *
 */
static inline u64 fadump_calculate_reserve_size(void)
{
	u64 base, size, bootmem_min;
	int ret;

	if (fw_dump.reserve_bootvar)
		pr_warn("'fadump_reserve_mem=' parameter is deprecated in favor of 'crashkernel=' parameter.\n");

	/*
	 * Check if the size is specified through crashkernel= cmdline
	 * option. If yes, then use that but ignore base as fadump reserves
	 * memory at a predefined offset.
	 */
	ret = parse_crashkernel(boot_command_line, memblock_phys_mem_size(),
				&size, &base);
	if (ret == 0 && size > 0) {
		unsigned long max_size;

		if (fw_dump.reserve_bootvar)
			pr_info("Using 'crashkernel=' parameter for memory reservation.\n");

		fw_dump.reserve_bootvar = (unsigned long)size;

		/*
		 * Adjust if the boot memory size specified is above
		 * the upper limit.
		 */
		max_size = memblock_phys_mem_size() / MAX_BOOT_MEM_RATIO;
		if (fw_dump.reserve_bootvar > max_size) {
			fw_dump.reserve_bootvar = max_size;
			pr_info("Adjusted boot memory size to %luMB\n",
				(fw_dump.reserve_bootvar >> 20));
		}

		return fw_dump.reserve_bootvar;
	} else if (fw_dump.reserve_bootvar) {
		/*
		 * 'fadump_reserve_mem=' is being used to reserve memory
		 * for firmware-assisted dump.
		 */
		return fw_dump.reserve_bootvar;
	}

	/* divide by 20 to get 5% of value */
	size = memblock_phys_mem_size() / 20;

	/* round it down in multiples of 256 */
	size = size & ~0x0FFFFFFFUL;

	/* Truncate to memory_limit. We don't want to over reserve the memory.*/
	if (memory_limit && size > memory_limit)
		size = memory_limit;

	bootmem_min = fw_dump.ops->fadump_get_bootmem_min();
	return (size > bootmem_min ? size : bootmem_min);
}

/*
 * Calculate the total memory size required to be reserved for
 * firmware-assisted dump registration.
 */
static unsigned long get_fadump_area_size(void)
{
	unsigned long size = 0;

	size += fw_dump.cpu_state_data_size;
	size += fw_dump.hpte_region_size;
	size += fw_dump.boot_memory_size;
	size += sizeof(struct fadump_crash_info_header);
	size += sizeof(struct elfhdr); /* ELF core header.*/
	size += sizeof(struct elf_phdr); /* place holder for cpu notes */
	/* Program headers for crash memory regions. */
	size += sizeof(struct elf_phdr) * (memblock_num_regions(memory) + 2);

	size = PAGE_ALIGN(size);

	/* This is to hold kernel metadata on platforms that support it */
	size += (fw_dump.ops->fadump_get_metadata_size ?
		 fw_dump.ops->fadump_get_metadata_size() : 0);
	return size;
}

static int __init add_boot_mem_region(unsigned long rstart,
				      unsigned long rsize)
{
	int i = fw_dump.boot_mem_regs_cnt++;

	if (fw_dump.boot_mem_regs_cnt > FADUMP_MAX_MEM_REGS) {
		fw_dump.boot_mem_regs_cnt = FADUMP_MAX_MEM_REGS;
		return 0;
	}

	pr_debug("Added boot memory range[%d] [%#016lx-%#016lx)\n",
		 i, rstart, (rstart + rsize));
	fw_dump.boot_mem_addr[i] = rstart;
	fw_dump.boot_mem_sz[i] = rsize;
	return 1;
}

/*
 * Firmware usually has a hard limit on the data it can copy per region.
 * Honour that by splitting a memory range into multiple regions.
 */
static int __init add_boot_mem_regions(unsigned long mstart,
				       unsigned long msize)
{
	unsigned long rstart, rsize, max_size;
	int ret = 1;

	rstart = mstart;
	max_size = fw_dump.max_copy_size ? fw_dump.max_copy_size : msize;
	while (msize) {
		if (msize > max_size)
			rsize = max_size;
		else
			rsize = msize;

		ret = add_boot_mem_region(rstart, rsize);
		if (!ret)
			break;

		msize -= rsize;
		rstart += rsize;
	}

	return ret;
}

static int __init fadump_get_boot_mem_regions(void)
{
	unsigned long base, size, cur_size, hole_size, last_end;
	unsigned long mem_size = fw_dump.boot_memory_size;
	struct memblock_region *reg;
	int ret = 1;

	fw_dump.boot_mem_regs_cnt = 0;

	last_end = 0;
	hole_size = 0;
	cur_size = 0;
	for_each_memblock(memory, reg) {
		base = reg->base;
		size = reg->size;
		hole_size += (base - last_end);

		if ((cur_size + size) >= mem_size) {
			size = (mem_size - cur_size);
			ret = add_boot_mem_regions(base, size);
			break;
		}

		mem_size -= size;
		cur_size += size;
		ret = add_boot_mem_regions(base, size);
		if (!ret)
			break;

		last_end = base + size;
	}
	fw_dump.boot_mem_top = PAGE_ALIGN(fw_dump.boot_memory_size + hole_size);

	return ret;
}

/*
 * Returns true, if the given range overlaps with reserved memory ranges
 * starting at idx. Also, updates idx to index of overlapping memory range
 * with the given memory range.
 * False, otherwise.
 */
static bool overlaps_reserved_ranges(u64 base, u64 end, int *idx)
{
	bool ret = false;
	int i;

	for (i = *idx; i < reserved_mrange_info.mem_range_cnt; i++) {
		u64 rbase = reserved_mrange_info.mem_ranges[i].base;
		u64 rend = rbase + reserved_mrange_info.mem_ranges[i].size;

		if (end <= rbase)
			break;

		if ((end > rbase) &&  (base < rend)) {
			*idx = i;
			ret = true;
			break;
		}
	}

	return ret;
}

/*
 * Locate a suitable memory area to reserve memory for FADump. While at it,
 * lookup reserved-ranges & avoid overlap with them, as they are used by F/W.
 */
static u64 __init fadump_locate_reserve_mem(u64 base, u64 size)
{
	struct fadump_memory_range *mrngs;
	phys_addr_t mstart, mend;
	int idx = 0;
	u64 i, ret = 0;

	mrngs = reserved_mrange_info.mem_ranges;
	for_each_free_mem_range(i, NUMA_NO_NODE, MEMBLOCK_NONE,
				&mstart, &mend, NULL) {
		pr_debug("%llu) mstart: %llx, mend: %llx, base: %llx\n",
			 i, mstart, mend, base);

		if (mstart > base)
			base = PAGE_ALIGN(mstart);

		while ((mend > base) && ((mend - base) >= size)) {
			if (!overlaps_reserved_ranges(base, base+size, &idx)) {
				ret = base;
				goto out;
			}

			base = mrngs[idx].base + mrngs[idx].size;
			base = PAGE_ALIGN(base);
		}
	}

out:
	return ret;
}

int __init fadump_reserve_mem(void)
{
	u64 base, size, mem_boundary, bootmem_min;
	int ret = 1;

	if (!fw_dump.fadump_enabled)
		return 0;

	if (!fw_dump.fadump_supported) {
		pr_info("Firmware-Assisted Dump is not supported on this hardware\n");
		goto error_out;
	}

	/*
	 * Initialize boot memory size
	 * If dump is active then we have already calculated the size during
	 * first kernel.
	 */
	if (!fw_dump.dump_active) {
		fw_dump.boot_memory_size =
			PAGE_ALIGN(fadump_calculate_reserve_size());
#ifdef CONFIG_CMA
		if (!fw_dump.nocma) {
			fw_dump.boot_memory_size =
				ALIGN(fw_dump.boot_memory_size,
				      FADUMP_CMA_ALIGNMENT);
		}
#endif

		bootmem_min = fw_dump.ops->fadump_get_bootmem_min();
		if (fw_dump.boot_memory_size < bootmem_min) {
			pr_err("Can't enable fadump with boot memory size (0x%lx) less than 0x%llx\n",
			       fw_dump.boot_memory_size, bootmem_min);
			goto error_out;
		}

		if (!fadump_get_boot_mem_regions()) {
			pr_err("Too many holes in boot memory area to enable fadump\n");
			goto error_out;
		}
	}

	/*
	 * Calculate the memory boundary.
	 * If memory_limit is less than actual memory boundary then reserve
	 * the memory for fadump beyond the memory_limit and adjust the
	 * memory_limit accordingly, so that the running kernel can run with
	 * specified memory_limit.
	 */
	if (memory_limit && memory_limit < memblock_end_of_DRAM()) {
		size = get_fadump_area_size();
		if ((memory_limit + size) < memblock_end_of_DRAM())
			memory_limit += size;
		else
			memory_limit = memblock_end_of_DRAM();
		printk(KERN_INFO "Adjusted memory_limit for firmware-assisted"
				" dump, now %#016llx\n", memory_limit);
	}
	if (memory_limit)
		mem_boundary = memory_limit;
	else
		mem_boundary = memblock_end_of_DRAM();

	base = fw_dump.boot_mem_top;
	size = get_fadump_area_size();
	fw_dump.reserve_dump_area_size = size;
	if (fw_dump.dump_active) {
		pr_info("Firmware-assisted dump is active.\n");

#ifdef CONFIG_HUGETLB_PAGE
		/*
		 * FADump capture kernel doesn't care much about hugepages.
		 * In fact, handling hugepages in capture kernel is asking for
		 * trouble. So, disable HugeTLB support when fadump is active.
		 */
		hugetlb_disabled = true;
#endif
		/*
		 * If last boot has crashed then reserve all the memory
		 * above boot memory size so that we don't touch it until
		 * dump is written to disk by userspace tool. This memory
		 * can be released for general use by invalidating fadump.
		 */
		fadump_reserve_crash_area(base);

		pr_debug("fadumphdr_addr = %#016lx\n", fw_dump.fadumphdr_addr);
		pr_debug("Reserve dump area start address: 0x%lx\n",
			 fw_dump.reserve_dump_area_start);
	} else {
		/*
		 * Reserve memory at an offset closer to bottom of the RAM to
		 * minimize the impact of memory hot-remove operation.
		 */
		base = fadump_locate_reserve_mem(base, size);

		if (!base) {
			pr_err("Failed to find memory chunk for reservation!\n");
			goto error_out;
		}
		fw_dump.reserve_dump_area_start = base;

		/*
		 * Calculate the kernel metadata address and register it with
		 * f/w if the platform supports.
		 */
		if (fw_dump.ops->fadump_setup_metadata &&
		    (fw_dump.ops->fadump_setup_metadata(&fw_dump) < 0))
			goto error_out;

		if (memblock_reserve(base, size)) {
			pr_err("Failed to reserve memory!\n");
			goto error_out;
		}

		pr_info("Reserved %lldMB of memory at %#016llx (System RAM: %lldMB)\n",
			(size >> 20), base, (memblock_phys_mem_size() >> 20));

		ret = fadump_cma_init();
	}

	return ret;
error_out:
	fw_dump.fadump_enabled = 0;
	return 0;
}

/* Look for fadump= cmdline option. */
static int __init early_fadump_param(char *p)
{
	if (!p)
		return 1;

	if (strncmp(p, "on", 2) == 0)
		fw_dump.fadump_enabled = 1;
	else if (strncmp(p, "off", 3) == 0)
		fw_dump.fadump_enabled = 0;
	else if (strncmp(p, "nocma", 5) == 0) {
		fw_dump.fadump_enabled = 1;
		fw_dump.nocma = 1;
	}

	return 0;
}
early_param("fadump", early_fadump_param);

/*
 * Look for fadump_reserve_mem= cmdline option
 * TODO: Remove references to 'fadump_reserve_mem=' parameter,
 *       the sooner 'crashkernel=' parameter is accustomed to.
 */
static int __init early_fadump_reserve_mem(char *p)
{
	if (p)
		fw_dump.reserve_bootvar = memparse(p, &p);
	return 0;
}
early_param("fadump_reserve_mem", early_fadump_reserve_mem);

void crash_fadump(struct pt_regs *regs, const char *str)
{
	struct fadump_crash_info_header *fdh = NULL;
	int old_cpu, this_cpu;

	if (!should_fadump_crash())
		return;

	/*
	 * old_cpu == -1 means this is the first CPU which has come here,
	 * go ahead and trigger fadump.
	 *
	 * old_cpu != -1 means some other CPU has already on it's way
	 * to trigger fadump, just keep looping here.
	 */
	this_cpu = smp_processor_id();
	old_cpu = cmpxchg(&crashing_cpu, -1, this_cpu);

	if (old_cpu != -1) {
		/*
		 * We can't loop here indefinitely. Wait as long as fadump
		 * is in force. If we race with fadump un-registration this
		 * loop will break and then we go down to normal panic path
		 * and reboot. If fadump is in force the first crashing
		 * cpu will definitely trigger fadump.
		 */
		while (fw_dump.dump_registered)
			cpu_relax();
		return;
	}

	fdh = __va(fw_dump.fadumphdr_addr);
	fdh->crashing_cpu = crashing_cpu;
	crash_save_vmcoreinfo();

	if (regs)
		fdh->regs = *regs;
	else
		ppc_save_regs(&fdh->regs);

	fdh->online_mask = *cpu_online_mask;

	fw_dump.ops->fadump_trigger(fdh, str);
}

u32 *fadump_regs_to_elf_notes(u32 *buf, struct pt_regs *regs)
{
	struct elf_prstatus prstatus;

	memset(&prstatus, 0, sizeof(prstatus));
	/*
	 * FIXME: How do i get PID? Do I really need it?
	 * prstatus.pr_pid = ????
	 */
	elf_core_copy_kernel_regs(&prstatus.pr_reg, regs);
	buf = append_elf_note(buf, CRASH_CORE_NOTE_NAME, NT_PRSTATUS,
			      &prstatus, sizeof(prstatus));
	return buf;
}

void fadump_update_elfcore_header(char *bufp)
{
	struct elfhdr *elf;
	struct elf_phdr *phdr;

	elf = (struct elfhdr *)bufp;
	bufp += sizeof(struct elfhdr);

	/* First note is a place holder for cpu notes info. */
	phdr = (struct elf_phdr *)bufp;

	if (phdr->p_type == PT_NOTE) {
		phdr->p_paddr	= __pa(fw_dump.cpu_notes_buf_vaddr);
		phdr->p_offset	= phdr->p_paddr;
		phdr->p_filesz	= fw_dump.cpu_notes_buf_size;
		phdr->p_memsz = fw_dump.cpu_notes_buf_size;
	}
	return;
}

static void *fadump_alloc_buffer(unsigned long size)
{
	unsigned long count, i;
	struct page *page;
	void *vaddr;

	vaddr = alloc_pages_exact(size, GFP_KERNEL | __GFP_ZERO);
	if (!vaddr)
		return NULL;

	count = PAGE_ALIGN(size) / PAGE_SIZE;
	page = virt_to_page(vaddr);
	for (i = 0; i < count; i++)
		mark_page_reserved(page + i);
	return vaddr;
}

static void fadump_free_buffer(unsigned long vaddr, unsigned long size)
{
	free_reserved_area((void *)vaddr, (void *)(vaddr + size), -1, NULL);
}

s32 fadump_setup_cpu_notes_buf(u32 num_cpus)
{
	/* Allocate buffer to hold cpu crash notes. */
	fw_dump.cpu_notes_buf_size = num_cpus * sizeof(note_buf_t);
	fw_dump.cpu_notes_buf_size = PAGE_ALIGN(fw_dump.cpu_notes_buf_size);
	fw_dump.cpu_notes_buf_vaddr =
		(unsigned long)fadump_alloc_buffer(fw_dump.cpu_notes_buf_size);
	if (!fw_dump.cpu_notes_buf_vaddr) {
		pr_err("Failed to allocate %ld bytes for CPU notes buffer\n",
		       fw_dump.cpu_notes_buf_size);
		return -ENOMEM;
	}

	pr_debug("Allocated buffer for cpu notes of size %ld at 0x%lx\n",
		 fw_dump.cpu_notes_buf_size,
		 fw_dump.cpu_notes_buf_vaddr);
	return 0;
}

void fadump_free_cpu_notes_buf(void)
{
	if (!fw_dump.cpu_notes_buf_vaddr)
		return;

	fadump_free_buffer(fw_dump.cpu_notes_buf_vaddr,
			   fw_dump.cpu_notes_buf_size);
	fw_dump.cpu_notes_buf_vaddr = 0;
	fw_dump.cpu_notes_buf_size = 0;
}

static void fadump_free_mem_ranges(struct fadump_mrange_info *mrange_info)
{
	if (mrange_info->is_static) {
		mrange_info->mem_range_cnt = 0;
		return;
	}

	kfree(mrange_info->mem_ranges);
	memset((void *)((u64)mrange_info + RNG_NAME_SZ), 0,
	       (sizeof(struct fadump_mrange_info) - RNG_NAME_SZ));
}

/*
 * Allocate or reallocate mem_ranges array in incremental units
 * of PAGE_SIZE.
 */
static int fadump_alloc_mem_ranges(struct fadump_mrange_info *mrange_info)
{
	struct fadump_memory_range *new_array;
	u64 new_size;

	new_size = mrange_info->mem_ranges_sz + PAGE_SIZE;
	pr_debug("Allocating %llu bytes of memory for %s memory ranges\n",
		 new_size, mrange_info->name);

	new_array = krealloc(mrange_info->mem_ranges, new_size, GFP_KERNEL);
	if (new_array == NULL) {
		pr_err("Insufficient memory for setting up %s memory ranges\n",
		       mrange_info->name);
		fadump_free_mem_ranges(mrange_info);
		return -ENOMEM;
	}

	mrange_info->mem_ranges = new_array;
	mrange_info->mem_ranges_sz = new_size;
	mrange_info->max_mem_ranges = (new_size /
				       sizeof(struct fadump_memory_range));
	return 0;
}

static inline int fadump_add_mem_range(struct fadump_mrange_info *mrange_info,
				       u64 base, u64 end)
{
	struct fadump_memory_range *mem_ranges = mrange_info->mem_ranges;
	bool is_adjacent = false;
	u64 start, size;

	if (base == end)
		return 0;

	/*
	 * Fold adjacent memory ranges to bring down the memory ranges/
	 * PT_LOAD segments count.
	 */
	if (mrange_info->mem_range_cnt) {
		start = mem_ranges[mrange_info->mem_range_cnt - 1].base;
		size  = mem_ranges[mrange_info->mem_range_cnt - 1].size;

		if ((start + size) == base)
			is_adjacent = true;
	}
	if (!is_adjacent) {
		/* resize the array on reaching the limit */
		if (mrange_info->mem_range_cnt == mrange_info->max_mem_ranges) {
			int ret;

			if (mrange_info->is_static) {
				pr_err("Reached array size limit for %s memory ranges\n",
				       mrange_info->name);
				return -ENOSPC;
			}

			ret = fadump_alloc_mem_ranges(mrange_info);
			if (ret)
				return ret;

			/* Update to the new resized array */
			mem_ranges = mrange_info->mem_ranges;
		}

		start = base;
		mem_ranges[mrange_info->mem_range_cnt].base = start;
		mrange_info->mem_range_cnt++;
	}

	mem_ranges[mrange_info->mem_range_cnt - 1].size = (end - start);
	pr_debug("%s_memory_range[%d] [%#016llx-%#016llx], %#llx bytes\n",
		 mrange_info->name, (mrange_info->mem_range_cnt - 1),
		 start, end - 1, (end - start));
	return 0;
}

static int fadump_exclude_reserved_area(u64 start, u64 end)
{
	u64 ra_start, ra_end;
	int ret = 0;

	ra_start = fw_dump.reserve_dump_area_start;
	ra_end = ra_start + fw_dump.reserve_dump_area_size;

	if ((ra_start < end) && (ra_end > start)) {
		if ((start < ra_start) && (end > ra_end)) {
			ret = fadump_add_mem_range(&crash_mrange_info,
						   start, ra_start);
			if (ret)
				return ret;

			ret = fadump_add_mem_range(&crash_mrange_info,
						   ra_end, end);
		} else if (start < ra_start) {
			ret = fadump_add_mem_range(&crash_mrange_info,
						   start, ra_start);
		} else if (ra_end < end) {
			ret = fadump_add_mem_range(&crash_mrange_info,
						   ra_end, end);
		}
	} else
		ret = fadump_add_mem_range(&crash_mrange_info, start, end);

	return ret;
}

static int fadump_init_elfcore_header(char *bufp)
{
	struct elfhdr *elf;

	elf = (struct elfhdr *) bufp;
	bufp += sizeof(struct elfhdr);
	memcpy(elf->e_ident, ELFMAG, SELFMAG);
	elf->e_ident[EI_CLASS] = ELF_CLASS;
	elf->e_ident[EI_DATA] = ELF_DATA;
	elf->e_ident[EI_VERSION] = EV_CURRENT;
	elf->e_ident[EI_OSABI] = ELF_OSABI;
	memset(elf->e_ident+EI_PAD, 0, EI_NIDENT-EI_PAD);
	elf->e_type = ET_CORE;
	elf->e_machine = ELF_ARCH;
	elf->e_version = EV_CURRENT;
	elf->e_entry = 0;
	elf->e_phoff = sizeof(struct elfhdr);
	elf->e_shoff = 0;
#if defined(_CALL_ELF)
	elf->e_flags = _CALL_ELF;
#else
	elf->e_flags = 0;
#endif
	elf->e_ehsize = sizeof(struct elfhdr);
	elf->e_phentsize = sizeof(struct elf_phdr);
	elf->e_phnum = 0;
	elf->e_shentsize = 0;
	elf->e_shnum = 0;
	elf->e_shstrndx = 0;

	return 0;
}

/*
 * Traverse through memblock structure and setup crash memory ranges. These
 * ranges will be used create PT_LOAD program headers in elfcore header.
 */
static int fadump_setup_crash_memory_ranges(void)
{
	struct memblock_region *reg;
	u64 start, end;
	int i, ret;

	pr_debug("Setup crash memory ranges.\n");
	crash_mrange_info.mem_range_cnt = 0;

	/*
	 * Boot memory region(s) registered with firmware are moved to
	 * different location at the time of crash. Create separate program
	 * header(s) for this memory chunk(s) with the correct offset.
	 */
	for (i = 0; i < fw_dump.boot_mem_regs_cnt; i++) {
		start = fw_dump.boot_mem_addr[i];
		end = start + fw_dump.boot_mem_sz[i];
		ret = fadump_add_mem_range(&crash_mrange_info, start, end);
		if (ret)
			return ret;
	}

	for_each_memblock(memory, reg) {
		start = (u64)reg->base;
		end = start + (u64)reg->size;

		/*
		 * skip the memory chunk that is already added
		 * (0 through boot_memory_top).
		 */
		if (start < fw_dump.boot_mem_top) {
			if (end > fw_dump.boot_mem_top)
				start = fw_dump.boot_mem_top;
			else
				continue;
		}

		/* add this range excluding the reserved dump area. */
		ret = fadump_exclude_reserved_area(start, end);
		if (ret)
			return ret;
	}

	return 0;
}

/*
 * If the given physical address falls within the boot memory region then
 * return the relocated address that points to the dump region reserved
 * for saving initial boot memory contents.
 */
static inline unsigned long fadump_relocate(unsigned long paddr)
{
	unsigned long raddr, rstart, rend, rlast, hole_size;
	int i;

	hole_size = 0;
	rlast = 0;
	raddr = paddr;
	for (i = 0; i < fw_dump.boot_mem_regs_cnt; i++) {
		rstart = fw_dump.boot_mem_addr[i];
		rend = rstart + fw_dump.boot_mem_sz[i];
		hole_size += (rstart - rlast);

		if (paddr >= rstart && paddr < rend) {
			raddr += fw_dump.boot_mem_dest_addr - hole_size;
			break;
		}

		rlast = rend;
	}

	pr_debug("vmcoreinfo: paddr = 0x%lx, raddr = 0x%lx\n", paddr, raddr);
	return raddr;
}

static int fadump_create_elfcore_headers(char *bufp)
{
	unsigned long long raddr, offset;
	struct elf_phdr *phdr;
	struct elfhdr *elf;
	int i, j;

	fadump_init_elfcore_header(bufp);
	elf = (struct elfhdr *)bufp;
	bufp += sizeof(struct elfhdr);

	/*
	 * setup ELF PT_NOTE, place holder for cpu notes info. The notes info
	 * will be populated during second kernel boot after crash. Hence
	 * this PT_NOTE will always be the first elf note.
	 *
	 * NOTE: Any new ELF note addition should be placed after this note.
	 */
	phdr = (struct elf_phdr *)bufp;
	bufp += sizeof(struct elf_phdr);
	phdr->p_type = PT_NOTE;
	phdr->p_flags = 0;
	phdr->p_vaddr = 0;
	phdr->p_align = 0;

	phdr->p_offset = 0;
	phdr->p_paddr = 0;
	phdr->p_filesz = 0;
	phdr->p_memsz = 0;

	(elf->e_phnum)++;

	/* setup ELF PT_NOTE for vmcoreinfo */
	phdr = (struct elf_phdr *)bufp;
	bufp += sizeof(struct elf_phdr);
	phdr->p_type	= PT_NOTE;
	phdr->p_flags	= 0;
	phdr->p_vaddr	= 0;
	phdr->p_align	= 0;

	phdr->p_paddr	= fadump_relocate(paddr_vmcoreinfo_note());
	phdr->p_offset	= phdr->p_paddr;
	phdr->p_memsz	= phdr->p_filesz = VMCOREINFO_NOTE_SIZE;

	/* Increment number of program headers. */
	(elf->e_phnum)++;

	/* setup PT_LOAD sections. */
	j = 0;
	offset = 0;
	raddr = fw_dump.boot_mem_addr[0];
	for (i = 0; i < crash_mrange_info.mem_range_cnt; i++) {
		u64 mbase, msize;

		mbase = crash_mrange_info.mem_ranges[i].base;
		msize = crash_mrange_info.mem_ranges[i].size;
		if (!msize)
			continue;

		phdr = (struct elf_phdr *)bufp;
		bufp += sizeof(struct elf_phdr);
		phdr->p_type	= PT_LOAD;
		phdr->p_flags	= PF_R|PF_W|PF_X;
		phdr->p_offset	= mbase;

		if (mbase == raddr) {
			/*
			 * The entire real memory region will be moved by
			 * firmware to the specified destination_address.
			 * Hence set the correct offset.
			 */
			phdr->p_offset = fw_dump.boot_mem_dest_addr + offset;
			if (j < (fw_dump.boot_mem_regs_cnt - 1)) {
				offset += fw_dump.boot_mem_sz[j];
				raddr = fw_dump.boot_mem_addr[++j];
			}
		}

		phdr->p_paddr = mbase;
		phdr->p_vaddr = (unsigned long)__va(mbase);
		phdr->p_filesz = msize;
		phdr->p_memsz = msize;
		phdr->p_align = 0;

		/* Increment number of program headers. */
		(elf->e_phnum)++;
	}
	return 0;
}

static unsigned long init_fadump_header(unsigned long addr)
{
	struct fadump_crash_info_header *fdh;

	if (!addr)
		return 0;

	fdh = __va(addr);
	addr += sizeof(struct fadump_crash_info_header);

	memset(fdh, 0, sizeof(struct fadump_crash_info_header));
	fdh->magic_number = FADUMP_CRASH_INFO_MAGIC;
	fdh->elfcorehdr_addr = addr;
	/* We will set the crashing cpu id in crash_fadump() during crash. */
	fdh->crashing_cpu = FADUMP_CPU_UNKNOWN;

	return addr;
}

static int register_fadump(void)
{
	unsigned long addr;
	void *vaddr;
	int ret;

	/*
	 * If no memory is reserved then we can not register for firmware-
	 * assisted dump.
	 */
	if (!fw_dump.reserve_dump_area_size)
		return -ENODEV;

	ret = fadump_setup_crash_memory_ranges();
	if (ret)
		return ret;

	addr = fw_dump.fadumphdr_addr;

	/* Initialize fadump crash info header. */
	addr = init_fadump_header(addr);
	vaddr = __va(addr);

	pr_debug("Creating ELF core headers at %#016lx\n", addr);
	fadump_create_elfcore_headers(vaddr);

	/* register the future kernel dump with firmware. */
	pr_debug("Registering for firmware-assisted kernel dump...\n");
	return fw_dump.ops->fadump_register(&fw_dump);
}

void fadump_cleanup(void)
{
	if (!fw_dump.fadump_supported)
		return;

	/* Invalidate the registration only if dump is active. */
	if (fw_dump.dump_active) {
		pr_debug("Invalidating firmware-assisted dump registration\n");
		fw_dump.ops->fadump_invalidate(&fw_dump);
	} else if (fw_dump.dump_registered) {
		/* Un-register Firmware-assisted dump if it was registered. */
		fw_dump.ops->fadump_unregister(&fw_dump);
		fadump_free_mem_ranges(&crash_mrange_info);
	}

	if (fw_dump.ops->fadump_cleanup)
		fw_dump.ops->fadump_cleanup(&fw_dump);
}

static void fadump_free_reserved_memory(unsigned long start_pfn,
					unsigned long end_pfn)
{
	unsigned long pfn;
	unsigned long time_limit = jiffies + HZ;

	pr_info("freeing reserved memory (0x%llx - 0x%llx)\n",
		PFN_PHYS(start_pfn), PFN_PHYS(end_pfn));

	for (pfn = start_pfn; pfn < end_pfn; pfn++) {
		free_reserved_page(pfn_to_page(pfn));

		if (time_after(jiffies, time_limit)) {
			cond_resched();
			time_limit = jiffies + HZ;
		}
	}
}

/*
 * Skip memory holes and free memory that was actually reserved.
 */
static void fadump_release_reserved_area(u64 start, u64 end)
{
	u64 tstart, tend, spfn, epfn;
	struct memblock_region *reg;

	spfn = PHYS_PFN(start);
	epfn = PHYS_PFN(end);
	for_each_memblock(memory, reg) {
		tstart = max_t(u64, spfn, memblock_region_memory_base_pfn(reg));
		tend   = min_t(u64, epfn, memblock_region_memory_end_pfn(reg));
		if (tstart < tend) {
			fadump_free_reserved_memory(tstart, tend);

			if (tend == epfn)
				break;

			spfn = tend;
		}
	}
}

/*
 * Sort the mem ranges in-place and merge adjacent ranges
 * to minimize the memory ranges count.
 */
static void sort_and_merge_mem_ranges(struct fadump_mrange_info *mrange_info)
{
	struct fadump_memory_range *mem_ranges;
	struct fadump_memory_range tmp_range;
	u64 base, size;
	int i, j, idx;

	if (!reserved_mrange_info.mem_range_cnt)
		return;

	/* Sort the memory ranges */
	mem_ranges = mrange_info->mem_ranges;
	for (i = 0; i < mrange_info->mem_range_cnt; i++) {
		idx = i;
		for (j = (i + 1); j < mrange_info->mem_range_cnt; j++) {
			if (mem_ranges[idx].base > mem_ranges[j].base)
				idx = j;
		}
		if (idx != i) {
			tmp_range = mem_ranges[idx];
			mem_ranges[idx] = mem_ranges[i];
			mem_ranges[i] = tmp_range;
		}
	}

	/* Merge adjacent reserved ranges */
	idx = 0;
	for (i = 1; i < mrange_info->mem_range_cnt; i++) {
		base = mem_ranges[i-1].base;
		size = mem_ranges[i-1].size;
		if (mem_ranges[i].base == (base + size))
			mem_ranges[idx].size += mem_ranges[i].size;
		else {
			idx++;
			if (i == idx)
				continue;

			mem_ranges[idx] = mem_ranges[i];
		}
	}
	mrange_info->mem_range_cnt = idx + 1;
}

/*
 * Scan reserved-ranges to consider them while reserving/releasing
 * memory for FADump.
 */
static void __init early_init_dt_scan_reserved_ranges(unsigned long node)
{
	const __be32 *prop;
	int len, ret = -1;
	unsigned long i;

	/* reserved-ranges already scanned */
	if (reserved_mrange_info.mem_range_cnt != 0)
		return;

	prop = of_get_flat_dt_prop(node, "reserved-ranges", &len);
	if (!prop)
		return;

	/*
	 * Each reserved range is an (address,size) pair, 2 cells each,
	 * totalling 4 cells per range.
	 */
	for (i = 0; i < len / (sizeof(*prop) * 4); i++) {
		u64 base, size;

		base = of_read_number(prop + (i * 4) + 0, 2);
		size = of_read_number(prop + (i * 4) + 2, 2);

		if (size) {
			ret = fadump_add_mem_range(&reserved_mrange_info,
						   base, base + size);
			if (ret < 0) {
				pr_warn("some reserved ranges are ignored!\n");
				break;
			}
		}
	}

	/* Compact reserved ranges */
	sort_and_merge_mem_ranges(&reserved_mrange_info);
}

/*
 * Release the memory that was reserved during early boot to preserve the
 * crash'ed kernel's memory contents except reserved dump area (permanent
 * reservation) and reserved ranges used by F/W. The released memory will
 * be available for general use.
 */
static void fadump_release_memory(u64 begin, u64 end)
{
	u64 ra_start, ra_end, tstart;
	int i, ret;

	ra_start = fw_dump.reserve_dump_area_start;
	ra_end = ra_start + fw_dump.reserve_dump_area_size;

	/*
	 * If reserved ranges array limit is hit, overwrite the last reserved
	 * memory range with reserved dump area to ensure it is excluded from
	 * the memory being released (reused for next FADump registration).
	 */
	if (reserved_mrange_info.mem_range_cnt ==
	    reserved_mrange_info.max_mem_ranges)
		reserved_mrange_info.mem_range_cnt--;

	ret = fadump_add_mem_range(&reserved_mrange_info, ra_start, ra_end);
	if (ret != 0)
		return;

	/* Get the reserved ranges list in order first. */
	sort_and_merge_mem_ranges(&reserved_mrange_info);

	/* Exclude reserved ranges and release remaining memory */
	tstart = begin;
	for (i = 0; i < reserved_mrange_info.mem_range_cnt; i++) {
		ra_start = reserved_mrange_info.mem_ranges[i].base;
		ra_end = ra_start + reserved_mrange_info.mem_ranges[i].size;

		if (tstart >= ra_end)
			continue;

		if (tstart < ra_start)
			fadump_release_reserved_area(tstart, ra_start);
		tstart = ra_end;
	}

	if (tstart < end)
		fadump_release_reserved_area(tstart, end);
}

static void fadump_invalidate_release_mem(void)
{
	mutex_lock(&fadump_mutex);
	if (!fw_dump.dump_active) {
		mutex_unlock(&fadump_mutex);
		return;
	}

	fadump_cleanup();
	mutex_unlock(&fadump_mutex);

	fadump_release_memory(fw_dump.boot_mem_top, memblock_end_of_DRAM());
	fadump_free_cpu_notes_buf();

	/*
	 * Setup kernel metadata and initialize the kernel dump
	 * memory structure for FADump re-registration.
	 */
	if (fw_dump.ops->fadump_setup_metadata &&
	    (fw_dump.ops->fadump_setup_metadata(&fw_dump) < 0))
		pr_warn("Failed to setup kernel metadata!\n");
	fw_dump.ops->fadump_init_mem_struct(&fw_dump);
}

static ssize_t release_mem_store(struct kobject *kobj,
				 struct kobj_attribute *attr,
				 const char *buf, size_t count)
{
	int input = -1;

	if (!fw_dump.dump_active)
		return -EPERM;

	if (kstrtoint(buf, 0, &input))
		return -EINVAL;

	if (input == 1) {
		/*
		 * Take away the '/proc/vmcore'. We are releasing the dump
		 * memory, hence it will not be valid anymore.
		 */
#ifdef CONFIG_PROC_VMCORE
		vmcore_cleanup();
#endif
		fadump_invalidate_release_mem();

	} else
		return -EINVAL;
	return count;
}

/* Release the reserved memory and disable the FADump */
static void unregister_fadump(void)
{
	fadump_cleanup();
	fadump_release_memory(fw_dump.reserve_dump_area_start,
			      fw_dump.reserve_dump_area_size);
	fw_dump.fadump_enabled = 0;
	kobject_put(fadump_kobj);
}

static ssize_t enabled_show(struct kobject *kobj,
			    struct kobj_attribute *attr,
			    char *buf)
{
	return sprintf(buf, "%d\n", fw_dump.fadump_enabled);
}

static ssize_t mem_reserved_show(struct kobject *kobj,
				 struct kobj_attribute *attr,
				 char *buf)
{
	return sprintf(buf, "%ld\n", fw_dump.reserve_dump_area_size);
}

static ssize_t registered_show(struct kobject *kobj,
			       struct kobj_attribute *attr,
			       char *buf)
{
	return sprintf(buf, "%d\n", fw_dump.dump_registered);
}

static ssize_t registered_store(struct kobject *kobj,
				struct kobj_attribute *attr,
				const char *buf, size_t count)
{
	int ret = 0;
	int input = -1;

	if (!fw_dump.fadump_enabled || fw_dump.dump_active)
		return -EPERM;

	if (kstrtoint(buf, 0, &input))
		return -EINVAL;

	mutex_lock(&fadump_mutex);

	switch (input) {
	case 0:
		if (fw_dump.dump_registered == 0) {
			goto unlock_out;
		}

		/* Un-register Firmware-assisted dump */
		pr_debug("Un-register firmware-assisted dump\n");
		fw_dump.ops->fadump_unregister(&fw_dump);
		break;
	case 1:
		if (fw_dump.dump_registered == 1) {
			/* Un-register Firmware-assisted dump */
			fw_dump.ops->fadump_unregister(&fw_dump);
		}
		/* Register Firmware-assisted dump */
		ret = register_fadump();
		break;
	default:
		ret = -EINVAL;
		break;
	}

unlock_out:
	mutex_unlock(&fadump_mutex);
	return ret < 0 ? ret : count;
}

static int fadump_region_show(struct seq_file *m, void *private)
{
	if (!fw_dump.fadump_enabled)
		return 0;

	mutex_lock(&fadump_mutex);
	fw_dump.ops->fadump_region_show(&fw_dump, m);
	mutex_unlock(&fadump_mutex);
	return 0;
}

static struct kobj_attribute release_attr = __ATTR_WO(release_mem);
static struct kobj_attribute enable_attr = __ATTR_RO(enabled);
static struct kobj_attribute register_attr = __ATTR_RW(registered);
static struct kobj_attribute mem_reserved_attr = __ATTR_RO(mem_reserved);

static struct attribute *fadump_attrs[] = {
	&enable_attr.attr,
	&register_attr.attr,
	&mem_reserved_attr.attr,
	NULL,
};

ATTRIBUTE_GROUPS(fadump);

DEFINE_SHOW_ATTRIBUTE(fadump_region);

static void fadump_init_files(void)
{
	int rc = 0;

	fadump_kobj = kobject_create_and_add("fadump", kernel_kobj);
	if (!fadump_kobj) {
		pr_err("failed to create fadump kobject\n");
		return;
	}
<<<<<<< HEAD

	debugfs_create_file("fadump_region", 0444, powerpc_debugfs_root, NULL,
			    &fadump_region_fops);

	if (fw_dump.dump_active) {
		rc = sysfs_create_file(fadump_kobj, &release_attr.attr);
		if (rc)
			pr_err("unable to create release_mem sysfs file (%d)\n",
			       rc);
	}

	rc = sysfs_create_groups(fadump_kobj, fadump_groups);
	if (rc) {
		pr_err("sysfs group creation failed (%d), unregistering FADump",
		       rc);
		unregister_fadump();
		return;
	}

	/*
	 * The FADump sysfs are moved from kernel_kobj to fadump_kobj need to
	 * create symlink at old location to maintain backward compatibility.
	 *
	 *      - fadump_enabled -> fadump/enabled
	 *      - fadump_registered -> fadump/registered
	 *      - fadump_release_mem -> fadump/release_mem
	 */
	rc = compat_only_sysfs_link_entry_to_kobj(kernel_kobj, fadump_kobj,
						  "enabled", "fadump_enabled");
	if (rc) {
		pr_err("unable to create fadump_enabled symlink (%d)", rc);
		return;
	}

=======

	debugfs_create_file("fadump_region", 0444, powerpc_debugfs_root, NULL,
			    &fadump_region_fops);

	if (fw_dump.dump_active) {
		rc = sysfs_create_file(fadump_kobj, &release_attr.attr);
		if (rc)
			pr_err("unable to create release_mem sysfs file (%d)\n",
			       rc);
	}

	rc = sysfs_create_groups(fadump_kobj, fadump_groups);
	if (rc) {
		pr_err("sysfs group creation failed (%d), unregistering FADump",
		       rc);
		unregister_fadump();
		return;
	}

	/*
	 * The FADump sysfs are moved from kernel_kobj to fadump_kobj need to
	 * create symlink at old location to maintain backward compatibility.
	 *
	 *      - fadump_enabled -> fadump/enabled
	 *      - fadump_registered -> fadump/registered
	 *      - fadump_release_mem -> fadump/release_mem
	 */
	rc = compat_only_sysfs_link_entry_to_kobj(kernel_kobj, fadump_kobj,
						  "enabled", "fadump_enabled");
	if (rc) {
		pr_err("unable to create fadump_enabled symlink (%d)", rc);
		return;
	}

>>>>>>> 30df74d6
	rc = compat_only_sysfs_link_entry_to_kobj(kernel_kobj, fadump_kobj,
						  "registered",
						  "fadump_registered");
	if (rc) {
		pr_err("unable to create fadump_registered symlink (%d)", rc);
		sysfs_remove_link(kernel_kobj, "fadump_enabled");
		return;
	}

	if (fw_dump.dump_active) {
		rc = compat_only_sysfs_link_entry_to_kobj(kernel_kobj,
							  fadump_kobj,
							  "release_mem",
							  "fadump_release_mem");
		if (rc)
			pr_err("unable to create fadump_release_mem symlink (%d)",
			       rc);
	}
	return;
}

/*
 * Prepare for firmware-assisted dump.
 */
int __init setup_fadump(void)
{
	if (!fw_dump.fadump_supported)
		return 0;

	fadump_init_files();
	fadump_show_config();

	if (!fw_dump.fadump_enabled)
		return 1;

	/*
	 * If dump data is available then see if it is valid and prepare for
	 * saving it to the disk.
	 */
	if (fw_dump.dump_active) {
		/*
		 * if dump process fails then invalidate the registration
		 * and release memory before proceeding for re-registration.
		 */
		if (fw_dump.ops->fadump_process(&fw_dump) < 0)
			fadump_invalidate_release_mem();
	}
	/* Initialize the kernel dump memory structure for FAD registration. */
	else if (fw_dump.reserve_dump_area_size)
		fw_dump.ops->fadump_init_mem_struct(&fw_dump);

	return 1;
}
subsys_initcall(setup_fadump);
#else /* !CONFIG_PRESERVE_FA_DUMP */

/* Scan the Firmware Assisted dump configuration details. */
int __init early_init_dt_scan_fw_dump(unsigned long node, const char *uname,
				      int depth, void *data)
{
	if ((depth != 1) || (strcmp(uname, "ibm,opal") != 0))
		return 0;

	opal_fadump_dt_scan(&fw_dump, node);
	return 1;
}

/*
 * When dump is active but PRESERVE_FA_DUMP is enabled on the kernel,
 * preserve crash data. The subsequent memory preserving kernel boot
 * is likely to process this crash data.
 */
int __init fadump_reserve_mem(void)
{
	if (fw_dump.dump_active) {
		/*
		 * If last boot has crashed then reserve all the memory
		 * above boot memory to preserve crash data.
		 */
		pr_info("Preserving crash data for processing in next boot.\n");
		fadump_reserve_crash_area(fw_dump.boot_mem_top);
	} else
		pr_debug("FADump-aware kernel..\n");

	return 1;
}
#endif /* CONFIG_PRESERVE_FA_DUMP */

/* Preserve everything above the base address */
static void __init fadump_reserve_crash_area(u64 base)
{
	struct memblock_region *reg;
	u64 mstart, msize;

	for_each_memblock(memory, reg) {
		mstart = reg->base;
		msize  = reg->size;

		if ((mstart + msize) < base)
			continue;

		if (mstart < base) {
			msize -= (base - mstart);
			mstart = base;
		}

		pr_info("Reserving %lluMB of memory at %#016llx for preserving crash data",
			(msize >> 20), mstart);
		memblock_reserve(mstart, msize);
	}
}

unsigned long __init arch_reserved_kernel_pages(void)
{
	return memblock_reserved_size() / PAGE_SIZE;
}<|MERGE_RESOLUTION|>--- conflicted
+++ resolved
@@ -1533,7 +1533,6 @@
 		pr_err("failed to create fadump kobject\n");
 		return;
 	}
-<<<<<<< HEAD
 
 	debugfs_create_file("fadump_region", 0444, powerpc_debugfs_root, NULL,
 			    &fadump_region_fops);
@@ -1568,42 +1567,6 @@
 		return;
 	}
 
-=======
-
-	debugfs_create_file("fadump_region", 0444, powerpc_debugfs_root, NULL,
-			    &fadump_region_fops);
-
-	if (fw_dump.dump_active) {
-		rc = sysfs_create_file(fadump_kobj, &release_attr.attr);
-		if (rc)
-			pr_err("unable to create release_mem sysfs file (%d)\n",
-			       rc);
-	}
-
-	rc = sysfs_create_groups(fadump_kobj, fadump_groups);
-	if (rc) {
-		pr_err("sysfs group creation failed (%d), unregistering FADump",
-		       rc);
-		unregister_fadump();
-		return;
-	}
-
-	/*
-	 * The FADump sysfs are moved from kernel_kobj to fadump_kobj need to
-	 * create symlink at old location to maintain backward compatibility.
-	 *
-	 *      - fadump_enabled -> fadump/enabled
-	 *      - fadump_registered -> fadump/registered
-	 *      - fadump_release_mem -> fadump/release_mem
-	 */
-	rc = compat_only_sysfs_link_entry_to_kobj(kernel_kobj, fadump_kobj,
-						  "enabled", "fadump_enabled");
-	if (rc) {
-		pr_err("unable to create fadump_enabled symlink (%d)", rc);
-		return;
-	}
-
->>>>>>> 30df74d6
 	rc = compat_only_sysfs_link_entry_to_kobj(kernel_kobj, fadump_kobj,
 						  "registered",
 						  "fadump_registered");
