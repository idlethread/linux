// SPDX-License-Identifier: GPL-2.0-or-later
/*
 * Simple sanity tests for instruction emulation infrastructure.
 *
 * Copyright IBM Corp. 2016
 */

#define pr_fmt(fmt) "emulate_step_test: " fmt

#include <linux/ptrace.h>
#include <asm/sstep.h>
#include <asm/ppc-opcode.h>
#include <asm/code-patching.h>
#include <asm/inst.h>

#define IMM_L(i)		((uintptr_t)(i) & 0xffff)
#define IMM_DS(i)		((uintptr_t)(i) & 0xfffc)

/*
 * Defined with TEST_ prefix so it does not conflict with other
 * definitions.
 */
<<<<<<< HEAD
#define TEST_LD(r, base, i)	(PPC_INST_LD | ___PPC_RT(r) |		\
					___PPC_RA(base) | IMM_DS(i))
#define TEST_LWZ(r, base, i)	(PPC_INST_LWZ | ___PPC_RT(r) |		\
					___PPC_RA(base) | IMM_L(i))
#define TEST_LWZX(t, a, b)	(PPC_INST_LWZX | ___PPC_RT(t) |		\
					___PPC_RA(a) | ___PPC_RB(b))
#define TEST_STD(r, base, i)	(PPC_INST_STD | ___PPC_RS(r) |		\
					___PPC_RA(base) | IMM_DS(i))
#define TEST_LDARX(t, a, b, eh)	(PPC_INST_LDARX | ___PPC_RT(t) |	\
=======
#define TEST_LD(r, base, i)	ppc_inst(PPC_INST_LD | ___PPC_RT(r) |		\
					___PPC_RA(base) | IMM_DS(i))
#define TEST_LWZ(r, base, i)	ppc_inst(PPC_INST_LWZ | ___PPC_RT(r) |		\
					___PPC_RA(base) | IMM_L(i))
#define TEST_LWZX(t, a, b)	ppc_inst(PPC_INST_LWZX | ___PPC_RT(t) |		\
					___PPC_RA(a) | ___PPC_RB(b))
#define TEST_STD(r, base, i)	ppc_inst(PPC_INST_STD | ___PPC_RS(r) |		\
					___PPC_RA(base) | IMM_DS(i))
#define TEST_LDARX(t, a, b, eh)	ppc_inst(PPC_INST_LDARX | ___PPC_RT(t) |	\
>>>>>>> 30df74d6
					___PPC_RA(a) | ___PPC_RB(b) |	\
					__PPC_EH(eh))
#define TEST_STDCX(s, a, b)	ppc_inst(PPC_INST_STDCX | ___PPC_RS(s) |	\
					___PPC_RA(a) | ___PPC_RB(b))
#define TEST_LFSX(t, a, b)	ppc_inst(PPC_INST_LFSX | ___PPC_RT(t) |		\
					___PPC_RA(a) | ___PPC_RB(b))
#define TEST_STFSX(s, a, b)	ppc_inst(PPC_INST_STFSX | ___PPC_RS(s) |	\
					___PPC_RA(a) | ___PPC_RB(b))
#define TEST_LFDX(t, a, b)	ppc_inst(PPC_INST_LFDX | ___PPC_RT(t) |		\
					___PPC_RA(a) | ___PPC_RB(b))
#define TEST_STFDX(s, a, b)	ppc_inst(PPC_INST_STFDX | ___PPC_RS(s) |	\
					___PPC_RA(a) | ___PPC_RB(b))
#define TEST_LVX(t, a, b)	ppc_inst(PPC_INST_LVX | ___PPC_RT(t) |		\
					___PPC_RA(a) | ___PPC_RB(b))
#define TEST_STVX(s, a, b)	ppc_inst(PPC_INST_STVX | ___PPC_RS(s) |		\
					___PPC_RA(a) | ___PPC_RB(b))
#define TEST_LXVD2X(s, a, b)	ppc_inst(PPC_INST_LXVD2X | VSX_XX1((s), R##a, R##b))
#define TEST_STXVD2X(s, a, b)	ppc_inst(PPC_INST_STXVD2X | VSX_XX1((s), R##a, R##b))
#define TEST_ADD(t, a, b)	ppc_inst(PPC_INST_ADD | ___PPC_RT(t) |		\
					___PPC_RA(a) | ___PPC_RB(b))
#define TEST_ADD_DOT(t, a, b)	ppc_inst(PPC_INST_ADD | ___PPC_RT(t) |		\
					___PPC_RA(a) | ___PPC_RB(b) | 0x1)
#define TEST_ADDC(t, a, b)	ppc_inst(PPC_INST_ADDC | ___PPC_RT(t) |		\
					___PPC_RA(a) | ___PPC_RB(b))
#define TEST_ADDC_DOT(t, a, b)	ppc_inst(PPC_INST_ADDC | ___PPC_RT(t) |		\
					___PPC_RA(a) | ___PPC_RB(b) | 0x1)

#define MAX_SUBTESTS	16

#define IGNORE_GPR(n)	(0x1UL << (n))
#define IGNORE_XER	(0x1UL << 32)
#define IGNORE_CCR	(0x1UL << 33)

static void __init init_pt_regs(struct pt_regs *regs)
{
	static unsigned long msr;
	static bool msr_cached;

	memset(regs, 0, sizeof(struct pt_regs));

	if (likely(msr_cached)) {
		regs->msr = msr;
		return;
	}

	asm volatile("mfmsr %0" : "=r"(regs->msr));

	regs->msr |= MSR_FP;
	regs->msr |= MSR_VEC;
	regs->msr |= MSR_VSX;

	msr = regs->msr;
	msr_cached = true;
}

static void __init show_result(char *mnemonic, char *result)
{
	pr_info("%-14s : %s\n", mnemonic, result);
}

static void __init show_result_with_descr(char *mnemonic, char *descr,
					  char *result)
{
	pr_info("%-14s : %-50s %s\n", mnemonic, descr, result);
}

static void __init test_ld(void)
{
	struct pt_regs regs;
	unsigned long a = 0x23;
	int stepped = -1;

	init_pt_regs(&regs);
	regs.gpr[3] = (unsigned long) &a;

	/* ld r5, 0(r3) */
	stepped = emulate_step(&regs, TEST_LD(5, 3, 0));

	if (stepped == 1 && regs.gpr[5] == a)
		show_result("ld", "PASS");
	else
		show_result("ld", "FAIL");
}

static void __init test_lwz(void)
{
	struct pt_regs regs;
	unsigned int a = 0x4545;
	int stepped = -1;

	init_pt_regs(&regs);
	regs.gpr[3] = (unsigned long) &a;

	/* lwz r5, 0(r3) */
	stepped = emulate_step(&regs, TEST_LWZ(5, 3, 0));

	if (stepped == 1 && regs.gpr[5] == a)
		show_result("lwz", "PASS");
	else
		show_result("lwz", "FAIL");
}

static void __init test_lwzx(void)
{
	struct pt_regs regs;
	unsigned int a[3] = {0x0, 0x0, 0x1234};
	int stepped = -1;

	init_pt_regs(&regs);
	regs.gpr[3] = (unsigned long) a;
	regs.gpr[4] = 8;
	regs.gpr[5] = 0x8765;

	/* lwzx r5, r3, r4 */
	stepped = emulate_step(&regs, TEST_LWZX(5, 3, 4));
	if (stepped == 1 && regs.gpr[5] == a[2])
		show_result("lwzx", "PASS");
	else
		show_result("lwzx", "FAIL");
}

static void __init test_std(void)
{
	struct pt_regs regs;
	unsigned long a = 0x1234;
	int stepped = -1;

	init_pt_regs(&regs);
	regs.gpr[3] = (unsigned long) &a;
	regs.gpr[5] = 0x5678;

	/* std r5, 0(r3) */
	stepped = emulate_step(&regs, TEST_STD(5, 3, 0));
	if (stepped == 1 && regs.gpr[5] == a)
		show_result("std", "PASS");
	else
		show_result("std", "FAIL");
}

static void __init test_ldarx_stdcx(void)
{
	struct pt_regs regs;
	unsigned long a = 0x1234;
	int stepped = -1;
	unsigned long cr0_eq = 0x1 << 29; /* eq bit of CR0 */

	init_pt_regs(&regs);
	asm volatile("mfcr %0" : "=r"(regs.ccr));


	/*** ldarx ***/

	regs.gpr[3] = (unsigned long) &a;
	regs.gpr[4] = 0;
	regs.gpr[5] = 0x5678;

	/* ldarx r5, r3, r4, 0 */
	stepped = emulate_step(&regs, TEST_LDARX(5, 3, 4, 0));

	/*
	 * Don't touch 'a' here. Touching 'a' can do Load/store
	 * of 'a' which result in failure of subsequent stdcx.
	 * Instead, use hardcoded value for comparison.
	 */
	if (stepped <= 0 || regs.gpr[5] != 0x1234) {
		show_result("ldarx / stdcx.", "FAIL (ldarx)");
		return;
	}


	/*** stdcx. ***/

	regs.gpr[5] = 0x9ABC;

	/* stdcx. r5, r3, r4 */
	stepped = emulate_step(&regs, TEST_STDCX(5, 3, 4));

	/*
	 * Two possible scenarios that indicates successful emulation
	 * of stdcx. :
	 *  1. Reservation is active and store is performed. In this
	 *     case cr0.eq bit will be set to 1.
	 *  2. Reservation is not active and store is not performed.
	 *     In this case cr0.eq bit will be set to 0.
	 */
	if (stepped == 1 && ((regs.gpr[5] == a && (regs.ccr & cr0_eq))
			|| (regs.gpr[5] != a && !(regs.ccr & cr0_eq))))
		show_result("ldarx / stdcx.", "PASS");
	else
		show_result("ldarx / stdcx.", "FAIL (stdcx.)");
}

#ifdef CONFIG_PPC_FPU
static void __init test_lfsx_stfsx(void)
{
	struct pt_regs regs;
	union {
		float a;
		int b;
	} c;
	int cached_b;
	int stepped = -1;

	init_pt_regs(&regs);


	/*** lfsx ***/

	c.a = 123.45;
	cached_b = c.b;

	regs.gpr[3] = (unsigned long) &c.a;
	regs.gpr[4] = 0;

	/* lfsx frt10, r3, r4 */
	stepped = emulate_step(&regs, TEST_LFSX(10, 3, 4));

	if (stepped == 1)
		show_result("lfsx", "PASS");
	else
		show_result("lfsx", "FAIL");


	/*** stfsx ***/

	c.a = 678.91;

	/* stfsx frs10, r3, r4 */
	stepped = emulate_step(&regs, TEST_STFSX(10, 3, 4));

	if (stepped == 1 && c.b == cached_b)
		show_result("stfsx", "PASS");
	else
		show_result("stfsx", "FAIL");
}

static void __init test_lfdx_stfdx(void)
{
	struct pt_regs regs;
	union {
		double a;
		long b;
	} c;
	long cached_b;
	int stepped = -1;

	init_pt_regs(&regs);


	/*** lfdx ***/

	c.a = 123456.78;
	cached_b = c.b;

	regs.gpr[3] = (unsigned long) &c.a;
	regs.gpr[4] = 0;

	/* lfdx frt10, r3, r4 */
	stepped = emulate_step(&regs, TEST_LFDX(10, 3, 4));

	if (stepped == 1)
		show_result("lfdx", "PASS");
	else
		show_result("lfdx", "FAIL");


	/*** stfdx ***/

	c.a = 987654.32;

	/* stfdx frs10, r3, r4 */
	stepped = emulate_step(&regs, TEST_STFDX(10, 3, 4));

	if (stepped == 1 && c.b == cached_b)
		show_result("stfdx", "PASS");
	else
		show_result("stfdx", "FAIL");
}
#else
static void __init test_lfsx_stfsx(void)
{
	show_result("lfsx", "SKIP (CONFIG_PPC_FPU is not set)");
	show_result("stfsx", "SKIP (CONFIG_PPC_FPU is not set)");
}

static void __init test_lfdx_stfdx(void)
{
	show_result("lfdx", "SKIP (CONFIG_PPC_FPU is not set)");
	show_result("stfdx", "SKIP (CONFIG_PPC_FPU is not set)");
}
#endif /* CONFIG_PPC_FPU */

#ifdef CONFIG_ALTIVEC
static void __init test_lvx_stvx(void)
{
	struct pt_regs regs;
	union {
		vector128 a;
		u32 b[4];
	} c;
	u32 cached_b[4];
	int stepped = -1;

	init_pt_regs(&regs);


	/*** lvx ***/

	cached_b[0] = c.b[0] = 923745;
	cached_b[1] = c.b[1] = 2139478;
	cached_b[2] = c.b[2] = 9012;
	cached_b[3] = c.b[3] = 982134;

	regs.gpr[3] = (unsigned long) &c.a;
	regs.gpr[4] = 0;

	/* lvx vrt10, r3, r4 */
	stepped = emulate_step(&regs, TEST_LVX(10, 3, 4));

	if (stepped == 1)
		show_result("lvx", "PASS");
	else
		show_result("lvx", "FAIL");


	/*** stvx ***/

	c.b[0] = 4987513;
	c.b[1] = 84313948;
	c.b[2] = 71;
	c.b[3] = 498532;

	/* stvx vrs10, r3, r4 */
	stepped = emulate_step(&regs, TEST_STVX(10, 3, 4));

	if (stepped == 1 && cached_b[0] == c.b[0] && cached_b[1] == c.b[1] &&
	    cached_b[2] == c.b[2] && cached_b[3] == c.b[3])
		show_result("stvx", "PASS");
	else
		show_result("stvx", "FAIL");
}
#else
static void __init test_lvx_stvx(void)
{
	show_result("lvx", "SKIP (CONFIG_ALTIVEC is not set)");
	show_result("stvx", "SKIP (CONFIG_ALTIVEC is not set)");
}
#endif /* CONFIG_ALTIVEC */

#ifdef CONFIG_VSX
static void __init test_lxvd2x_stxvd2x(void)
{
	struct pt_regs regs;
	union {
		vector128 a;
		u32 b[4];
	} c;
	u32 cached_b[4];
	int stepped = -1;

	init_pt_regs(&regs);


	/*** lxvd2x ***/

	cached_b[0] = c.b[0] = 18233;
	cached_b[1] = c.b[1] = 34863571;
	cached_b[2] = c.b[2] = 834;
	cached_b[3] = c.b[3] = 6138911;

	regs.gpr[3] = (unsigned long) &c.a;
	regs.gpr[4] = 0;

	/* lxvd2x vsr39, r3, r4 */
	stepped = emulate_step(&regs, TEST_LXVD2X(39, 3, 4));

	if (stepped == 1 && cpu_has_feature(CPU_FTR_VSX)) {
		show_result("lxvd2x", "PASS");
	} else {
		if (!cpu_has_feature(CPU_FTR_VSX))
			show_result("lxvd2x", "PASS (!CPU_FTR_VSX)");
		else
			show_result("lxvd2x", "FAIL");
	}


	/*** stxvd2x ***/

	c.b[0] = 21379463;
	c.b[1] = 87;
	c.b[2] = 374234;
	c.b[3] = 4;

	/* stxvd2x vsr39, r3, r4 */
	stepped = emulate_step(&regs, TEST_STXVD2X(39, 3, 4));

	if (stepped == 1 && cached_b[0] == c.b[0] && cached_b[1] == c.b[1] &&
	    cached_b[2] == c.b[2] && cached_b[3] == c.b[3] &&
	    cpu_has_feature(CPU_FTR_VSX)) {
		show_result("stxvd2x", "PASS");
	} else {
		if (!cpu_has_feature(CPU_FTR_VSX))
			show_result("stxvd2x", "PASS (!CPU_FTR_VSX)");
		else
			show_result("stxvd2x", "FAIL");
	}
}
#else
static void __init test_lxvd2x_stxvd2x(void)
{
	show_result("lxvd2x", "SKIP (CONFIG_VSX is not set)");
	show_result("stxvd2x", "SKIP (CONFIG_VSX is not set)");
}
#endif /* CONFIG_VSX */

static void __init run_tests_load_store(void)
{
	test_ld();
	test_lwz();
	test_lwzx();
	test_std();
	test_ldarx_stdcx();
	test_lfsx_stfsx();
	test_lfdx_stfdx();
	test_lvx_stvx();
	test_lxvd2x_stxvd2x();
}

struct compute_test {
	char *mnemonic;
	struct {
		char *descr;
		unsigned long flags;
		struct ppc_inst instr;
		struct pt_regs regs;
	} subtests[MAX_SUBTESTS + 1];
};

static struct compute_test compute_tests[] = {
	{
		.mnemonic = "nop",
		.subtests = {
			{
				.descr = "R0 = LONG_MAX",
				.instr = ppc_inst(PPC_INST_NOP),
				.regs = {
					.gpr[0] = LONG_MAX,
				}
			}
		}
	},
	{
		.mnemonic = "add",
		.subtests = {
			{
				.descr = "RA = LONG_MIN, RB = LONG_MIN",
				.instr = TEST_ADD(20, 21, 22),
				.regs = {
					.gpr[21] = LONG_MIN,
					.gpr[22] = LONG_MIN,
				}
			},
			{
				.descr = "RA = LONG_MIN, RB = LONG_MAX",
				.instr = TEST_ADD(20, 21, 22),
				.regs = {
					.gpr[21] = LONG_MIN,
					.gpr[22] = LONG_MAX,
				}
			},
			{
				.descr = "RA = LONG_MAX, RB = LONG_MAX",
				.instr = TEST_ADD(20, 21, 22),
				.regs = {
					.gpr[21] = LONG_MAX,
					.gpr[22] = LONG_MAX,
				}
			},
			{
				.descr = "RA = ULONG_MAX, RB = ULONG_MAX",
				.instr = TEST_ADD(20, 21, 22),
				.regs = {
					.gpr[21] = ULONG_MAX,
					.gpr[22] = ULONG_MAX,
				}
			},
			{
				.descr = "RA = ULONG_MAX, RB = 0x1",
				.instr = TEST_ADD(20, 21, 22),
				.regs = {
					.gpr[21] = ULONG_MAX,
					.gpr[22] = 0x1,
				}
			},
			{
				.descr = "RA = INT_MIN, RB = INT_MIN",
				.instr = TEST_ADD(20, 21, 22),
				.regs = {
					.gpr[21] = INT_MIN,
					.gpr[22] = INT_MIN,
				}
			},
			{
				.descr = "RA = INT_MIN, RB = INT_MAX",
				.instr = TEST_ADD(20, 21, 22),
				.regs = {
					.gpr[21] = INT_MIN,
					.gpr[22] = INT_MAX,
				}
			},
			{
				.descr = "RA = INT_MAX, RB = INT_MAX",
				.instr = TEST_ADD(20, 21, 22),
				.regs = {
					.gpr[21] = INT_MAX,
					.gpr[22] = INT_MAX,
				}
			},
			{
				.descr = "RA = UINT_MAX, RB = UINT_MAX",
				.instr = TEST_ADD(20, 21, 22),
				.regs = {
					.gpr[21] = UINT_MAX,
					.gpr[22] = UINT_MAX,
				}
			},
			{
				.descr = "RA = UINT_MAX, RB = 0x1",
				.instr = TEST_ADD(20, 21, 22),
				.regs = {
					.gpr[21] = UINT_MAX,
					.gpr[22] = 0x1,
				}
			}
		}
	},
	{
		.mnemonic = "add.",
		.subtests = {
			{
				.descr = "RA = LONG_MIN, RB = LONG_MIN",
				.flags = IGNORE_CCR,
				.instr = TEST_ADD_DOT(20, 21, 22),
				.regs = {
					.gpr[21] = LONG_MIN,
					.gpr[22] = LONG_MIN,
				}
			},
			{
				.descr = "RA = LONG_MIN, RB = LONG_MAX",
				.instr = TEST_ADD_DOT(20, 21, 22),
				.regs = {
					.gpr[21] = LONG_MIN,
					.gpr[22] = LONG_MAX,
				}
			},
			{
				.descr = "RA = LONG_MAX, RB = LONG_MAX",
				.flags = IGNORE_CCR,
				.instr = TEST_ADD_DOT(20, 21, 22),
				.regs = {
					.gpr[21] = LONG_MAX,
					.gpr[22] = LONG_MAX,
				}
			},
			{
				.descr = "RA = ULONG_MAX, RB = ULONG_MAX",
				.instr = TEST_ADD_DOT(20, 21, 22),
				.regs = {
					.gpr[21] = ULONG_MAX,
					.gpr[22] = ULONG_MAX,
				}
			},
			{
				.descr = "RA = ULONG_MAX, RB = 0x1",
				.instr = TEST_ADD_DOT(20, 21, 22),
				.regs = {
					.gpr[21] = ULONG_MAX,
					.gpr[22] = 0x1,
				}
			},
			{
				.descr = "RA = INT_MIN, RB = INT_MIN",
				.instr = TEST_ADD_DOT(20, 21, 22),
				.regs = {
					.gpr[21] = INT_MIN,
					.gpr[22] = INT_MIN,
				}
			},
			{
				.descr = "RA = INT_MIN, RB = INT_MAX",
				.instr = TEST_ADD_DOT(20, 21, 22),
				.regs = {
					.gpr[21] = INT_MIN,
					.gpr[22] = INT_MAX,
				}
			},
			{
				.descr = "RA = INT_MAX, RB = INT_MAX",
				.instr = TEST_ADD_DOT(20, 21, 22),
				.regs = {
					.gpr[21] = INT_MAX,
					.gpr[22] = INT_MAX,
				}
			},
			{
				.descr = "RA = UINT_MAX, RB = UINT_MAX",
				.instr = TEST_ADD_DOT(20, 21, 22),
				.regs = {
					.gpr[21] = UINT_MAX,
					.gpr[22] = UINT_MAX,
				}
			},
			{
				.descr = "RA = UINT_MAX, RB = 0x1",
				.instr = TEST_ADD_DOT(20, 21, 22),
				.regs = {
					.gpr[21] = UINT_MAX,
					.gpr[22] = 0x1,
				}
			}
		}
	},
	{
		.mnemonic = "addc",
		.subtests = {
			{
				.descr = "RA = LONG_MIN, RB = LONG_MIN",
				.instr = TEST_ADDC(20, 21, 22),
				.regs = {
					.gpr[21] = LONG_MIN,
					.gpr[22] = LONG_MIN,
				}
			},
			{
				.descr = "RA = LONG_MIN, RB = LONG_MAX",
				.instr = TEST_ADDC(20, 21, 22),
				.regs = {
					.gpr[21] = LONG_MIN,
					.gpr[22] = LONG_MAX,
				}
			},
			{
				.descr = "RA = LONG_MAX, RB = LONG_MAX",
				.instr = TEST_ADDC(20, 21, 22),
				.regs = {
					.gpr[21] = LONG_MAX,
					.gpr[22] = LONG_MAX,
				}
			},
			{
				.descr = "RA = ULONG_MAX, RB = ULONG_MAX",
				.instr = TEST_ADDC(20, 21, 22),
				.regs = {
					.gpr[21] = ULONG_MAX,
					.gpr[22] = ULONG_MAX,
				}
			},
			{
				.descr = "RA = ULONG_MAX, RB = 0x1",
				.instr = TEST_ADDC(20, 21, 22),
				.regs = {
					.gpr[21] = ULONG_MAX,
					.gpr[22] = 0x1,
				}
			},
			{
				.descr = "RA = INT_MIN, RB = INT_MIN",
				.instr = TEST_ADDC(20, 21, 22),
				.regs = {
					.gpr[21] = INT_MIN,
					.gpr[22] = INT_MIN,
				}
			},
			{
				.descr = "RA = INT_MIN, RB = INT_MAX",
				.instr = TEST_ADDC(20, 21, 22),
				.regs = {
					.gpr[21] = INT_MIN,
					.gpr[22] = INT_MAX,
				}
			},
			{
				.descr = "RA = INT_MAX, RB = INT_MAX",
				.instr = TEST_ADDC(20, 21, 22),
				.regs = {
					.gpr[21] = INT_MAX,
					.gpr[22] = INT_MAX,
				}
			},
			{
				.descr = "RA = UINT_MAX, RB = UINT_MAX",
				.instr = TEST_ADDC(20, 21, 22),
				.regs = {
					.gpr[21] = UINT_MAX,
					.gpr[22] = UINT_MAX,
				}
			},
			{
				.descr = "RA = UINT_MAX, RB = 0x1",
				.instr = TEST_ADDC(20, 21, 22),
				.regs = {
					.gpr[21] = UINT_MAX,
					.gpr[22] = 0x1,
				}
			},
			{
				.descr = "RA = LONG_MIN | INT_MIN, RB = LONG_MIN | INT_MIN",
				.instr = TEST_ADDC(20, 21, 22),
				.regs = {
					.gpr[21] = LONG_MIN | (uint)INT_MIN,
					.gpr[22] = LONG_MIN | (uint)INT_MIN,
				}
			}
		}
	},
	{
		.mnemonic = "addc.",
		.subtests = {
			{
				.descr = "RA = LONG_MIN, RB = LONG_MIN",
				.flags = IGNORE_CCR,
				.instr = TEST_ADDC_DOT(20, 21, 22),
				.regs = {
					.gpr[21] = LONG_MIN,
					.gpr[22] = LONG_MIN,
				}
			},
			{
				.descr = "RA = LONG_MIN, RB = LONG_MAX",
				.instr = TEST_ADDC_DOT(20, 21, 22),
				.regs = {
					.gpr[21] = LONG_MIN,
					.gpr[22] = LONG_MAX,
				}
			},
			{
				.descr = "RA = LONG_MAX, RB = LONG_MAX",
				.flags = IGNORE_CCR,
				.instr = TEST_ADDC_DOT(20, 21, 22),
				.regs = {
					.gpr[21] = LONG_MAX,
					.gpr[22] = LONG_MAX,
				}
			},
			{
				.descr = "RA = ULONG_MAX, RB = ULONG_MAX",
				.instr = TEST_ADDC_DOT(20, 21, 22),
				.regs = {
					.gpr[21] = ULONG_MAX,
					.gpr[22] = ULONG_MAX,
				}
			},
			{
				.descr = "RA = ULONG_MAX, RB = 0x1",
				.instr = TEST_ADDC_DOT(20, 21, 22),
				.regs = {
					.gpr[21] = ULONG_MAX,
					.gpr[22] = 0x1,
				}
			},
			{
				.descr = "RA = INT_MIN, RB = INT_MIN",
				.instr = TEST_ADDC_DOT(20, 21, 22),
				.regs = {
					.gpr[21] = INT_MIN,
					.gpr[22] = INT_MIN,
				}
			},
			{
				.descr = "RA = INT_MIN, RB = INT_MAX",
				.instr = TEST_ADDC_DOT(20, 21, 22),
				.regs = {
					.gpr[21] = INT_MIN,
					.gpr[22] = INT_MAX,
				}
			},
			{
				.descr = "RA = INT_MAX, RB = INT_MAX",
				.instr = TEST_ADDC_DOT(20, 21, 22),
				.regs = {
					.gpr[21] = INT_MAX,
					.gpr[22] = INT_MAX,
				}
			},
			{
				.descr = "RA = UINT_MAX, RB = UINT_MAX",
				.instr = TEST_ADDC_DOT(20, 21, 22),
				.regs = {
					.gpr[21] = UINT_MAX,
					.gpr[22] = UINT_MAX,
				}
			},
			{
				.descr = "RA = UINT_MAX, RB = 0x1",
				.instr = TEST_ADDC_DOT(20, 21, 22),
				.regs = {
					.gpr[21] = UINT_MAX,
					.gpr[22] = 0x1,
				}
			},
			{
				.descr = "RA = LONG_MIN | INT_MIN, RB = LONG_MIN | INT_MIN",
				.instr = TEST_ADDC_DOT(20, 21, 22),
				.regs = {
					.gpr[21] = LONG_MIN | (uint)INT_MIN,
					.gpr[22] = LONG_MIN | (uint)INT_MIN,
				}
			}
		}
	}
};

static int __init emulate_compute_instr(struct pt_regs *regs,
					struct ppc_inst instr)
{
	struct instruction_op op;

	if (!regs || !ppc_inst_val(instr))
		return -EINVAL;

	if (analyse_instr(&op, regs, instr) != 1 ||
	    GETTYPE(op.type) != COMPUTE) {
		pr_info("emulation failed, instruction = 0x%08x\n", ppc_inst_val(instr));
		return -EFAULT;
	}

	emulate_update_regs(regs, &op);
	return 0;
}

static int __init execute_compute_instr(struct pt_regs *regs,
					struct ppc_inst instr)
{
	extern int exec_instr(struct pt_regs *regs);
	extern s32 patch__exec_instr;

	if (!regs || !ppc_inst_val(instr))
		return -EINVAL;

	/* Patch the NOP with the actual instruction */
	patch_instruction_site(&patch__exec_instr, instr);
	if (exec_instr(regs)) {
		pr_info("execution failed, instruction = 0x%08x\n", ppc_inst_val(instr));
		return -EFAULT;
	}

	return 0;
}

#define gpr_mismatch(gprn, exp, got)	\
	pr_info("GPR%u mismatch, exp = 0x%016lx, got = 0x%016lx\n",	\
		gprn, exp, got)

#define reg_mismatch(name, exp, got)	\
	pr_info("%s mismatch, exp = 0x%016lx, got = 0x%016lx\n",	\
		name, exp, got)

static void __init run_tests_compute(void)
{
	unsigned long flags;
	struct compute_test *test;
	struct pt_regs *regs, exp, got;
	unsigned int i, j, k;
	struct ppc_inst instr;
	bool ignore_gpr, ignore_xer, ignore_ccr, passed;

	for (i = 0; i < ARRAY_SIZE(compute_tests); i++) {
		test = &compute_tests[i];

		for (j = 0; j < MAX_SUBTESTS && test->subtests[j].descr; j++) {
			instr = test->subtests[j].instr;
			flags = test->subtests[j].flags;
			regs = &test->subtests[j].regs;
			ignore_xer = flags & IGNORE_XER;
			ignore_ccr = flags & IGNORE_CCR;
			passed = true;

			memcpy(&exp, regs, sizeof(struct pt_regs));
			memcpy(&got, regs, sizeof(struct pt_regs));

			/*
			 * Set a compatible MSR value explicitly to ensure
			 * that XER and CR bits are updated appropriately
			 */
			exp.msr = MSR_KERNEL;
			got.msr = MSR_KERNEL;

			if (emulate_compute_instr(&got, instr) ||
			    execute_compute_instr(&exp, instr)) {
				passed = false;
				goto print;
			}

			/* Verify GPR values */
			for (k = 0; k < 32; k++) {
				ignore_gpr = flags & IGNORE_GPR(k);
				if (!ignore_gpr && exp.gpr[k] != got.gpr[k]) {
					passed = false;
					gpr_mismatch(k, exp.gpr[k], got.gpr[k]);
				}
			}

			/* Verify LR value */
			if (exp.link != got.link) {
				passed = false;
				reg_mismatch("LR", exp.link, got.link);
			}

			/* Verify XER value */
			if (!ignore_xer && exp.xer != got.xer) {
				passed = false;
				reg_mismatch("XER", exp.xer, got.xer);
			}

			/* Verify CR value */
			if (!ignore_ccr && exp.ccr != got.ccr) {
				passed = false;
				reg_mismatch("CR", exp.ccr, got.ccr);
			}

print:
			show_result_with_descr(test->mnemonic,
					       test->subtests[j].descr,
					       passed ? "PASS" : "FAIL");
		}
	}
}

static int __init test_emulate_step(void)
{
	printk(KERN_INFO "Running instruction emulation self-tests ...\n");
	run_tests_load_store();
	run_tests_compute();

	return 0;
}
late_initcall(test_emulate_step);<|MERGE_RESOLUTION|>--- conflicted
+++ resolved
@@ -20,17 +20,6 @@
  * Defined with TEST_ prefix so it does not conflict with other
  * definitions.
  */
-<<<<<<< HEAD
-#define TEST_LD(r, base, i)	(PPC_INST_LD | ___PPC_RT(r) |		\
-					___PPC_RA(base) | IMM_DS(i))
-#define TEST_LWZ(r, base, i)	(PPC_INST_LWZ | ___PPC_RT(r) |		\
-					___PPC_RA(base) | IMM_L(i))
-#define TEST_LWZX(t, a, b)	(PPC_INST_LWZX | ___PPC_RT(t) |		\
-					___PPC_RA(a) | ___PPC_RB(b))
-#define TEST_STD(r, base, i)	(PPC_INST_STD | ___PPC_RS(r) |		\
-					___PPC_RA(base) | IMM_DS(i))
-#define TEST_LDARX(t, a, b, eh)	(PPC_INST_LDARX | ___PPC_RT(t) |	\
-=======
 #define TEST_LD(r, base, i)	ppc_inst(PPC_INST_LD | ___PPC_RT(r) |		\
 					___PPC_RA(base) | IMM_DS(i))
 #define TEST_LWZ(r, base, i)	ppc_inst(PPC_INST_LWZ | ___PPC_RT(r) |		\
@@ -40,7 +29,6 @@
 #define TEST_STD(r, base, i)	ppc_inst(PPC_INST_STD | ___PPC_RS(r) |		\
 					___PPC_RA(base) | IMM_DS(i))
 #define TEST_LDARX(t, a, b, eh)	ppc_inst(PPC_INST_LDARX | ___PPC_RT(t) |	\
->>>>>>> 30df74d6
 					___PPC_RA(a) | ___PPC_RB(b) |	\
 					__PPC_EH(eh))
 #define TEST_STDCX(s, a, b)	ppc_inst(PPC_INST_STDCX | ___PPC_RS(s) |	\
