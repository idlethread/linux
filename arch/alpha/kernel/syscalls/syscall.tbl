# SPDX-License-Identifier: GPL-2.0 WITH Linux-syscall-note
#
# system call numbers and entry vectors for alpha
#
# The format is:
# <number> <abi> <name> <entry point>
#
# The <abi> is always "common" for this file
#
0	common	osf_syscall			alpha_syscall_zero
1	common	exit				sys_exit
2	common	fork				alpha_fork
3	common	read				sys_read
4	common	write				sys_write
5	common	osf_old_open			sys_ni_syscall
6	common	close				sys_close
7	common	osf_wait4			sys_osf_wait4
8	common	osf_old_creat			sys_ni_syscall
9	common	link				sys_link
10	common	unlink				sys_unlink
11	common	osf_execve			sys_ni_syscall
12	common	chdir				sys_chdir
13	common	fchdir				sys_fchdir
14	common	mknod				sys_mknod
15	common	chmod				sys_chmod
16	common	chown				sys_chown
17	common	brk				sys_osf_brk
18	common	osf_getfsstat			sys_ni_syscall
19	common	lseek				sys_lseek
20	common	getxpid				sys_getxpid
21	common	osf_mount			sys_osf_mount
22	common	umount2				sys_umount
23	common	setuid				sys_setuid
24	common	getxuid				sys_getxuid
25	common	exec_with_loader		sys_ni_syscall
26	common	ptrace				sys_ptrace
27	common	osf_nrecvmsg			sys_ni_syscall
28	common	osf_nsendmsg			sys_ni_syscall
29	common	osf_nrecvfrom			sys_ni_syscall
30	common	osf_naccept			sys_ni_syscall
31	common	osf_ngetpeername		sys_ni_syscall
32	common	osf_ngetsockname		sys_ni_syscall
33	common	access				sys_access
34	common	osf_chflags			sys_ni_syscall
35	common	osf_fchflags			sys_ni_syscall
36	common	sync				sys_sync
37	common	kill				sys_kill
38	common	osf_old_stat			sys_ni_syscall
39	common	setpgid				sys_setpgid
40	common	osf_old_lstat			sys_ni_syscall
41	common	dup				sys_dup
42	common	pipe				sys_alpha_pipe
43	common	osf_set_program_attributes	sys_osf_set_program_attributes
44	common	osf_profil			sys_ni_syscall
45	common	open				sys_open
46	common	osf_old_sigaction		sys_ni_syscall
47	common	getxgid				sys_getxgid
48	common	osf_sigprocmask			sys_osf_sigprocmask
49	common	osf_getlogin			sys_ni_syscall
50	common	osf_setlogin			sys_ni_syscall
51	common	acct				sys_acct
52	common	sigpending			sys_sigpending
54	common	ioctl				sys_ioctl
55	common	osf_reboot			sys_ni_syscall
56	common	osf_revoke			sys_ni_syscall
57	common	symlink				sys_symlink
58	common	readlink			sys_readlink
59	common	execve				sys_execve
60	common	umask				sys_umask
61	common	chroot				sys_chroot
62	common	osf_old_fstat			sys_ni_syscall
63	common	getpgrp				sys_getpgrp
64	common	getpagesize			sys_getpagesize
65	common	osf_mremap			sys_ni_syscall
66	common	vfork				alpha_vfork
67	common	stat				sys_newstat
68	common	lstat				sys_newlstat
69	common	osf_sbrk			sys_ni_syscall
70	common	osf_sstk			sys_ni_syscall
71	common	mmap				sys_osf_mmap
72	common	osf_old_vadvise			sys_ni_syscall
73	common	munmap				sys_munmap
74	common	mprotect			sys_mprotect
75	common	madvise				sys_madvise
76	common	vhangup				sys_vhangup
77	common	osf_kmodcall			sys_ni_syscall
78	common	osf_mincore			sys_ni_syscall
79	common	getgroups			sys_getgroups
80	common	setgroups			sys_setgroups
81	common	osf_old_getpgrp			sys_ni_syscall
82	common	setpgrp				sys_setpgid
83	common	osf_setitimer			compat_sys_setitimer
84	common	osf_old_wait			sys_ni_syscall
85	common	osf_table			sys_ni_syscall
86	common	osf_getitimer			compat_sys_getitimer
87	common	gethostname			sys_gethostname
88	common	sethostname			sys_sethostname
89	common	getdtablesize			sys_getdtablesize
90	common	dup2				sys_dup2
91	common	fstat				sys_newfstat
92	common	fcntl				sys_fcntl
93	common	osf_select			sys_osf_select
94	common	poll				sys_poll
95	common	fsync				sys_fsync
96	common	setpriority			sys_setpriority
97	common	socket				sys_socket
98	common	connect				sys_connect
99	common	accept				sys_accept
100	common	getpriority			sys_osf_getpriority
101	common	send				sys_send
102	common	recv				sys_recv
103	common	sigreturn			sys_sigreturn
104	common	bind				sys_bind
105	common	setsockopt			sys_setsockopt
106	common	listen				sys_listen
107	common	osf_plock			sys_ni_syscall
108	common	osf_old_sigvec			sys_ni_syscall
109	common	osf_old_sigblock		sys_ni_syscall
110	common	osf_old_sigsetmask		sys_ni_syscall
111	common	sigsuspend			sys_sigsuspend
112	common	osf_sigstack			sys_osf_sigstack
113	common	recvmsg				sys_recvmsg
114	common	sendmsg				sys_sendmsg
115	common	osf_old_vtrace			sys_ni_syscall
116	common	osf_gettimeofday		sys_osf_gettimeofday
117	common	osf_getrusage			sys_osf_getrusage
118	common	getsockopt			sys_getsockopt
120	common	readv				sys_osf_readv
121	common	writev				sys_osf_writev
122	common	osf_settimeofday		sys_osf_settimeofday
123	common	fchown				sys_fchown
124	common	fchmod				sys_fchmod
125	common	recvfrom			sys_recvfrom
126	common	setreuid			sys_setreuid
127	common	setregid			sys_setregid
128	common	rename				sys_rename
129	common	truncate			sys_truncate
130	common	ftruncate			sys_ftruncate
131	common	flock				sys_flock
132	common	setgid				sys_setgid
133	common	sendto				sys_sendto
134	common	shutdown			sys_shutdown
135	common	socketpair			sys_socketpair
136	common	mkdir				sys_mkdir
137	common	rmdir				sys_rmdir
138	common	osf_utimes			sys_osf_utimes
139	common	osf_old_sigreturn		sys_ni_syscall
140	common	osf_adjtime			sys_ni_syscall
141	common	getpeername			sys_getpeername
142	common	osf_gethostid			sys_ni_syscall
143	common	osf_sethostid			sys_ni_syscall
144	common	getrlimit			sys_getrlimit
145	common	setrlimit			sys_setrlimit
146	common	osf_old_killpg			sys_ni_syscall
147	common	setsid				sys_setsid
148	common	quotactl			sys_quotactl
149	common	osf_oldquota			sys_ni_syscall
150	common	getsockname			sys_getsockname
153	common	osf_pid_block			sys_ni_syscall
154	common	osf_pid_unblock			sys_ni_syscall
156	common	sigaction			sys_osf_sigaction
157	common	osf_sigwaitprim			sys_ni_syscall
158	common	osf_nfssvc			sys_ni_syscall
159	common	osf_getdirentries		sys_osf_getdirentries
160	common	osf_statfs			sys_osf_statfs
161	common	osf_fstatfs			sys_osf_fstatfs
163	common	osf_asynch_daemon		sys_ni_syscall
164	common	osf_getfh			sys_ni_syscall
165	common	osf_getdomainname		sys_osf_getdomainname
166	common	setdomainname			sys_setdomainname
169	common	osf_exportfs			sys_ni_syscall
181	common	osf_alt_plock			sys_ni_syscall
184	common	osf_getmnt			sys_ni_syscall
187	common	osf_alt_sigpending		sys_ni_syscall
188	common	osf_alt_setsid			sys_ni_syscall
199	common	osf_swapon			sys_swapon
200	common	msgctl				sys_old_msgctl
201	common	msgget				sys_msgget
202	common	msgrcv				sys_msgrcv
203	common	msgsnd				sys_msgsnd
204	common	semctl				sys_old_semctl
205	common	semget				sys_semget
206	common	semop				sys_semop
207	common	osf_utsname			sys_osf_utsname
208	common	lchown				sys_lchown
209	common	shmat				sys_shmat
210	common	shmctl				sys_old_shmctl
211	common	shmdt				sys_shmdt
212	common	shmget				sys_shmget
213	common	osf_mvalid			sys_ni_syscall
214	common	osf_getaddressconf		sys_ni_syscall
215	common	osf_msleep			sys_ni_syscall
216	common	osf_mwakeup			sys_ni_syscall
217	common	msync				sys_msync
218	common	osf_signal			sys_ni_syscall
219	common	osf_utc_gettime			sys_ni_syscall
220	common	osf_utc_adjtime			sys_ni_syscall
222	common	osf_security			sys_ni_syscall
223	common	osf_kloadcall			sys_ni_syscall
224	common	osf_stat			sys_osf_stat
225	common	osf_lstat			sys_osf_lstat
226	common	osf_fstat			sys_osf_fstat
227	common	osf_statfs64			sys_osf_statfs64
228	common	osf_fstatfs64			sys_osf_fstatfs64
233	common	getpgid				sys_getpgid
234	common	getsid				sys_getsid
235	common	sigaltstack			sys_sigaltstack
236	common	osf_waitid			sys_ni_syscall
237	common	osf_priocntlset			sys_ni_syscall
238	common	osf_sigsendset			sys_ni_syscall
239	common	osf_set_speculative		sys_ni_syscall
240	common	osf_msfs_syscall		sys_ni_syscall
241	common	osf_sysinfo			sys_osf_sysinfo
242	common	osf_uadmin			sys_ni_syscall
243	common	osf_fuser			sys_ni_syscall
244	common	osf_proplist_syscall		sys_osf_proplist_syscall
245	common	osf_ntp_adjtime			sys_ni_syscall
246	common	osf_ntp_gettime			sys_ni_syscall
247	common	osf_pathconf			sys_ni_syscall
248	common	osf_fpathconf			sys_ni_syscall
250	common	osf_uswitch			sys_ni_syscall
251	common	osf_usleep_thread		sys_osf_usleep_thread
252	common	osf_audcntl			sys_ni_syscall
253	common	osf_audgen			sys_ni_syscall
254	common	sysfs				sys_sysfs
255	common	osf_subsys_info			sys_ni_syscall
256	common	osf_getsysinfo			sys_osf_getsysinfo
257	common	osf_setsysinfo			sys_osf_setsysinfo
258	common	osf_afs_syscall			sys_ni_syscall
259	common	osf_swapctl			sys_ni_syscall
260	common	osf_memcntl			sys_ni_syscall
261	common	osf_fdatasync			sys_ni_syscall
300	common	bdflush				sys_bdflush
301	common	sethae				sys_sethae
302	common	mount				sys_mount
303	common	old_adjtimex			sys_old_adjtimex
304	common	swapoff				sys_swapoff
305	common	getdents			sys_getdents
306	common	create_module			sys_ni_syscall
307	common	init_module			sys_init_module
308	common	delete_module			sys_delete_module
309	common	get_kernel_syms			sys_ni_syscall
310	common	syslog				sys_syslog
311	common	reboot				sys_reboot
312	common	clone				alpha_clone
313	common	uselib				sys_uselib
314	common	mlock				sys_mlock
315	common	munlock				sys_munlock
316	common	mlockall			sys_mlockall
317	common	munlockall			sys_munlockall
318	common	sysinfo				sys_sysinfo
319	common	_sysctl				sys_sysctl
# 320 was sys_idle
321	common	oldumount			sys_oldumount
322	common	swapon				sys_swapon
323	common	times				sys_times
324	common	personality			sys_personality
325	common	setfsuid			sys_setfsuid
326	common	setfsgid			sys_setfsgid
327	common	ustat				sys_ustat
328	common	statfs				sys_statfs
329	common	fstatfs				sys_fstatfs
330	common	sched_setparam			sys_sched_setparam
331	common	sched_getparam			sys_sched_getparam
332	common	sched_setscheduler		sys_sched_setscheduler
333	common	sched_getscheduler		sys_sched_getscheduler
334	common	sched_yield			sys_sched_yield
335	common	sched_get_priority_max		sys_sched_get_priority_max
336	common	sched_get_priority_min		sys_sched_get_priority_min
337	common	sched_rr_get_interval		sys_sched_rr_get_interval
338	common	afs_syscall			sys_ni_syscall
339	common	uname				sys_newuname
340	common	nanosleep			sys_nanosleep
341	common	mremap				sys_mremap
342	common	nfsservctl			sys_ni_syscall
343	common	setresuid			sys_setresuid
344	common	getresuid			sys_getresuid
345	common	pciconfig_read			sys_pciconfig_read
346	common	pciconfig_write			sys_pciconfig_write
347	common	query_module			sys_ni_syscall
348	common	prctl				sys_prctl
349	common	pread64				sys_pread64
350	common	pwrite64			sys_pwrite64
351	common	rt_sigreturn			sys_rt_sigreturn
352	common	rt_sigaction			sys_rt_sigaction
353	common	rt_sigprocmask			sys_rt_sigprocmask
354	common	rt_sigpending			sys_rt_sigpending
355	common	rt_sigtimedwait			sys_rt_sigtimedwait
356	common	rt_sigqueueinfo			sys_rt_sigqueueinfo
357	common	rt_sigsuspend			sys_rt_sigsuspend
358	common	select				sys_select
359	common	gettimeofday			sys_gettimeofday
360	common	settimeofday			sys_settimeofday
361	common	getitimer			sys_getitimer
362	common	setitimer			sys_setitimer
363	common	utimes				sys_utimes
364	common	getrusage			sys_getrusage
365	common	wait4				sys_wait4
366	common	adjtimex			sys_adjtimex
367	common	getcwd				sys_getcwd
368	common	capget				sys_capget
369	common	capset				sys_capset
370	common	sendfile			sys_sendfile64
371	common	setresgid			sys_setresgid
372	common	getresgid			sys_getresgid
373	common	dipc				sys_ni_syscall
374	common	pivot_root			sys_pivot_root
375	common	mincore				sys_mincore
376	common	pciconfig_iobase		sys_pciconfig_iobase
377	common	getdents64			sys_getdents64
378	common	gettid				sys_gettid
379	common	readahead			sys_readahead
# 380 is unused
381	common	tkill				sys_tkill
382	common	setxattr			sys_setxattr
383	common	lsetxattr			sys_lsetxattr
384	common	fsetxattr			sys_fsetxattr
385	common	getxattr			sys_getxattr
386	common	lgetxattr			sys_lgetxattr
387	common	fgetxattr			sys_fgetxattr
388	common	listxattr			sys_listxattr
389	common	llistxattr			sys_llistxattr
390	common	flistxattr			sys_flistxattr
391	common	removexattr			sys_removexattr
392	common	lremovexattr			sys_lremovexattr
393	common	fremovexattr			sys_fremovexattr
394	common	futex				sys_futex
395	common	sched_setaffinity		sys_sched_setaffinity
396	common	sched_getaffinity		sys_sched_getaffinity
397	common	tuxcall				sys_ni_syscall
398	common	io_setup			sys_io_setup
399	common	io_destroy			sys_io_destroy
400	common	io_getevents			sys_io_getevents
401	common	io_submit			sys_io_submit
402	common	io_cancel			sys_io_cancel
405	common	exit_group			sys_exit_group
406	common	lookup_dcookie			sys_lookup_dcookie
407	common	epoll_create			sys_epoll_create
408	common	epoll_ctl			sys_epoll_ctl
409	common	epoll_wait			sys_epoll_wait
410	common	remap_file_pages		sys_remap_file_pages
411	common	set_tid_address			sys_set_tid_address
412	common	restart_syscall			sys_restart_syscall
413	common	fadvise64			sys_fadvise64
414	common	timer_create			sys_timer_create
415	common	timer_settime			sys_timer_settime
416	common	timer_gettime			sys_timer_gettime
417	common	timer_getoverrun		sys_timer_getoverrun
418	common	timer_delete			sys_timer_delete
419	common	clock_settime			sys_clock_settime
420	common	clock_gettime			sys_clock_gettime
421	common	clock_getres			sys_clock_getres
422	common	clock_nanosleep			sys_clock_nanosleep
423	common	semtimedop			sys_semtimedop
424	common	tgkill				sys_tgkill
425	common	stat64				sys_stat64
426	common	lstat64				sys_lstat64
427	common	fstat64				sys_fstat64
428	common	vserver				sys_ni_syscall
429	common	mbind				sys_ni_syscall
430	common	get_mempolicy			sys_ni_syscall
431	common	set_mempolicy			sys_ni_syscall
432	common	mq_open				sys_mq_open
433	common	mq_unlink			sys_mq_unlink
434	common	mq_timedsend			sys_mq_timedsend
435	common	mq_timedreceive			sys_mq_timedreceive
436	common	mq_notify			sys_mq_notify
437	common	mq_getsetattr			sys_mq_getsetattr
438	common	waitid				sys_waitid
439	common	add_key				sys_add_key
440	common	request_key			sys_request_key
441	common	keyctl				sys_keyctl
442	common	ioprio_set			sys_ioprio_set
443	common	ioprio_get			sys_ioprio_get
444	common	inotify_init			sys_inotify_init
445	common	inotify_add_watch		sys_inotify_add_watch
446	common	inotify_rm_watch		sys_inotify_rm_watch
447	common	fdatasync			sys_fdatasync
448	common	kexec_load			sys_kexec_load
449	common	migrate_pages			sys_migrate_pages
450	common	openat				sys_openat
451	common	mkdirat				sys_mkdirat
452	common	mknodat				sys_mknodat
453	common	fchownat			sys_fchownat
454	common	futimesat			sys_futimesat
455	common	fstatat64			sys_fstatat64
456	common	unlinkat			sys_unlinkat
457	common	renameat			sys_renameat
458	common	linkat				sys_linkat
459	common	symlinkat			sys_symlinkat
460	common	readlinkat			sys_readlinkat
461	common	fchmodat			sys_fchmodat
462	common	faccessat			sys_faccessat
463	common	pselect6			sys_pselect6
464	common	ppoll				sys_ppoll
465	common	unshare				sys_unshare
466	common	set_robust_list			sys_set_robust_list
467	common	get_robust_list			sys_get_robust_list
468	common	splice				sys_splice
469	common	sync_file_range			sys_sync_file_range
470	common	tee				sys_tee
471	common	vmsplice			sys_vmsplice
472	common	move_pages			sys_move_pages
473	common	getcpu				sys_getcpu
474	common	epoll_pwait			sys_epoll_pwait
475	common	utimensat			sys_utimensat
476	common	signalfd			sys_signalfd
477	common	timerfd				sys_ni_syscall
478	common	eventfd				sys_eventfd
479	common	recvmmsg			sys_recvmmsg
480	common	fallocate			sys_fallocate
481	common	timerfd_create			sys_timerfd_create
482	common	timerfd_settime			sys_timerfd_settime
483	common	timerfd_gettime			sys_timerfd_gettime
484	common	signalfd4			sys_signalfd4
485	common	eventfd2			sys_eventfd2
486	common	epoll_create1			sys_epoll_create1
487	common	dup3				sys_dup3
488	common	pipe2				sys_pipe2
489	common	inotify_init1			sys_inotify_init1
490	common	preadv				sys_preadv
491	common	pwritev				sys_pwritev
492	common	rt_tgsigqueueinfo		sys_rt_tgsigqueueinfo
493	common	perf_event_open			sys_perf_event_open
494	common	fanotify_init			sys_fanotify_init
495	common	fanotify_mark			sys_fanotify_mark
496	common	prlimit64			sys_prlimit64
497	common	name_to_handle_at		sys_name_to_handle_at
498	common	open_by_handle_at		sys_open_by_handle_at
499	common	clock_adjtime			sys_clock_adjtime
500	common	syncfs				sys_syncfs
501	common	setns				sys_setns
502	common	accept4				sys_accept4
503	common	sendmmsg			sys_sendmmsg
504	common	process_vm_readv		sys_process_vm_readv
505	common	process_vm_writev		sys_process_vm_writev
506	common	kcmp				sys_kcmp
507	common	finit_module			sys_finit_module
508	common	sched_setattr			sys_sched_setattr
509	common	sched_getattr			sys_sched_getattr
510	common	renameat2			sys_renameat2
511	common	getrandom			sys_getrandom
512	common	memfd_create			sys_memfd_create
513	common	execveat			sys_execveat
514	common	seccomp				sys_seccomp
515	common	bpf				sys_bpf
516	common	userfaultfd			sys_userfaultfd
517	common	membarrier			sys_membarrier
518	common	mlock2				sys_mlock2
519	common	copy_file_range			sys_copy_file_range
520	common	preadv2				sys_preadv2
521	common	pwritev2			sys_pwritev2
522	common	statx				sys_statx
523	common	io_pgetevents			sys_io_pgetevents
524	common	pkey_mprotect			sys_pkey_mprotect
525	common	pkey_alloc			sys_pkey_alloc
526	common	pkey_free			sys_pkey_free
527	common	rseq				sys_rseq
528	common	statfs64			sys_statfs64
529	common	fstatfs64			sys_fstatfs64
530	common	getegid				sys_getegid
531	common	geteuid				sys_geteuid
532	common	getppid				sys_getppid
# all other architectures have common numbers for new syscall, alpha
# is the exception.
534	common	pidfd_send_signal		sys_pidfd_send_signal
535	common	io_uring_setup			sys_io_uring_setup
536	common	io_uring_enter			sys_io_uring_enter
537	common	io_uring_register		sys_io_uring_register
538	common	open_tree			sys_open_tree
539	common	move_mount			sys_move_mount
540	common	fsopen				sys_fsopen
541	common	fsconfig			sys_fsconfig
542	common	fsmount				sys_fsmount
543	common	fspick				sys_fspick
544	common	pidfd_open			sys_pidfd_open
# 545 reserved for clone3
547	common	openat2				sys_openat2
548	common	pidfd_getfd			sys_pidfd_getfd
<<<<<<< HEAD
549	common	faccessat2			sys_faccessat2
=======
549	common	watch_mount			sys_watch_mount
550	common	watch_sb			sys_watch_sb
>>>>>>> 87a10a4b
<|MERGE_RESOLUTION|>--- conflicted
+++ resolved
@@ -477,9 +477,6 @@
 # 545 reserved for clone3
 547	common	openat2				sys_openat2
 548	common	pidfd_getfd			sys_pidfd_getfd
-<<<<<<< HEAD
 549	common	faccessat2			sys_faccessat2
-=======
-549	common	watch_mount			sys_watch_mount
-550	common	watch_sb			sys_watch_sb
->>>>>>> 87a10a4b
+550	common	watch_mount			sys_watch_mount
+551	common	watch_sb			sys_watch_sb