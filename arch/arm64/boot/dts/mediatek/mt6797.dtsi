--- conflicted
+++ resolved
@@ -446,11 +446,7 @@
 		status = "disabled";
 	};
 
-<<<<<<< HEAD
-	mmsys: mmsys_config@14000000 {
-=======
 	mmsys: syscon@14000000 {
->>>>>>> 93fb9257
 		compatible = "mediatek,mt6797-mmsys", "syscon";
 		reg = <0 0x14000000 0 0x1000>;
 		#clock-cells = <1>;
