--- conflicted
+++ resolved
@@ -129,8 +129,6 @@
 			J721E_WKUP_IOPAD(0x38, PIN_INPUT, 0) /* (A23) MCU_OSPI1_LBCLKO */
 		>;
 	};
-<<<<<<< HEAD
-=======
 
 	mcu_cpsw_pins_default: mcu_cpsw_pins_default {
 		pinctrl-single,pins = <
@@ -155,7 +153,6 @@
 			J721E_WKUP_IOPAD(0x0088, PIN_INPUT, 0) /* MCU_MDIO0_MDIO */
 		>;
 	};
->>>>>>> 04d5ce62
 };
 
 &wkup_uart0 {
@@ -456,8 +453,6 @@
 		gpio-controller;
 		#gpio-cells = <2>;
 	};
-<<<<<<< HEAD
-=======
 };
 
 &mcu_cpsw {
@@ -476,5 +471,4 @@
 &cpsw_port1 {
 	phy-mode = "rgmii-rxid";
 	phy-handle = <&phy0>;
->>>>>>> 04d5ce62
 };