--- conflicted
+++ resolved
@@ -16,345 +16,6 @@
 
 #include "soc.h"
 #include "generic.h"
-<<<<<<< HEAD
-#include "sam9_smc.h"
-#include "pm.h"
-
-#if defined(CONFIG_OLD_CLK_AT91)
-#include "clock.h"
-/* --------------------------------------------------------------------
- *  Clocks
- * -------------------------------------------------------------------- */
-
-/*
- * The peripheral clocks.
- */
-static struct clk pioA_clk = {
-	.name		= "pioA_clk",
-	.pmc_mask	= 1 << AT91SAM9G45_ID_PIOA,
-	.type		= CLK_TYPE_PERIPHERAL,
-};
-static struct clk pioB_clk = {
-	.name		= "pioB_clk",
-	.pmc_mask	= 1 << AT91SAM9G45_ID_PIOB,
-	.type		= CLK_TYPE_PERIPHERAL,
-};
-static struct clk pioC_clk = {
-	.name		= "pioC_clk",
-	.pmc_mask	= 1 << AT91SAM9G45_ID_PIOC,
-	.type		= CLK_TYPE_PERIPHERAL,
-};
-static struct clk pioDE_clk = {
-	.name		= "pioDE_clk",
-	.pmc_mask	= 1 << AT91SAM9G45_ID_PIODE,
-	.type		= CLK_TYPE_PERIPHERAL,
-};
-static struct clk trng_clk = {
-	.name		= "trng_clk",
-	.pmc_mask	= 1 << AT91SAM9G45_ID_TRNG,
-	.type		= CLK_TYPE_PERIPHERAL,
-};
-static struct clk usart0_clk = {
-	.name		= "usart0_clk",
-	.pmc_mask	= 1 << AT91SAM9G45_ID_US0,
-	.type		= CLK_TYPE_PERIPHERAL,
-};
-static struct clk usart1_clk = {
-	.name		= "usart1_clk",
-	.pmc_mask	= 1 << AT91SAM9G45_ID_US1,
-	.type		= CLK_TYPE_PERIPHERAL,
-};
-static struct clk usart2_clk = {
-	.name		= "usart2_clk",
-	.pmc_mask	= 1 << AT91SAM9G45_ID_US2,
-	.type		= CLK_TYPE_PERIPHERAL,
-};
-static struct clk usart3_clk = {
-	.name		= "usart3_clk",
-	.pmc_mask	= 1 << AT91SAM9G45_ID_US3,
-	.type		= CLK_TYPE_PERIPHERAL,
-};
-static struct clk mmc0_clk = {
-	.name		= "mci0_clk",
-	.pmc_mask	= 1 << AT91SAM9G45_ID_MCI0,
-	.type		= CLK_TYPE_PERIPHERAL,
-};
-static struct clk twi0_clk = {
-	.name		= "twi0_clk",
-	.pmc_mask	= 1 << AT91SAM9G45_ID_TWI0,
-	.type		= CLK_TYPE_PERIPHERAL,
-};
-static struct clk twi1_clk = {
-	.name		= "twi1_clk",
-	.pmc_mask	= 1 << AT91SAM9G45_ID_TWI1,
-	.type		= CLK_TYPE_PERIPHERAL,
-};
-static struct clk spi0_clk = {
-	.name		= "spi0_clk",
-	.pmc_mask	= 1 << AT91SAM9G45_ID_SPI0,
-	.type		= CLK_TYPE_PERIPHERAL,
-};
-static struct clk spi1_clk = {
-	.name		= "spi1_clk",
-	.pmc_mask	= 1 << AT91SAM9G45_ID_SPI1,
-	.type		= CLK_TYPE_PERIPHERAL,
-};
-static struct clk ssc0_clk = {
-	.name		= "ssc0_clk",
-	.pmc_mask	= 1 << AT91SAM9G45_ID_SSC0,
-	.type		= CLK_TYPE_PERIPHERAL,
-};
-static struct clk ssc1_clk = {
-	.name		= "ssc1_clk",
-	.pmc_mask	= 1 << AT91SAM9G45_ID_SSC1,
-	.type		= CLK_TYPE_PERIPHERAL,
-};
-static struct clk tcb0_clk = {
-	.name		= "tcb0_clk",
-	.pmc_mask	= 1 << AT91SAM9G45_ID_TCB,
-	.type		= CLK_TYPE_PERIPHERAL,
-};
-static struct clk pwm_clk = {
-	.name		= "pwm_clk",
-	.pmc_mask	= 1 << AT91SAM9G45_ID_PWMC,
-	.type		= CLK_TYPE_PERIPHERAL,
-};
-static struct clk tsc_clk = {
-	.name		= "tsc_clk",
-	.pmc_mask	= 1 << AT91SAM9G45_ID_TSC,
-	.type		= CLK_TYPE_PERIPHERAL,
-};
-static struct clk dma_clk = {
-	.name		= "dma_clk",
-	.pmc_mask	= 1 << AT91SAM9G45_ID_DMA,
-	.type		= CLK_TYPE_PERIPHERAL,
-};
-static struct clk uhphs_clk = {
-	.name		= "uhphs_clk",
-	.pmc_mask	= 1 << AT91SAM9G45_ID_UHPHS,
-	.type		= CLK_TYPE_PERIPHERAL,
-};
-static struct clk lcdc_clk = {
-	.name		= "lcdc_clk",
-	.pmc_mask	= 1 << AT91SAM9G45_ID_LCDC,
-	.type		= CLK_TYPE_PERIPHERAL,
-};
-static struct clk ac97_clk = {
-	.name		= "ac97_clk",
-	.pmc_mask	= 1 << AT91SAM9G45_ID_AC97C,
-	.type		= CLK_TYPE_PERIPHERAL,
-};
-static struct clk macb_clk = {
-	.name		= "pclk",
-	.pmc_mask	= 1 << AT91SAM9G45_ID_EMAC,
-	.type		= CLK_TYPE_PERIPHERAL,
-};
-static struct clk isi_clk = {
-	.name		= "isi_clk",
-	.pmc_mask	= 1 << AT91SAM9G45_ID_ISI,
-	.type		= CLK_TYPE_PERIPHERAL,
-};
-static struct clk udphs_clk = {
-	.name		= "udphs_clk",
-	.pmc_mask	= 1 << AT91SAM9G45_ID_UDPHS,
-	.type		= CLK_TYPE_PERIPHERAL,
-};
-static struct clk mmc1_clk = {
-	.name		= "mci1_clk",
-	.pmc_mask	= 1 << AT91SAM9G45_ID_MCI1,
-	.type		= CLK_TYPE_PERIPHERAL,
-};
-
-/* Video decoder clock - Only for sam9m10/sam9m11 */
-static struct clk vdec_clk = {
-	.name		= "vdec_clk",
-	.pmc_mask	= 1 << AT91SAM9G45_ID_VDEC,
-	.type		= CLK_TYPE_PERIPHERAL,
-};
-
-static struct clk adc_op_clk = {
-	.name		= "adc_op_clk",
-	.type		= CLK_TYPE_PERIPHERAL,
-	.rate_hz	= 300000,
-};
-
-/* AES/TDES/SHA clock - Only for sam9m11/sam9g56 */
-static struct clk aestdessha_clk = {
-	.name		= "aestdessha_clk",
-	.pmc_mask	= 1 << AT91SAM9G45_ID_AESTDESSHA,
-	.type		= CLK_TYPE_PERIPHERAL,
-};
-
-static struct clk *periph_clocks[] __initdata = {
-	&pioA_clk,
-	&pioB_clk,
-	&pioC_clk,
-	&pioDE_clk,
-	&trng_clk,
-	&usart0_clk,
-	&usart1_clk,
-	&usart2_clk,
-	&usart3_clk,
-	&mmc0_clk,
-	&twi0_clk,
-	&twi1_clk,
-	&spi0_clk,
-	&spi1_clk,
-	&ssc0_clk,
-	&ssc1_clk,
-	&tcb0_clk,
-	&pwm_clk,
-	&tsc_clk,
-	&dma_clk,
-	&uhphs_clk,
-	&lcdc_clk,
-	&ac97_clk,
-	&macb_clk,
-	&isi_clk,
-	&udphs_clk,
-	&mmc1_clk,
-	&adc_op_clk,
-	&aestdessha_clk,
-	// irq0
-};
-
-static struct clk_lookup periph_clocks_lookups[] = {
-	/* One additional fake clock for macb_hclk */
-	CLKDEV_CON_ID("hclk", &macb_clk),
-	/* One additional fake clock for ohci */
-	CLKDEV_CON_ID("ohci_clk", &uhphs_clk),
-	CLKDEV_CON_DEV_ID("hclk", "at91sam9g45-lcdfb.0", &lcdc_clk),
-	CLKDEV_CON_DEV_ID("hclk", "at91sam9g45es-lcdfb.0", &lcdc_clk),
-	CLKDEV_CON_DEV_ID("ehci_clk", "atmel-ehci", &uhphs_clk),
-	CLKDEV_CON_DEV_ID("hclk", "atmel_usba_udc", &utmi_clk),
-	CLKDEV_CON_DEV_ID("pclk", "atmel_usba_udc", &udphs_clk),
-	CLKDEV_CON_DEV_ID("mci_clk", "atmel_mci.0", &mmc0_clk),
-	CLKDEV_CON_DEV_ID("mci_clk", "atmel_mci.1", &mmc1_clk),
-	CLKDEV_CON_DEV_ID("spi_clk", "atmel_spi.0", &spi0_clk),
-	CLKDEV_CON_DEV_ID("spi_clk", "atmel_spi.1", &spi1_clk),
-	CLKDEV_CON_DEV_ID("t0_clk", "atmel_tcb.0", &tcb0_clk),
-	CLKDEV_CON_DEV_ID("t0_clk", "atmel_tcb.1", &tcb0_clk),
-	CLKDEV_CON_DEV_ID(NULL, "i2c-at91sam9g10.0", &twi0_clk),
-	CLKDEV_CON_DEV_ID(NULL, "i2c-at91sam9g10.1", &twi1_clk),
-	CLKDEV_CON_DEV_ID("pclk", "at91sam9g45_ssc.0", &ssc0_clk),
-	CLKDEV_CON_DEV_ID("pclk", "at91sam9g45_ssc.1", &ssc1_clk),
-	CLKDEV_CON_DEV_ID("pclk", "fff9c000.ssc", &ssc0_clk),
-	CLKDEV_CON_DEV_ID("pclk", "fffa0000.ssc", &ssc1_clk),
-	CLKDEV_CON_DEV_ID(NULL, "atmel-trng", &trng_clk),
-	CLKDEV_CON_DEV_ID(NULL, "atmel_sha", &aestdessha_clk),
-	CLKDEV_CON_DEV_ID(NULL, "atmel_tdes", &aestdessha_clk),
-	CLKDEV_CON_DEV_ID(NULL, "atmel_aes", &aestdessha_clk),
-	CLKDEV_CON_DEV_ID(NULL, "at91sam9rl-pwm", &pwm_clk),
-	CLKDEV_CON_DEV_ID(NULL, "rtc-at91sam9.0", &clk32k),
-	/* more usart lookup table for DT entries */
-	CLKDEV_CON_DEV_ID("usart", "ffffee00.serial", &mck),
-	CLKDEV_CON_DEV_ID("usart", "fff8c000.serial", &usart0_clk),
-	CLKDEV_CON_DEV_ID("usart", "fff90000.serial", &usart1_clk),
-	CLKDEV_CON_DEV_ID("usart", "fff94000.serial", &usart2_clk),
-	CLKDEV_CON_DEV_ID("usart", "fff98000.serial", &usart3_clk),
-	/* more tc lookup table for DT entries */
-	CLKDEV_CON_DEV_ID("t0_clk", "fff7c000.timer", &tcb0_clk),
-	CLKDEV_CON_DEV_ID("t0_clk", "fffd4000.timer", &tcb0_clk),
-	CLKDEV_CON_DEV_ID("hclk", "700000.ohci", &uhphs_clk),
-	CLKDEV_CON_DEV_ID("ehci_clk", "800000.ehci", &uhphs_clk),
-	CLKDEV_CON_DEV_ID("mci_clk", "fff80000.mmc", &mmc0_clk),
-	CLKDEV_CON_DEV_ID("mci_clk", "fffd0000.mmc", &mmc1_clk),
-	CLKDEV_CON_DEV_ID(NULL, "fff84000.i2c", &twi0_clk),
-	CLKDEV_CON_DEV_ID(NULL, "fff88000.i2c", &twi1_clk),
-	CLKDEV_CON_DEV_ID("spi_clk", "fffa4000.spi", &spi0_clk),
-	CLKDEV_CON_DEV_ID("spi_clk", "fffa8000.spi", &spi1_clk),
-	CLKDEV_CON_DEV_ID("hclk", "600000.gadget", &utmi_clk),
-	CLKDEV_CON_DEV_ID("pclk", "600000.gadget", &udphs_clk),
-	/* fake hclk clock */
-	CLKDEV_CON_DEV_ID("hclk", "at91_ohci", &uhphs_clk),
-	CLKDEV_CON_DEV_ID(NULL, "fffff200.gpio", &pioA_clk),
-	CLKDEV_CON_DEV_ID(NULL, "fffff400.gpio", &pioB_clk),
-	CLKDEV_CON_DEV_ID(NULL, "fffff600.gpio", &pioC_clk),
-	CLKDEV_CON_DEV_ID(NULL, "fffff800.gpio", &pioDE_clk),
-	CLKDEV_CON_DEV_ID(NULL, "fffffa00.gpio", &pioDE_clk),
-	CLKDEV_CON_DEV_ID(NULL, "fffffd20.rtc", &clk32k),
-
-	CLKDEV_CON_ID("pioA", &pioA_clk),
-	CLKDEV_CON_ID("pioB", &pioB_clk),
-	CLKDEV_CON_ID("pioC", &pioC_clk),
-	CLKDEV_CON_ID("pioD", &pioDE_clk),
-	CLKDEV_CON_ID("pioE", &pioDE_clk),
-	/* Fake adc clock */
-	CLKDEV_CON_ID("adc_clk", &tsc_clk),
-	CLKDEV_CON_DEV_ID(NULL, "fffb8000.pwm", &pwm_clk),
-};
-
-static struct clk_lookup usart_clocks_lookups[] = {
-	CLKDEV_CON_DEV_ID("usart", "atmel_usart.0", &mck),
-	CLKDEV_CON_DEV_ID("usart", "atmel_usart.1", &usart0_clk),
-	CLKDEV_CON_DEV_ID("usart", "atmel_usart.2", &usart1_clk),
-	CLKDEV_CON_DEV_ID("usart", "atmel_usart.3", &usart2_clk),
-	CLKDEV_CON_DEV_ID("usart", "atmel_usart.4", &usart3_clk),
-};
-
-/*
- * The two programmable clocks.
- * You must configure pin multiplexing to bring these signals out.
- */
-static struct clk pck0 = {
-	.name		= "pck0",
-	.pmc_mask	= AT91_PMC_PCK0,
-	.type		= CLK_TYPE_PROGRAMMABLE,
-	.id		= 0,
-};
-static struct clk pck1 = {
-	.name		= "pck1",
-	.pmc_mask	= AT91_PMC_PCK1,
-	.type		= CLK_TYPE_PROGRAMMABLE,
-	.id		= 1,
-};
-
-static void __init at91sam9g45_register_clocks(void)
-{
-	int i;
-
-	for (i = 0; i < ARRAY_SIZE(periph_clocks); i++)
-		clk_register(periph_clocks[i]);
-
-	clkdev_add_table(periph_clocks_lookups,
-			 ARRAY_SIZE(periph_clocks_lookups));
-	clkdev_add_table(usart_clocks_lookups,
-			 ARRAY_SIZE(usart_clocks_lookups));
-
-	if (cpu_is_at91sam9m10() || cpu_is_at91sam9m11())
-		clk_register(&vdec_clk);
-
-	clk_register(&pck0);
-	clk_register(&pck1);
-}
-#else
-#define at91sam9g45_register_clocks NULL
-#endif
-
-/* --------------------------------------------------------------------
- *  GPIO
- * -------------------------------------------------------------------- */
-
-static struct at91_gpio_bank at91sam9g45_gpio[] __initdata = {
-	{
-		.id		= AT91SAM9G45_ID_PIOA,
-		.regbase	= AT91SAM9G45_BASE_PIOA,
-	}, {
-		.id		= AT91SAM9G45_ID_PIOB,
-		.regbase	= AT91SAM9G45_BASE_PIOB,
-	}, {
-		.id		= AT91SAM9G45_ID_PIOC,
-		.regbase	= AT91SAM9G45_BASE_PIOC,
-	}, {
-		.id		= AT91SAM9G45_ID_PIODE,
-		.regbase	= AT91SAM9G45_BASE_PIOD,
-	}, {
-		.id		= AT91SAM9G45_ID_PIODE,
-		.regbase	= AT91SAM9G45_BASE_PIOE,
-	}
-};
-=======
->>>>>>> bcf8c7e7
 
 /* --------------------------------------------------------------------
  *  AT91SAM9G45 processor initialization
