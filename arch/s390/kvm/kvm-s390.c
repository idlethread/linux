/*
 * hosting zSeries kernel virtual machines
 *
 * Copyright IBM Corp. 2008, 2009
 *
 * This program is free software; you can redistribute it and/or modify
 * it under the terms of the GNU General Public License (version 2 only)
 * as published by the Free Software Foundation.
 *
 *    Author(s): Carsten Otte <cotte@de.ibm.com>
 *               Christian Borntraeger <borntraeger@de.ibm.com>
 *               Heiko Carstens <heiko.carstens@de.ibm.com>
 *               Christian Ehrhardt <ehrhardt@de.ibm.com>
 *               Jason J. Herne <jjherne@us.ibm.com>
 */

#include <linux/compiler.h>
#include <linux/err.h>
#include <linux/fs.h>
#include <linux/hrtimer.h>
#include <linux/init.h>
#include <linux/kvm.h>
#include <linux/kvm_host.h>
#include <linux/module.h>
#include <linux/slab.h>
#include <linux/timer.h>
#include <asm/asm-offsets.h>
#include <asm/lowcore.h>
#include <asm/pgtable.h>
#include <asm/nmi.h>
#include <asm/switch_to.h>
#include <asm/facility.h>
#include <asm/sclp.h>
#include "kvm-s390.h"
#include "gaccess.h"

#define CREATE_TRACE_POINTS
#include "trace.h"
#include "trace-s390.h"

#define VCPU_STAT(x) offsetof(struct kvm_vcpu, stat.x), KVM_STAT_VCPU

struct kvm_stats_debugfs_item debugfs_entries[] = {
	{ "userspace_handled", VCPU_STAT(exit_userspace) },
	{ "exit_null", VCPU_STAT(exit_null) },
	{ "exit_validity", VCPU_STAT(exit_validity) },
	{ "exit_stop_request", VCPU_STAT(exit_stop_request) },
	{ "exit_external_request", VCPU_STAT(exit_external_request) },
	{ "exit_external_interrupt", VCPU_STAT(exit_external_interrupt) },
	{ "exit_instruction", VCPU_STAT(exit_instruction) },
	{ "exit_program_interruption", VCPU_STAT(exit_program_interruption) },
	{ "exit_instr_and_program_int", VCPU_STAT(exit_instr_and_program) },
	{ "instruction_lctlg", VCPU_STAT(instruction_lctlg) },
	{ "instruction_lctl", VCPU_STAT(instruction_lctl) },
	{ "instruction_stctl", VCPU_STAT(instruction_stctl) },
	{ "instruction_stctg", VCPU_STAT(instruction_stctg) },
	{ "deliver_emergency_signal", VCPU_STAT(deliver_emergency_signal) },
	{ "deliver_external_call", VCPU_STAT(deliver_external_call) },
	{ "deliver_service_signal", VCPU_STAT(deliver_service_signal) },
	{ "deliver_virtio_interrupt", VCPU_STAT(deliver_virtio_interrupt) },
	{ "deliver_stop_signal", VCPU_STAT(deliver_stop_signal) },
	{ "deliver_prefix_signal", VCPU_STAT(deliver_prefix_signal) },
	{ "deliver_restart_signal", VCPU_STAT(deliver_restart_signal) },
	{ "deliver_program_interruption", VCPU_STAT(deliver_program_int) },
	{ "exit_wait_state", VCPU_STAT(exit_wait_state) },
	{ "instruction_pfmf", VCPU_STAT(instruction_pfmf) },
	{ "instruction_stidp", VCPU_STAT(instruction_stidp) },
	{ "instruction_spx", VCPU_STAT(instruction_spx) },
	{ "instruction_stpx", VCPU_STAT(instruction_stpx) },
	{ "instruction_stap", VCPU_STAT(instruction_stap) },
	{ "instruction_storage_key", VCPU_STAT(instruction_storage_key) },
	{ "instruction_ipte_interlock", VCPU_STAT(instruction_ipte_interlock) },
	{ "instruction_stsch", VCPU_STAT(instruction_stsch) },
	{ "instruction_chsc", VCPU_STAT(instruction_chsc) },
	{ "instruction_essa", VCPU_STAT(instruction_essa) },
	{ "instruction_stsi", VCPU_STAT(instruction_stsi) },
	{ "instruction_stfl", VCPU_STAT(instruction_stfl) },
	{ "instruction_tprot", VCPU_STAT(instruction_tprot) },
	{ "instruction_sigp_sense", VCPU_STAT(instruction_sigp_sense) },
	{ "instruction_sigp_sense_running", VCPU_STAT(instruction_sigp_sense_running) },
	{ "instruction_sigp_external_call", VCPU_STAT(instruction_sigp_external_call) },
	{ "instruction_sigp_emergency", VCPU_STAT(instruction_sigp_emergency) },
	{ "instruction_sigp_stop", VCPU_STAT(instruction_sigp_stop) },
	{ "instruction_sigp_set_arch", VCPU_STAT(instruction_sigp_arch) },
	{ "instruction_sigp_set_prefix", VCPU_STAT(instruction_sigp_prefix) },
	{ "instruction_sigp_restart", VCPU_STAT(instruction_sigp_restart) },
	{ "diagnose_10", VCPU_STAT(diagnose_10) },
	{ "diagnose_44", VCPU_STAT(diagnose_44) },
	{ "diagnose_9c", VCPU_STAT(diagnose_9c) },
	{ NULL }
};

unsigned long *vfacilities;
static struct gmap_notifier gmap_notifier;

/* test availability of vfacility */
int test_vfacility(unsigned long nr)
{
	return __test_facility(nr, (void *) vfacilities);
}

/* Section: not file related */
int kvm_arch_hardware_enable(void *garbage)
{
	/* every s390 is virtualization enabled ;-) */
	return 0;
}

void kvm_arch_hardware_disable(void *garbage)
{
}

static void kvm_gmap_notifier(struct gmap *gmap, unsigned long address);

int kvm_arch_hardware_setup(void)
{
	gmap_notifier.notifier_call = kvm_gmap_notifier;
	gmap_register_ipte_notifier(&gmap_notifier);
	return 0;
}

void kvm_arch_hardware_unsetup(void)
{
	gmap_unregister_ipte_notifier(&gmap_notifier);
}

void kvm_arch_check_processor_compat(void *rtn)
{
}

int kvm_arch_init(void *opaque)
{
	return 0;
}

void kvm_arch_exit(void)
{
}

/* Section: device related */
long kvm_arch_dev_ioctl(struct file *filp,
			unsigned int ioctl, unsigned long arg)
{
	if (ioctl == KVM_S390_ENABLE_SIE)
		return s390_enable_sie();
	return -EINVAL;
}

int kvm_vm_ioctl_check_extension(struct kvm *kvm, long ext)
{
	int r;

	switch (ext) {
	case KVM_CAP_S390_PSW:
	case KVM_CAP_S390_GMAP:
	case KVM_CAP_SYNC_MMU:
#ifdef CONFIG_KVM_S390_UCONTROL
	case KVM_CAP_S390_UCONTROL:
#endif
	case KVM_CAP_ASYNC_PF:
	case KVM_CAP_SYNC_REGS:
	case KVM_CAP_ONE_REG:
	case KVM_CAP_ENABLE_CAP:
	case KVM_CAP_S390_CSS_SUPPORT:
	case KVM_CAP_IRQFD:
	case KVM_CAP_IOEVENTFD:
	case KVM_CAP_DEVICE_CTRL:
	case KVM_CAP_ENABLE_CAP_VM:
	case KVM_CAP_S390_IRQCHIP:
	case KVM_CAP_VM_ATTRIBUTES:
	case KVM_CAP_MP_STATE:
		r = 1;
		break;
	case KVM_CAP_NR_VCPUS:
	case KVM_CAP_MAX_VCPUS:
		r = KVM_MAX_VCPUS;
		break;
	case KVM_CAP_NR_MEMSLOTS:
		r = KVM_USER_MEM_SLOTS;
		break;
	case KVM_CAP_S390_COW:
		r = MACHINE_HAS_ESOP;
		break;
	default:
		r = 0;
	}
	return r;
}

static void kvm_s390_sync_dirty_log(struct kvm *kvm,
					struct kvm_memory_slot *memslot)
{
	gfn_t cur_gfn, last_gfn;
	unsigned long address;
	struct gmap *gmap = kvm->arch.gmap;

	down_read(&gmap->mm->mmap_sem);
	/* Loop over all guest pages */
	last_gfn = memslot->base_gfn + memslot->npages;
	for (cur_gfn = memslot->base_gfn; cur_gfn <= last_gfn; cur_gfn++) {
		address = gfn_to_hva_memslot(memslot, cur_gfn);

		if (gmap_test_and_clear_dirty(address, gmap))
			mark_page_dirty(kvm, cur_gfn);
	}
	up_read(&gmap->mm->mmap_sem);
}

/* Section: vm related */
/*
 * Get (and clear) the dirty memory log for a memory slot.
 */
int kvm_vm_ioctl_get_dirty_log(struct kvm *kvm,
			       struct kvm_dirty_log *log)
{
	int r;
	unsigned long n;
	struct kvm_memory_slot *memslot;
	int is_dirty = 0;

	mutex_lock(&kvm->slots_lock);

	r = -EINVAL;
	if (log->slot >= KVM_USER_MEM_SLOTS)
		goto out;

	memslot = id_to_memslot(kvm->memslots, log->slot);
	r = -ENOENT;
	if (!memslot->dirty_bitmap)
		goto out;

	kvm_s390_sync_dirty_log(kvm, memslot);
	r = kvm_get_dirty_log(kvm, log, &is_dirty);
	if (r)
		goto out;

	/* Clear the dirty log */
	if (is_dirty) {
		n = kvm_dirty_bitmap_bytes(memslot);
		memset(memslot->dirty_bitmap, 0, n);
	}
	r = 0;
out:
	mutex_unlock(&kvm->slots_lock);
	return r;
}

static int kvm_vm_ioctl_enable_cap(struct kvm *kvm, struct kvm_enable_cap *cap)
{
	int r;

	if (cap->flags)
		return -EINVAL;

	switch (cap->cap) {
	case KVM_CAP_S390_IRQCHIP:
		kvm->arch.use_irqchip = 1;
		r = 0;
		break;
	default:
		r = -EINVAL;
		break;
	}
	return r;
}

static int kvm_s390_mem_control(struct kvm *kvm, struct kvm_device_attr *attr)
{
	int ret;
	unsigned int idx;
	switch (attr->attr) {
	case KVM_S390_VM_MEM_ENABLE_CMMA:
		ret = -EBUSY;
		mutex_lock(&kvm->lock);
		if (atomic_read(&kvm->online_vcpus) == 0) {
			kvm->arch.use_cmma = 1;
			ret = 0;
		}
		mutex_unlock(&kvm->lock);
		break;
	case KVM_S390_VM_MEM_CLR_CMMA:
		mutex_lock(&kvm->lock);
		idx = srcu_read_lock(&kvm->srcu);
		page_table_reset_pgste(kvm->arch.gmap->mm, 0, TASK_SIZE, false);
		srcu_read_unlock(&kvm->srcu, idx);
		mutex_unlock(&kvm->lock);
		ret = 0;
		break;
	default:
		ret = -ENXIO;
		break;
	}
	return ret;
}

static int kvm_s390_vm_set_attr(struct kvm *kvm, struct kvm_device_attr *attr)
{
	int ret;

	switch (attr->group) {
	case KVM_S390_VM_MEM_CTRL:
		ret = kvm_s390_mem_control(kvm, attr);
		break;
	default:
		ret = -ENXIO;
		break;
	}

	return ret;
}

static int kvm_s390_vm_get_attr(struct kvm *kvm, struct kvm_device_attr *attr)
{
	return -ENXIO;
}

static int kvm_s390_vm_has_attr(struct kvm *kvm, struct kvm_device_attr *attr)
{
	int ret;

	switch (attr->group) {
	case KVM_S390_VM_MEM_CTRL:
		switch (attr->attr) {
		case KVM_S390_VM_MEM_ENABLE_CMMA:
		case KVM_S390_VM_MEM_CLR_CMMA:
			ret = 0;
			break;
		default:
			ret = -ENXIO;
			break;
		}
		break;
	default:
		ret = -ENXIO;
		break;
	}

	return ret;
}

long kvm_arch_vm_ioctl(struct file *filp,
		       unsigned int ioctl, unsigned long arg)
{
	struct kvm *kvm = filp->private_data;
	void __user *argp = (void __user *)arg;
	struct kvm_device_attr attr;
	int r;

	switch (ioctl) {
	case KVM_S390_INTERRUPT: {
		struct kvm_s390_interrupt s390int;

		r = -EFAULT;
		if (copy_from_user(&s390int, argp, sizeof(s390int)))
			break;
		r = kvm_s390_inject_vm(kvm, &s390int);
		break;
	}
	case KVM_ENABLE_CAP: {
		struct kvm_enable_cap cap;
		r = -EFAULT;
		if (copy_from_user(&cap, argp, sizeof(cap)))
			break;
		r = kvm_vm_ioctl_enable_cap(kvm, &cap);
		break;
	}
	case KVM_CREATE_IRQCHIP: {
		struct kvm_irq_routing_entry routing;

		r = -EINVAL;
		if (kvm->arch.use_irqchip) {
			/* Set up dummy routing. */
			memset(&routing, 0, sizeof(routing));
			kvm_set_irq_routing(kvm, &routing, 0, 0);
			r = 0;
		}
		break;
	}
	case KVM_SET_DEVICE_ATTR: {
		r = -EFAULT;
		if (copy_from_user(&attr, (void __user *)arg, sizeof(attr)))
			break;
		r = kvm_s390_vm_set_attr(kvm, &attr);
		break;
	}
	case KVM_GET_DEVICE_ATTR: {
		r = -EFAULT;
		if (copy_from_user(&attr, (void __user *)arg, sizeof(attr)))
			break;
		r = kvm_s390_vm_get_attr(kvm, &attr);
		break;
	}
	case KVM_HAS_DEVICE_ATTR: {
		r = -EFAULT;
		if (copy_from_user(&attr, (void __user *)arg, sizeof(attr)))
			break;
		r = kvm_s390_vm_has_attr(kvm, &attr);
		break;
	}
	default:
		r = -ENOTTY;
	}

	return r;
}

int kvm_arch_init_vm(struct kvm *kvm, unsigned long type)
{
	int rc;
	char debug_name[16];
	static unsigned long sca_offset;

	rc = -EINVAL;
#ifdef CONFIG_KVM_S390_UCONTROL
	if (type & ~KVM_VM_S390_UCONTROL)
		goto out_err;
	if ((type & KVM_VM_S390_UCONTROL) && (!capable(CAP_SYS_ADMIN)))
		goto out_err;
#else
	if (type)
		goto out_err;
#endif

	rc = s390_enable_sie();
	if (rc)
		goto out_err;

	rc = -ENOMEM;

	kvm->arch.sca = (struct sca_block *) get_zeroed_page(GFP_KERNEL);
	if (!kvm->arch.sca)
		goto out_err;
	spin_lock(&kvm_lock);
	sca_offset = (sca_offset + 16) & 0x7f0;
	kvm->arch.sca = (struct sca_block *) ((char *) kvm->arch.sca + sca_offset);
	spin_unlock(&kvm_lock);

	sprintf(debug_name, "kvm-%u", current->pid);

	kvm->arch.dbf = debug_register(debug_name, 8, 2, 8 * sizeof(long));
	if (!kvm->arch.dbf)
		goto out_nodbf;

	spin_lock_init(&kvm->arch.float_int.lock);
	INIT_LIST_HEAD(&kvm->arch.float_int.list);
	init_waitqueue_head(&kvm->arch.ipte_wq);

	debug_register_view(kvm->arch.dbf, &debug_sprintf_view);
	VM_EVENT(kvm, 3, "%s", "vm created");

	if (type & KVM_VM_S390_UCONTROL) {
		kvm->arch.gmap = NULL;
	} else {
		kvm->arch.gmap = gmap_alloc(current->mm);
		if (!kvm->arch.gmap)
			goto out_nogmap;
		kvm->arch.gmap->private = kvm;
		kvm->arch.gmap->pfault_enabled = 0;
	}

	kvm->arch.css_support = 0;
	kvm->arch.use_irqchip = 0;

	spin_lock_init(&kvm->arch.start_stop_lock);

	return 0;
out_nogmap:
	debug_unregister(kvm->arch.dbf);
out_nodbf:
	free_page((unsigned long)(kvm->arch.sca));
out_err:
	return rc;
}

void kvm_arch_vcpu_destroy(struct kvm_vcpu *vcpu)
{
	VCPU_EVENT(vcpu, 3, "%s", "free cpu");
	trace_kvm_s390_destroy_vcpu(vcpu->vcpu_id);
	kvm_s390_clear_local_irqs(vcpu);
	kvm_clear_async_pf_completion_queue(vcpu);
	if (!kvm_is_ucontrol(vcpu->kvm)) {
		clear_bit(63 - vcpu->vcpu_id,
			  (unsigned long *) &vcpu->kvm->arch.sca->mcn);
		if (vcpu->kvm->arch.sca->cpu[vcpu->vcpu_id].sda ==
		    (__u64) vcpu->arch.sie_block)
			vcpu->kvm->arch.sca->cpu[vcpu->vcpu_id].sda = 0;
	}
	smp_mb();

	if (kvm_is_ucontrol(vcpu->kvm))
		gmap_free(vcpu->arch.gmap);

	if (kvm_s390_cmma_enabled(vcpu->kvm))
		kvm_s390_vcpu_unsetup_cmma(vcpu);
	free_page((unsigned long)(vcpu->arch.sie_block));

	kvm_vcpu_uninit(vcpu);
	kmem_cache_free(kvm_vcpu_cache, vcpu);
}

static void kvm_free_vcpus(struct kvm *kvm)
{
	unsigned int i;
	struct kvm_vcpu *vcpu;

	kvm_for_each_vcpu(i, vcpu, kvm)
		kvm_arch_vcpu_destroy(vcpu);

	mutex_lock(&kvm->lock);
	for (i = 0; i < atomic_read(&kvm->online_vcpus); i++)
		kvm->vcpus[i] = NULL;

	atomic_set(&kvm->online_vcpus, 0);
	mutex_unlock(&kvm->lock);
}

void kvm_arch_sync_events(struct kvm *kvm)
{
}

void kvm_arch_destroy_vm(struct kvm *kvm)
{
	kvm_free_vcpus(kvm);
	free_page((unsigned long)(kvm->arch.sca));
	debug_unregister(kvm->arch.dbf);
	if (!kvm_is_ucontrol(kvm))
		gmap_free(kvm->arch.gmap);
	kvm_s390_destroy_adapters(kvm);
	kvm_s390_clear_float_irqs(kvm);
}

/* Section: vcpu related */
int kvm_arch_vcpu_init(struct kvm_vcpu *vcpu)
{
	vcpu->arch.pfault_token = KVM_S390_PFAULT_TOKEN_INVALID;
	kvm_clear_async_pf_completion_queue(vcpu);
	if (kvm_is_ucontrol(vcpu->kvm)) {
		vcpu->arch.gmap = gmap_alloc(current->mm);
		if (!vcpu->arch.gmap)
			return -ENOMEM;
		vcpu->arch.gmap->private = vcpu->kvm;
		return 0;
	}

	vcpu->arch.gmap = vcpu->kvm->arch.gmap;
	vcpu->run->kvm_valid_regs = KVM_SYNC_PREFIX |
				    KVM_SYNC_GPRS |
				    KVM_SYNC_ACRS |
				    KVM_SYNC_CRS;
	return 0;
}

void kvm_arch_vcpu_uninit(struct kvm_vcpu *vcpu)
{
	/* Nothing todo */
}

void kvm_arch_vcpu_load(struct kvm_vcpu *vcpu, int cpu)
{
	save_fp_ctl(&vcpu->arch.host_fpregs.fpc);
	save_fp_regs(vcpu->arch.host_fpregs.fprs);
	save_access_regs(vcpu->arch.host_acrs);
	restore_fp_ctl(&vcpu->arch.guest_fpregs.fpc);
	restore_fp_regs(vcpu->arch.guest_fpregs.fprs);
	restore_access_regs(vcpu->run->s.regs.acrs);
	gmap_enable(vcpu->arch.gmap);
	atomic_set_mask(CPUSTAT_RUNNING, &vcpu->arch.sie_block->cpuflags);
}

void kvm_arch_vcpu_put(struct kvm_vcpu *vcpu)
{
	atomic_clear_mask(CPUSTAT_RUNNING, &vcpu->arch.sie_block->cpuflags);
	gmap_disable(vcpu->arch.gmap);
	save_fp_ctl(&vcpu->arch.guest_fpregs.fpc);
	save_fp_regs(vcpu->arch.guest_fpregs.fprs);
	save_access_regs(vcpu->run->s.regs.acrs);
	restore_fp_ctl(&vcpu->arch.host_fpregs.fpc);
	restore_fp_regs(vcpu->arch.host_fpregs.fprs);
	restore_access_regs(vcpu->arch.host_acrs);
}

static void kvm_s390_vcpu_initial_reset(struct kvm_vcpu *vcpu)
{
	/* this equals initial cpu reset in pop, but we don't switch to ESA */
	vcpu->arch.sie_block->gpsw.mask = 0UL;
	vcpu->arch.sie_block->gpsw.addr = 0UL;
	kvm_s390_set_prefix(vcpu, 0);
	vcpu->arch.sie_block->cputm     = 0UL;
	vcpu->arch.sie_block->ckc       = 0UL;
	vcpu->arch.sie_block->todpr     = 0;
	memset(vcpu->arch.sie_block->gcr, 0, 16 * sizeof(__u64));
	vcpu->arch.sie_block->gcr[0]  = 0xE0UL;
	vcpu->arch.sie_block->gcr[14] = 0xC2000000UL;
	vcpu->arch.guest_fpregs.fpc = 0;
	asm volatile("lfpc %0" : : "Q" (vcpu->arch.guest_fpregs.fpc));
	vcpu->arch.sie_block->gbea = 1;
	vcpu->arch.sie_block->pp = 0;
	vcpu->arch.pfault_token = KVM_S390_PFAULT_TOKEN_INVALID;
	kvm_clear_async_pf_completion_queue(vcpu);
	if (!kvm_s390_user_cpu_state_ctrl(vcpu->kvm))
		kvm_s390_vcpu_stop(vcpu);
	kvm_s390_clear_local_irqs(vcpu);
}

int kvm_arch_vcpu_postcreate(struct kvm_vcpu *vcpu)
{
	return 0;
}

void kvm_s390_vcpu_unsetup_cmma(struct kvm_vcpu *vcpu)
{
	free_page(vcpu->arch.sie_block->cbrlo);
	vcpu->arch.sie_block->cbrlo = 0;
}

int kvm_s390_vcpu_setup_cmma(struct kvm_vcpu *vcpu)
{
	vcpu->arch.sie_block->cbrlo = get_zeroed_page(GFP_KERNEL);
	if (!vcpu->arch.sie_block->cbrlo)
		return -ENOMEM;

	vcpu->arch.sie_block->ecb2 |= 0x80;
	vcpu->arch.sie_block->ecb2 &= ~0x08;
	return 0;
}

int kvm_arch_vcpu_setup(struct kvm_vcpu *vcpu)
{
	int rc = 0;

	atomic_set(&vcpu->arch.sie_block->cpuflags, CPUSTAT_ZARCH |
						    CPUSTAT_SM |
						    CPUSTAT_STOPPED |
						    CPUSTAT_GED);
	vcpu->arch.sie_block->ecb   = 6;
	if (test_vfacility(50) && test_vfacility(73))
		vcpu->arch.sie_block->ecb |= 0x10;

	vcpu->arch.sie_block->ecb2  = 8;
	vcpu->arch.sie_block->eca   = 0xD1002000U;
	if (sclp_has_siif())
		vcpu->arch.sie_block->eca |= 1;
	vcpu->arch.sie_block->fac   = (int) (long) vfacilities;
	vcpu->arch.sie_block->ictl |= ICTL_ISKE | ICTL_SSKE | ICTL_RRBE |
				      ICTL_TPROT;

	if (kvm_s390_cmma_enabled(vcpu->kvm)) {
		rc = kvm_s390_vcpu_setup_cmma(vcpu);
		if (rc)
			return rc;
	}
	hrtimer_init(&vcpu->arch.ckc_timer, CLOCK_REALTIME, HRTIMER_MODE_ABS);
	vcpu->arch.ckc_timer.function = kvm_s390_idle_wakeup;
	get_cpu_id(&vcpu->arch.cpu_id);
	vcpu->arch.cpu_id.version = 0xff;
	return rc;
}

struct kvm_vcpu *kvm_arch_vcpu_create(struct kvm *kvm,
				      unsigned int id)
{
	struct kvm_vcpu *vcpu;
	struct sie_page *sie_page;
	int rc = -EINVAL;

	if (id >= KVM_MAX_VCPUS)
		goto out;

	rc = -ENOMEM;

	vcpu = kmem_cache_zalloc(kvm_vcpu_cache, GFP_KERNEL);
	if (!vcpu)
		goto out;

	sie_page = (struct sie_page *) get_zeroed_page(GFP_KERNEL);
	if (!sie_page)
		goto out_free_cpu;

	vcpu->arch.sie_block = &sie_page->sie_block;
	vcpu->arch.sie_block->itdba = (unsigned long) &sie_page->itdb;

	vcpu->arch.sie_block->icpua = id;
	if (!kvm_is_ucontrol(kvm)) {
		if (!kvm->arch.sca) {
			WARN_ON_ONCE(1);
			goto out_free_cpu;
		}
		if (!kvm->arch.sca->cpu[id].sda)
			kvm->arch.sca->cpu[id].sda =
				(__u64) vcpu->arch.sie_block;
		vcpu->arch.sie_block->scaoh =
			(__u32)(((__u64)kvm->arch.sca) >> 32);
		vcpu->arch.sie_block->scaol = (__u32)(__u64)kvm->arch.sca;
		set_bit(63 - id, (unsigned long *) &kvm->arch.sca->mcn);
	}

	spin_lock_init(&vcpu->arch.local_int.lock);
	INIT_LIST_HEAD(&vcpu->arch.local_int.list);
	vcpu->arch.local_int.float_int = &kvm->arch.float_int;
	vcpu->arch.local_int.wq = &vcpu->wq;
	vcpu->arch.local_int.cpuflags = &vcpu->arch.sie_block->cpuflags;

	rc = kvm_vcpu_init(vcpu, kvm, id);
	if (rc)
		goto out_free_sie_block;
	VM_EVENT(kvm, 3, "create cpu %d at %p, sie block at %p", id, vcpu,
		 vcpu->arch.sie_block);
	trace_kvm_s390_create_vcpu(id, vcpu, vcpu->arch.sie_block);

	return vcpu;
out_free_sie_block:
	free_page((unsigned long)(vcpu->arch.sie_block));
out_free_cpu:
	kmem_cache_free(kvm_vcpu_cache, vcpu);
out:
	return ERR_PTR(rc);
}

int kvm_arch_vcpu_runnable(struct kvm_vcpu *vcpu)
{
	return kvm_cpu_has_interrupt(vcpu);
}

void s390_vcpu_block(struct kvm_vcpu *vcpu)
{
	atomic_set_mask(PROG_BLOCK_SIE, &vcpu->arch.sie_block->prog20);
}

void s390_vcpu_unblock(struct kvm_vcpu *vcpu)
{
	atomic_clear_mask(PROG_BLOCK_SIE, &vcpu->arch.sie_block->prog20);
}

/*
 * Kick a guest cpu out of SIE and wait until SIE is not running.
 * If the CPU is not running (e.g. waiting as idle) the function will
 * return immediately. */
void exit_sie(struct kvm_vcpu *vcpu)
{
	atomic_set_mask(CPUSTAT_STOP_INT, &vcpu->arch.sie_block->cpuflags);
	while (vcpu->arch.sie_block->prog0c & PROG_IN_SIE)
		cpu_relax();
}

/* Kick a guest cpu out of SIE and prevent SIE-reentry */
void exit_sie_sync(struct kvm_vcpu *vcpu)
{
	s390_vcpu_block(vcpu);
	exit_sie(vcpu);
}

static void kvm_gmap_notifier(struct gmap *gmap, unsigned long address)
{
	int i;
	struct kvm *kvm = gmap->private;
	struct kvm_vcpu *vcpu;

	kvm_for_each_vcpu(i, vcpu, kvm) {
		/* match against both prefix pages */
		if (kvm_s390_get_prefix(vcpu) == (address & ~0x1000UL)) {
			VCPU_EVENT(vcpu, 2, "gmap notifier for %lx", address);
			kvm_make_request(KVM_REQ_MMU_RELOAD, vcpu);
			exit_sie_sync(vcpu);
		}
	}
}

int kvm_arch_vcpu_should_kick(struct kvm_vcpu *vcpu)
{
	/* kvm common code refers to this, but never calls it */
	BUG();
	return 0;
}

static int kvm_arch_vcpu_ioctl_get_one_reg(struct kvm_vcpu *vcpu,
					   struct kvm_one_reg *reg)
{
	int r = -EINVAL;

	switch (reg->id) {
	case KVM_REG_S390_TODPR:
		r = put_user(vcpu->arch.sie_block->todpr,
			     (u32 __user *)reg->addr);
		break;
	case KVM_REG_S390_EPOCHDIFF:
		r = put_user(vcpu->arch.sie_block->epoch,
			     (u64 __user *)reg->addr);
		break;
	case KVM_REG_S390_CPU_TIMER:
		r = put_user(vcpu->arch.sie_block->cputm,
			     (u64 __user *)reg->addr);
		break;
	case KVM_REG_S390_CLOCK_COMP:
		r = put_user(vcpu->arch.sie_block->ckc,
			     (u64 __user *)reg->addr);
		break;
	case KVM_REG_S390_PFTOKEN:
		r = put_user(vcpu->arch.pfault_token,
			     (u64 __user *)reg->addr);
		break;
	case KVM_REG_S390_PFCOMPARE:
		r = put_user(vcpu->arch.pfault_compare,
			     (u64 __user *)reg->addr);
		break;
	case KVM_REG_S390_PFSELECT:
		r = put_user(vcpu->arch.pfault_select,
			     (u64 __user *)reg->addr);
		break;
	case KVM_REG_S390_PP:
		r = put_user(vcpu->arch.sie_block->pp,
			     (u64 __user *)reg->addr);
		break;
	case KVM_REG_S390_GBEA:
		r = put_user(vcpu->arch.sie_block->gbea,
			     (u64 __user *)reg->addr);
		break;
	default:
		break;
	}

	return r;
}

static int kvm_arch_vcpu_ioctl_set_one_reg(struct kvm_vcpu *vcpu,
					   struct kvm_one_reg *reg)
{
	int r = -EINVAL;

	switch (reg->id) {
	case KVM_REG_S390_TODPR:
		r = get_user(vcpu->arch.sie_block->todpr,
			     (u32 __user *)reg->addr);
		break;
	case KVM_REG_S390_EPOCHDIFF:
		r = get_user(vcpu->arch.sie_block->epoch,
			     (u64 __user *)reg->addr);
		break;
	case KVM_REG_S390_CPU_TIMER:
		r = get_user(vcpu->arch.sie_block->cputm,
			     (u64 __user *)reg->addr);
		break;
	case KVM_REG_S390_CLOCK_COMP:
		r = get_user(vcpu->arch.sie_block->ckc,
			     (u64 __user *)reg->addr);
		break;
	case KVM_REG_S390_PFTOKEN:
		r = get_user(vcpu->arch.pfault_token,
			     (u64 __user *)reg->addr);
		break;
	case KVM_REG_S390_PFCOMPARE:
		r = get_user(vcpu->arch.pfault_compare,
			     (u64 __user *)reg->addr);
		break;
	case KVM_REG_S390_PFSELECT:
		r = get_user(vcpu->arch.pfault_select,
			     (u64 __user *)reg->addr);
		break;
	case KVM_REG_S390_PP:
		r = get_user(vcpu->arch.sie_block->pp,
			     (u64 __user *)reg->addr);
		break;
	case KVM_REG_S390_GBEA:
		r = get_user(vcpu->arch.sie_block->gbea,
			     (u64 __user *)reg->addr);
		break;
	default:
		break;
	}

	return r;
}

static int kvm_arch_vcpu_ioctl_initial_reset(struct kvm_vcpu *vcpu)
{
	kvm_s390_vcpu_initial_reset(vcpu);
	return 0;
}

int kvm_arch_vcpu_ioctl_set_regs(struct kvm_vcpu *vcpu, struct kvm_regs *regs)
{
	memcpy(&vcpu->run->s.regs.gprs, &regs->gprs, sizeof(regs->gprs));
	return 0;
}

int kvm_arch_vcpu_ioctl_get_regs(struct kvm_vcpu *vcpu, struct kvm_regs *regs)
{
	memcpy(&regs->gprs, &vcpu->run->s.regs.gprs, sizeof(regs->gprs));
	return 0;
}

int kvm_arch_vcpu_ioctl_set_sregs(struct kvm_vcpu *vcpu,
				  struct kvm_sregs *sregs)
{
	memcpy(&vcpu->run->s.regs.acrs, &sregs->acrs, sizeof(sregs->acrs));
	memcpy(&vcpu->arch.sie_block->gcr, &sregs->crs, sizeof(sregs->crs));
	restore_access_regs(vcpu->run->s.regs.acrs);
	return 0;
}

int kvm_arch_vcpu_ioctl_get_sregs(struct kvm_vcpu *vcpu,
				  struct kvm_sregs *sregs)
{
	memcpy(&sregs->acrs, &vcpu->run->s.regs.acrs, sizeof(sregs->acrs));
	memcpy(&sregs->crs, &vcpu->arch.sie_block->gcr, sizeof(sregs->crs));
	return 0;
}

int kvm_arch_vcpu_ioctl_set_fpu(struct kvm_vcpu *vcpu, struct kvm_fpu *fpu)
{
	if (test_fp_ctl(fpu->fpc))
		return -EINVAL;
	memcpy(&vcpu->arch.guest_fpregs.fprs, &fpu->fprs, sizeof(fpu->fprs));
	vcpu->arch.guest_fpregs.fpc = fpu->fpc;
	restore_fp_ctl(&vcpu->arch.guest_fpregs.fpc);
	restore_fp_regs(vcpu->arch.guest_fpregs.fprs);
	return 0;
}

int kvm_arch_vcpu_ioctl_get_fpu(struct kvm_vcpu *vcpu, struct kvm_fpu *fpu)
{
	memcpy(&fpu->fprs, &vcpu->arch.guest_fpregs.fprs, sizeof(fpu->fprs));
	fpu->fpc = vcpu->arch.guest_fpregs.fpc;
	return 0;
}

static int kvm_arch_vcpu_ioctl_set_initial_psw(struct kvm_vcpu *vcpu, psw_t psw)
{
	int rc = 0;

	if (!is_vcpu_stopped(vcpu))
		rc = -EBUSY;
	else {
		vcpu->run->psw_mask = psw.mask;
		vcpu->run->psw_addr = psw.addr;
	}
	return rc;
}

int kvm_arch_vcpu_ioctl_translate(struct kvm_vcpu *vcpu,
				  struct kvm_translation *tr)
{
	return -EINVAL; /* not implemented yet */
}

#define VALID_GUESTDBG_FLAGS (KVM_GUESTDBG_SINGLESTEP | \
			      KVM_GUESTDBG_USE_HW_BP | \
			      KVM_GUESTDBG_ENABLE)

int kvm_arch_vcpu_ioctl_set_guest_debug(struct kvm_vcpu *vcpu,
					struct kvm_guest_debug *dbg)
{
	int rc = 0;

	vcpu->guest_debug = 0;
	kvm_s390_clear_bp_data(vcpu);

	if (dbg->control & ~VALID_GUESTDBG_FLAGS)
		return -EINVAL;

	if (dbg->control & KVM_GUESTDBG_ENABLE) {
		vcpu->guest_debug = dbg->control;
		/* enforce guest PER */
		atomic_set_mask(CPUSTAT_P, &vcpu->arch.sie_block->cpuflags);

		if (dbg->control & KVM_GUESTDBG_USE_HW_BP)
			rc = kvm_s390_import_bp_data(vcpu, dbg);
	} else {
		atomic_clear_mask(CPUSTAT_P, &vcpu->arch.sie_block->cpuflags);
		vcpu->arch.guestdbg.last_bp = 0;
	}

	if (rc) {
		vcpu->guest_debug = 0;
		kvm_s390_clear_bp_data(vcpu);
		atomic_clear_mask(CPUSTAT_P, &vcpu->arch.sie_block->cpuflags);
	}

	return rc;
}

int kvm_arch_vcpu_ioctl_get_mpstate(struct kvm_vcpu *vcpu,
				    struct kvm_mp_state *mp_state)
{
	/* CHECK_STOP and LOAD are not supported yet */
	return is_vcpu_stopped(vcpu) ? KVM_MP_STATE_STOPPED :
				       KVM_MP_STATE_OPERATING;
}

int kvm_arch_vcpu_ioctl_set_mpstate(struct kvm_vcpu *vcpu,
				    struct kvm_mp_state *mp_state)
{
	int rc = 0;

	/* user space knows about this interface - let it control the state */
	vcpu->kvm->arch.user_cpu_state_ctrl = 1;

	switch (mp_state->mp_state) {
	case KVM_MP_STATE_STOPPED:
		kvm_s390_vcpu_stop(vcpu);
		break;
	case KVM_MP_STATE_OPERATING:
		kvm_s390_vcpu_start(vcpu);
		break;
	case KVM_MP_STATE_LOAD:
	case KVM_MP_STATE_CHECK_STOP:
		/* fall through - CHECK_STOP and LOAD are not supported yet */
	default:
		rc = -ENXIO;
	}

	return rc;
}

bool kvm_s390_cmma_enabled(struct kvm *kvm)
{
	if (!MACHINE_IS_LPAR)
		return false;
	/* only enable for z10 and later */
	if (!MACHINE_HAS_EDAT1)
		return false;
	if (!kvm->arch.use_cmma)
		return false;
	return true;
}

static bool ibs_enabled(struct kvm_vcpu *vcpu)
{
	return atomic_read(&vcpu->arch.sie_block->cpuflags) & CPUSTAT_IBS;
}

static int kvm_s390_handle_requests(struct kvm_vcpu *vcpu)
{
retry:
	s390_vcpu_unblock(vcpu);
	/*
	 * We use MMU_RELOAD just to re-arm the ipte notifier for the
	 * guest prefix page. gmap_ipte_notify will wait on the ptl lock.
	 * This ensures that the ipte instruction for this request has
	 * already finished. We might race against a second unmapper that
	 * wants to set the blocking bit. Lets just retry the request loop.
	 */
	if (kvm_check_request(KVM_REQ_MMU_RELOAD, vcpu)) {
		int rc;
		rc = gmap_ipte_notify(vcpu->arch.gmap,
				      kvm_s390_get_prefix(vcpu),
				      PAGE_SIZE * 2);
		if (rc)
			return rc;
		goto retry;
	}

	if (kvm_check_request(KVM_REQ_ENABLE_IBS, vcpu)) {
		if (!ibs_enabled(vcpu)) {
			trace_kvm_s390_enable_disable_ibs(vcpu->vcpu_id, 1);
			atomic_set_mask(CPUSTAT_IBS,
					&vcpu->arch.sie_block->cpuflags);
		}
		goto retry;
	}

	if (kvm_check_request(KVM_REQ_DISABLE_IBS, vcpu)) {
		if (ibs_enabled(vcpu)) {
			trace_kvm_s390_enable_disable_ibs(vcpu->vcpu_id, 0);
			atomic_clear_mask(CPUSTAT_IBS,
					  &vcpu->arch.sie_block->cpuflags);
		}
		goto retry;
	}

	/* nothing to do, just clear the request */
	clear_bit(KVM_REQ_UNHALT, &vcpu->requests);

	return 0;
}

/**
 * kvm_arch_fault_in_page - fault-in guest page if necessary
 * @vcpu: The corresponding virtual cpu
 * @gpa: Guest physical address
 * @writable: Whether the page should be writable or not
 *
 * Make sure that a guest page has been faulted-in on the host.
 *
 * Return: Zero on success, negative error code otherwise.
 */
long kvm_arch_fault_in_page(struct kvm_vcpu *vcpu, gpa_t gpa, int writable)
{
	struct mm_struct *mm = current->mm;
	hva_t hva;
	long rc;

	hva = gmap_fault(gpa, vcpu->arch.gmap);
	if (IS_ERR_VALUE(hva))
		return (long)hva;
	down_read(&mm->mmap_sem);
	rc = get_user_pages(current, mm, hva, 1, writable, 0, NULL, NULL);
	up_read(&mm->mmap_sem);

	return rc < 0 ? rc : 0;
}

static void __kvm_inject_pfault_token(struct kvm_vcpu *vcpu, bool start_token,
				      unsigned long token)
{
	struct kvm_s390_interrupt inti;
	inti.parm64 = token;

	if (start_token) {
		inti.type = KVM_S390_INT_PFAULT_INIT;
		WARN_ON_ONCE(kvm_s390_inject_vcpu(vcpu, &inti));
	} else {
		inti.type = KVM_S390_INT_PFAULT_DONE;
		WARN_ON_ONCE(kvm_s390_inject_vm(vcpu->kvm, &inti));
	}
}

void kvm_arch_async_page_not_present(struct kvm_vcpu *vcpu,
				     struct kvm_async_pf *work)
{
	trace_kvm_s390_pfault_init(vcpu, work->arch.pfault_token);
	__kvm_inject_pfault_token(vcpu, true, work->arch.pfault_token);
}

void kvm_arch_async_page_present(struct kvm_vcpu *vcpu,
				 struct kvm_async_pf *work)
{
	trace_kvm_s390_pfault_done(vcpu, work->arch.pfault_token);
	__kvm_inject_pfault_token(vcpu, false, work->arch.pfault_token);
}

void kvm_arch_async_page_ready(struct kvm_vcpu *vcpu,
			       struct kvm_async_pf *work)
{
	/* s390 will always inject the page directly */
}

bool kvm_arch_can_inject_async_page_present(struct kvm_vcpu *vcpu)
{
	/*
	 * s390 will always inject the page directly,
	 * but we still want check_async_completion to cleanup
	 */
	return true;
}

static int kvm_arch_setup_async_pf(struct kvm_vcpu *vcpu)
{
	hva_t hva;
	struct kvm_arch_async_pf arch;
	int rc;

	if (vcpu->arch.pfault_token == KVM_S390_PFAULT_TOKEN_INVALID)
		return 0;
	if ((vcpu->arch.sie_block->gpsw.mask & vcpu->arch.pfault_select) !=
	    vcpu->arch.pfault_compare)
		return 0;
	if (psw_extint_disabled(vcpu))
		return 0;
	if (kvm_cpu_has_interrupt(vcpu))
		return 0;
	if (!(vcpu->arch.sie_block->gcr[0] & 0x200ul))
		return 0;
	if (!vcpu->arch.gmap->pfault_enabled)
		return 0;

	hva = gfn_to_hva(vcpu->kvm, gpa_to_gfn(current->thread.gmap_addr));
	hva += current->thread.gmap_addr & ~PAGE_MASK;
	if (read_guest_real(vcpu, vcpu->arch.pfault_token, &arch.pfault_token, 8))
		return 0;

	rc = kvm_setup_async_pf(vcpu, current->thread.gmap_addr, hva, &arch);
	return rc;
}

static int vcpu_pre_run(struct kvm_vcpu *vcpu)
{
	int rc, cpuflags;

	/*
	 * On s390 notifications for arriving pages will be delivered directly
	 * to the guest but the house keeping for completed pfaults is
	 * handled outside the worker.
	 */
	kvm_check_async_pf_completion(vcpu);

	memcpy(&vcpu->arch.sie_block->gg14, &vcpu->run->s.regs.gprs[14], 16);

	if (need_resched())
		schedule();

	if (test_cpu_flag(CIF_MCCK_PENDING))
		s390_handle_mcck();

	if (!kvm_is_ucontrol(vcpu->kvm))
		kvm_s390_deliver_pending_interrupts(vcpu);

	rc = kvm_s390_handle_requests(vcpu);
	if (rc)
		return rc;

	if (guestdbg_enabled(vcpu)) {
		kvm_s390_backup_guest_per_regs(vcpu);
		kvm_s390_patch_guest_per_regs(vcpu);
	}

	vcpu->arch.sie_block->icptcode = 0;
	cpuflags = atomic_read(&vcpu->arch.sie_block->cpuflags);
	VCPU_EVENT(vcpu, 6, "entering sie flags %x", cpuflags);
	trace_kvm_s390_sie_enter(vcpu, cpuflags);

	return 0;
}

static int vcpu_post_run(struct kvm_vcpu *vcpu, int exit_reason)
{
	int rc = -1;

	VCPU_EVENT(vcpu, 6, "exit sie icptcode %d",
		   vcpu->arch.sie_block->icptcode);
	trace_kvm_s390_sie_exit(vcpu, vcpu->arch.sie_block->icptcode);

	if (guestdbg_enabled(vcpu))
		kvm_s390_restore_guest_per_regs(vcpu);

	if (exit_reason >= 0) {
		rc = 0;
	} else if (kvm_is_ucontrol(vcpu->kvm)) {
		vcpu->run->exit_reason = KVM_EXIT_S390_UCONTROL;
		vcpu->run->s390_ucontrol.trans_exc_code =
						current->thread.gmap_addr;
		vcpu->run->s390_ucontrol.pgm_code = 0x10;
		rc = -EREMOTE;

	} else if (current->thread.gmap_pfault) {
		trace_kvm_s390_major_guest_pfault(vcpu);
		current->thread.gmap_pfault = 0;
		if (kvm_arch_setup_async_pf(vcpu)) {
			rc = 0;
		} else {
			gpa_t gpa = current->thread.gmap_addr;
			rc = kvm_arch_fault_in_page(vcpu, gpa, 1);
		}
	}

	if (rc == -1) {
		VCPU_EVENT(vcpu, 3, "%s", "fault in sie instruction");
		trace_kvm_s390_sie_fault(vcpu);
		rc = kvm_s390_inject_program_int(vcpu, PGM_ADDRESSING);
	}

	memcpy(&vcpu->run->s.regs.gprs[14], &vcpu->arch.sie_block->gg14, 16);

	if (rc == 0) {
		if (kvm_is_ucontrol(vcpu->kvm))
			/* Don't exit for host interrupts. */
			rc = vcpu->arch.sie_block->icptcode ? -EOPNOTSUPP : 0;
		else
			rc = kvm_handle_sie_intercept(vcpu);
	}

	return rc;
}

static int __vcpu_run(struct kvm_vcpu *vcpu)
{
	int rc, exit_reason;

	/*
	 * We try to hold kvm->srcu during most of vcpu_run (except when run-
	 * ning the guest), so that memslots (and other stuff) are protected
	 */
	vcpu->srcu_idx = srcu_read_lock(&vcpu->kvm->srcu);

	do {
		rc = vcpu_pre_run(vcpu);
		if (rc)
			break;

		srcu_read_unlock(&vcpu->kvm->srcu, vcpu->srcu_idx);
		/*
		 * As PF_VCPU will be used in fault handler, between
		 * guest_enter and guest_exit should be no uaccess.
		 */
		preempt_disable();
		kvm_guest_enter();
		preempt_enable();
		exit_reason = sie64a(vcpu->arch.sie_block,
				     vcpu->run->s.regs.gprs);
		kvm_guest_exit();
		vcpu->srcu_idx = srcu_read_lock(&vcpu->kvm->srcu);

		rc = vcpu_post_run(vcpu, exit_reason);
	} while (!signal_pending(current) && !guestdbg_exit_pending(vcpu) && !rc);

	srcu_read_unlock(&vcpu->kvm->srcu, vcpu->srcu_idx);
	return rc;
}

int kvm_arch_vcpu_ioctl_run(struct kvm_vcpu *vcpu, struct kvm_run *kvm_run)
{
	int rc;
	sigset_t sigsaved;

	if (guestdbg_exit_pending(vcpu)) {
		kvm_s390_prepare_debug_exit(vcpu);
		return 0;
	}

	if (vcpu->sigset_active)
		sigprocmask(SIG_SETMASK, &vcpu->sigset, &sigsaved);

	if (!kvm_s390_user_cpu_state_ctrl(vcpu->kvm)) {
		kvm_s390_vcpu_start(vcpu);
	} else if (is_vcpu_stopped(vcpu)) {
		pr_err_ratelimited("kvm-s390: can't run stopped vcpu %d\n",
				   vcpu->vcpu_id);
		return -EINVAL;
<<<<<<< HEAD
	}

	switch (kvm_run->exit_reason) {
	case KVM_EXIT_S390_SIEIC:
	case KVM_EXIT_UNKNOWN:
	case KVM_EXIT_INTR:
	case KVM_EXIT_S390_RESET:
	case KVM_EXIT_S390_UCONTROL:
	case KVM_EXIT_S390_TSCH:
	case KVM_EXIT_DEBUG:
		break;
	default:
		BUG();
=======
>>>>>>> 9e82bf01
	}

	vcpu->arch.sie_block->gpsw.mask = kvm_run->psw_mask;
	vcpu->arch.sie_block->gpsw.addr = kvm_run->psw_addr;
	if (kvm_run->kvm_dirty_regs & KVM_SYNC_PREFIX) {
		kvm_run->kvm_dirty_regs &= ~KVM_SYNC_PREFIX;
		kvm_s390_set_prefix(vcpu, kvm_run->s.regs.prefix);
	}
	if (kvm_run->kvm_dirty_regs & KVM_SYNC_CRS) {
		kvm_run->kvm_dirty_regs &= ~KVM_SYNC_CRS;
		memcpy(&vcpu->arch.sie_block->gcr, &kvm_run->s.regs.crs, 128);
		kvm_s390_set_prefix(vcpu, kvm_run->s.regs.prefix);
	}

	might_fault();
	rc = __vcpu_run(vcpu);

	if (signal_pending(current) && !rc) {
		kvm_run->exit_reason = KVM_EXIT_INTR;
		rc = -EINTR;
	}

	if (guestdbg_exit_pending(vcpu) && !rc)  {
		kvm_s390_prepare_debug_exit(vcpu);
		rc = 0;
	}

	if (rc == -EOPNOTSUPP) {
		/* intercept cannot be handled in-kernel, prepare kvm-run */
		kvm_run->exit_reason         = KVM_EXIT_S390_SIEIC;
		kvm_run->s390_sieic.icptcode = vcpu->arch.sie_block->icptcode;
		kvm_run->s390_sieic.ipa      = vcpu->arch.sie_block->ipa;
		kvm_run->s390_sieic.ipb      = vcpu->arch.sie_block->ipb;
		rc = 0;
	}

	if (rc == -EREMOTE) {
		/* intercept was handled, but userspace support is needed
		 * kvm_run has been prepared by the handler */
		rc = 0;
	}

	kvm_run->psw_mask     = vcpu->arch.sie_block->gpsw.mask;
	kvm_run->psw_addr     = vcpu->arch.sie_block->gpsw.addr;
	kvm_run->s.regs.prefix = kvm_s390_get_prefix(vcpu);
	memcpy(&kvm_run->s.regs.crs, &vcpu->arch.sie_block->gcr, 128);

	if (vcpu->sigset_active)
		sigprocmask(SIG_SETMASK, &sigsaved, NULL);

	vcpu->stat.exit_userspace++;
	return rc;
}

/*
 * store status at address
 * we use have two special cases:
 * KVM_S390_STORE_STATUS_NOADDR: -> 0x1200 on 64 bit
 * KVM_S390_STORE_STATUS_PREFIXED: -> prefix
 */
int kvm_s390_store_status_unloaded(struct kvm_vcpu *vcpu, unsigned long gpa)
{
	unsigned char archmode = 1;
	unsigned int px;
	u64 clkcomp;
	int rc;

	if (gpa == KVM_S390_STORE_STATUS_NOADDR) {
		if (write_guest_abs(vcpu, 163, &archmode, 1))
			return -EFAULT;
		gpa = SAVE_AREA_BASE;
	} else if (gpa == KVM_S390_STORE_STATUS_PREFIXED) {
		if (write_guest_real(vcpu, 163, &archmode, 1))
			return -EFAULT;
		gpa = kvm_s390_real_to_abs(vcpu, SAVE_AREA_BASE);
	}
	rc = write_guest_abs(vcpu, gpa + offsetof(struct save_area, fp_regs),
			     vcpu->arch.guest_fpregs.fprs, 128);
	rc |= write_guest_abs(vcpu, gpa + offsetof(struct save_area, gp_regs),
			      vcpu->run->s.regs.gprs, 128);
	rc |= write_guest_abs(vcpu, gpa + offsetof(struct save_area, psw),
			      &vcpu->arch.sie_block->gpsw, 16);
	px = kvm_s390_get_prefix(vcpu);
	rc |= write_guest_abs(vcpu, gpa + offsetof(struct save_area, pref_reg),
			      &px, 4);
	rc |= write_guest_abs(vcpu,
			      gpa + offsetof(struct save_area, fp_ctrl_reg),
			      &vcpu->arch.guest_fpregs.fpc, 4);
	rc |= write_guest_abs(vcpu, gpa + offsetof(struct save_area, tod_reg),
			      &vcpu->arch.sie_block->todpr, 4);
	rc |= write_guest_abs(vcpu, gpa + offsetof(struct save_area, timer),
			      &vcpu->arch.sie_block->cputm, 8);
	clkcomp = vcpu->arch.sie_block->ckc >> 8;
	rc |= write_guest_abs(vcpu, gpa + offsetof(struct save_area, clk_cmp),
			      &clkcomp, 8);
	rc |= write_guest_abs(vcpu, gpa + offsetof(struct save_area, acc_regs),
			      &vcpu->run->s.regs.acrs, 64);
	rc |= write_guest_abs(vcpu, gpa + offsetof(struct save_area, ctrl_regs),
			      &vcpu->arch.sie_block->gcr, 128);
	return rc ? -EFAULT : 0;
}

int kvm_s390_vcpu_store_status(struct kvm_vcpu *vcpu, unsigned long addr)
{
	/*
	 * The guest FPRS and ACRS are in the host FPRS/ACRS due to the lazy
	 * copying in vcpu load/put. Lets update our copies before we save
	 * it into the save area
	 */
	save_fp_ctl(&vcpu->arch.guest_fpregs.fpc);
	save_fp_regs(vcpu->arch.guest_fpregs.fprs);
	save_access_regs(vcpu->run->s.regs.acrs);

	return kvm_s390_store_status_unloaded(vcpu, addr);
}

static void __disable_ibs_on_vcpu(struct kvm_vcpu *vcpu)
{
	kvm_check_request(KVM_REQ_ENABLE_IBS, vcpu);
	kvm_make_request(KVM_REQ_DISABLE_IBS, vcpu);
	exit_sie_sync(vcpu);
}

static void __disable_ibs_on_all_vcpus(struct kvm *kvm)
{
	unsigned int i;
	struct kvm_vcpu *vcpu;

	kvm_for_each_vcpu(i, vcpu, kvm) {
		__disable_ibs_on_vcpu(vcpu);
	}
}

static void __enable_ibs_on_vcpu(struct kvm_vcpu *vcpu)
{
	kvm_check_request(KVM_REQ_DISABLE_IBS, vcpu);
	kvm_make_request(KVM_REQ_ENABLE_IBS, vcpu);
	exit_sie_sync(vcpu);
}

void kvm_s390_vcpu_start(struct kvm_vcpu *vcpu)
{
	int i, online_vcpus, started_vcpus = 0;

	if (!is_vcpu_stopped(vcpu))
		return;

	trace_kvm_s390_vcpu_start_stop(vcpu->vcpu_id, 1);
	/* Only one cpu at a time may enter/leave the STOPPED state. */
	spin_lock(&vcpu->kvm->arch.start_stop_lock);
	online_vcpus = atomic_read(&vcpu->kvm->online_vcpus);

	for (i = 0; i < online_vcpus; i++) {
		if (!is_vcpu_stopped(vcpu->kvm->vcpus[i]))
			started_vcpus++;
	}

	if (started_vcpus == 0) {
		/* we're the only active VCPU -> speed it up */
		__enable_ibs_on_vcpu(vcpu);
	} else if (started_vcpus == 1) {
		/*
		 * As we are starting a second VCPU, we have to disable
		 * the IBS facility on all VCPUs to remove potentially
		 * oustanding ENABLE requests.
		 */
		__disable_ibs_on_all_vcpus(vcpu->kvm);
	}

	atomic_clear_mask(CPUSTAT_STOPPED, &vcpu->arch.sie_block->cpuflags);
	/*
	 * Another VCPU might have used IBS while we were offline.
	 * Let's play safe and flush the VCPU at startup.
	 */
	vcpu->arch.sie_block->ihcpu  = 0xffff;
	spin_unlock(&vcpu->kvm->arch.start_stop_lock);
	return;
}

void kvm_s390_vcpu_stop(struct kvm_vcpu *vcpu)
{
	int i, online_vcpus, started_vcpus = 0;
	struct kvm_vcpu *started_vcpu = NULL;

	if (is_vcpu_stopped(vcpu))
		return;

	trace_kvm_s390_vcpu_start_stop(vcpu->vcpu_id, 0);
	/* Only one cpu at a time may enter/leave the STOPPED state. */
	spin_lock(&vcpu->kvm->arch.start_stop_lock);
	online_vcpus = atomic_read(&vcpu->kvm->online_vcpus);

	/* Need to lock access to action_bits to avoid a SIGP race condition */
	spin_lock(&vcpu->arch.local_int.lock);
	atomic_set_mask(CPUSTAT_STOPPED, &vcpu->arch.sie_block->cpuflags);

	/* SIGP STOP and SIGP STOP AND STORE STATUS has been fully processed */
	vcpu->arch.local_int.action_bits &=
				 ~(ACTION_STOP_ON_STOP | ACTION_STORE_ON_STOP);
	spin_unlock(&vcpu->arch.local_int.lock);

	__disable_ibs_on_vcpu(vcpu);

	for (i = 0; i < online_vcpus; i++) {
		if (!is_vcpu_stopped(vcpu->kvm->vcpus[i])) {
			started_vcpus++;
			started_vcpu = vcpu->kvm->vcpus[i];
		}
	}

	if (started_vcpus == 1) {
		/*
		 * As we only have one VCPU left, we want to enable the
		 * IBS facility for that VCPU to speed it up.
		 */
		__enable_ibs_on_vcpu(started_vcpu);
	}

	spin_unlock(&vcpu->kvm->arch.start_stop_lock);
	return;
}

static int kvm_vcpu_ioctl_enable_cap(struct kvm_vcpu *vcpu,
				     struct kvm_enable_cap *cap)
{
	int r;

	if (cap->flags)
		return -EINVAL;

	switch (cap->cap) {
	case KVM_CAP_S390_CSS_SUPPORT:
		if (!vcpu->kvm->arch.css_support) {
			vcpu->kvm->arch.css_support = 1;
			trace_kvm_s390_enable_css(vcpu->kvm);
		}
		r = 0;
		break;
	default:
		r = -EINVAL;
		break;
	}
	return r;
}

long kvm_arch_vcpu_ioctl(struct file *filp,
			 unsigned int ioctl, unsigned long arg)
{
	struct kvm_vcpu *vcpu = filp->private_data;
	void __user *argp = (void __user *)arg;
	int idx;
	long r;

	switch (ioctl) {
	case KVM_S390_INTERRUPT: {
		struct kvm_s390_interrupt s390int;

		r = -EFAULT;
		if (copy_from_user(&s390int, argp, sizeof(s390int)))
			break;
		r = kvm_s390_inject_vcpu(vcpu, &s390int);
		break;
	}
	case KVM_S390_STORE_STATUS:
		idx = srcu_read_lock(&vcpu->kvm->srcu);
		r = kvm_s390_vcpu_store_status(vcpu, arg);
		srcu_read_unlock(&vcpu->kvm->srcu, idx);
		break;
	case KVM_S390_SET_INITIAL_PSW: {
		psw_t psw;

		r = -EFAULT;
		if (copy_from_user(&psw, argp, sizeof(psw)))
			break;
		r = kvm_arch_vcpu_ioctl_set_initial_psw(vcpu, psw);
		break;
	}
	case KVM_S390_INITIAL_RESET:
		r = kvm_arch_vcpu_ioctl_initial_reset(vcpu);
		break;
	case KVM_SET_ONE_REG:
	case KVM_GET_ONE_REG: {
		struct kvm_one_reg reg;
		r = -EFAULT;
		if (copy_from_user(&reg, argp, sizeof(reg)))
			break;
		if (ioctl == KVM_SET_ONE_REG)
			r = kvm_arch_vcpu_ioctl_set_one_reg(vcpu, &reg);
		else
			r = kvm_arch_vcpu_ioctl_get_one_reg(vcpu, &reg);
		break;
	}
#ifdef CONFIG_KVM_S390_UCONTROL
	case KVM_S390_UCAS_MAP: {
		struct kvm_s390_ucas_mapping ucasmap;

		if (copy_from_user(&ucasmap, argp, sizeof(ucasmap))) {
			r = -EFAULT;
			break;
		}

		if (!kvm_is_ucontrol(vcpu->kvm)) {
			r = -EINVAL;
			break;
		}

		r = gmap_map_segment(vcpu->arch.gmap, ucasmap.user_addr,
				     ucasmap.vcpu_addr, ucasmap.length);
		break;
	}
	case KVM_S390_UCAS_UNMAP: {
		struct kvm_s390_ucas_mapping ucasmap;

		if (copy_from_user(&ucasmap, argp, sizeof(ucasmap))) {
			r = -EFAULT;
			break;
		}

		if (!kvm_is_ucontrol(vcpu->kvm)) {
			r = -EINVAL;
			break;
		}

		r = gmap_unmap_segment(vcpu->arch.gmap, ucasmap.vcpu_addr,
			ucasmap.length);
		break;
	}
#endif
	case KVM_S390_VCPU_FAULT: {
		r = gmap_fault(arg, vcpu->arch.gmap);
		if (!IS_ERR_VALUE(r))
			r = 0;
		break;
	}
	case KVM_ENABLE_CAP:
	{
		struct kvm_enable_cap cap;
		r = -EFAULT;
		if (copy_from_user(&cap, argp, sizeof(cap)))
			break;
		r = kvm_vcpu_ioctl_enable_cap(vcpu, &cap);
		break;
	}
	default:
		r = -ENOTTY;
	}
	return r;
}

int kvm_arch_vcpu_fault(struct kvm_vcpu *vcpu, struct vm_fault *vmf)
{
#ifdef CONFIG_KVM_S390_UCONTROL
	if ((vmf->pgoff == KVM_S390_SIE_PAGE_OFFSET)
		 && (kvm_is_ucontrol(vcpu->kvm))) {
		vmf->page = virt_to_page(vcpu->arch.sie_block);
		get_page(vmf->page);
		return 0;
	}
#endif
	return VM_FAULT_SIGBUS;
}

void kvm_arch_free_memslot(struct kvm *kvm, struct kvm_memory_slot *free,
			   struct kvm_memory_slot *dont)
{
}

int kvm_arch_create_memslot(struct kvm *kvm, struct kvm_memory_slot *slot,
			    unsigned long npages)
{
	return 0;
}

void kvm_arch_memslots_updated(struct kvm *kvm)
{
}

/* Section: memory related */
int kvm_arch_prepare_memory_region(struct kvm *kvm,
				   struct kvm_memory_slot *memslot,
				   struct kvm_userspace_memory_region *mem,
				   enum kvm_mr_change change)
{
	/* A few sanity checks. We can have memory slots which have to be
	   located/ended at a segment boundary (1MB). The memory in userland is
	   ok to be fragmented into various different vmas. It is okay to mmap()
	   and munmap() stuff in this slot after doing this call at any time */

	if (mem->userspace_addr & 0xffffful)
		return -EINVAL;

	if (mem->memory_size & 0xffffful)
		return -EINVAL;

	return 0;
}

void kvm_arch_commit_memory_region(struct kvm *kvm,
				struct kvm_userspace_memory_region *mem,
				const struct kvm_memory_slot *old,
				enum kvm_mr_change change)
{
	int rc;

	/* If the basics of the memslot do not change, we do not want
	 * to update the gmap. Every update causes several unnecessary
	 * segment translation exceptions. This is usually handled just
	 * fine by the normal fault handler + gmap, but it will also
	 * cause faults on the prefix page of running guest CPUs.
	 */
	if (old->userspace_addr == mem->userspace_addr &&
	    old->base_gfn * PAGE_SIZE == mem->guest_phys_addr &&
	    old->npages * PAGE_SIZE == mem->memory_size)
		return;

	rc = gmap_map_segment(kvm->arch.gmap, mem->userspace_addr,
		mem->guest_phys_addr, mem->memory_size);
	if (rc)
		printk(KERN_WARNING "kvm-s390: failed to commit memory region\n");
	return;
}

void kvm_arch_flush_shadow_all(struct kvm *kvm)
{
}

void kvm_arch_flush_shadow_memslot(struct kvm *kvm,
				   struct kvm_memory_slot *slot)
{
}

static int __init kvm_s390_init(void)
{
	int ret;
	ret = kvm_init(NULL, sizeof(struct kvm_vcpu), 0, THIS_MODULE);
	if (ret)
		return ret;

	/*
	 * guests can ask for up to 255+1 double words, we need a full page
	 * to hold the maximum amount of facilities. On the other hand, we
	 * only set facilities that are known to work in KVM.
	 */
	vfacilities = (unsigned long *) get_zeroed_page(GFP_KERNEL|GFP_DMA);
	if (!vfacilities) {
		kvm_exit();
		return -ENOMEM;
	}
	memcpy(vfacilities, S390_lowcore.stfle_fac_list, 16);
	vfacilities[0] &= 0xff82fff3f4fc2000UL;
	vfacilities[1] &= 0x005c000000000000UL;
	return 0;
}

static void __exit kvm_s390_exit(void)
{
	free_page((unsigned long) vfacilities);
	kvm_exit();
}

module_init(kvm_s390_init);
module_exit(kvm_s390_exit);

/*
 * Enable autoloading of the kvm module.
 * Note that we add the module alias here instead of virt/kvm/kvm_main.c
 * since x86 takes a different approach.
 */
#include <linux/miscdevice.h>
MODULE_ALIAS_MISCDEV(KVM_MINOR);
MODULE_ALIAS("devname:kvm");<|MERGE_RESOLUTION|>--- conflicted
+++ resolved
@@ -1315,22 +1315,6 @@
 		pr_err_ratelimited("kvm-s390: can't run stopped vcpu %d\n",
 				   vcpu->vcpu_id);
 		return -EINVAL;
-<<<<<<< HEAD
-	}
-
-	switch (kvm_run->exit_reason) {
-	case KVM_EXIT_S390_SIEIC:
-	case KVM_EXIT_UNKNOWN:
-	case KVM_EXIT_INTR:
-	case KVM_EXIT_S390_RESET:
-	case KVM_EXIT_S390_UCONTROL:
-	case KVM_EXIT_S390_TSCH:
-	case KVM_EXIT_DEBUG:
-		break;
-	default:
-		BUG();
-=======
->>>>>>> 9e82bf01
 	}
 
 	vcpu->arch.sie_block->gpsw.mask = kvm_run->psw_mask;
