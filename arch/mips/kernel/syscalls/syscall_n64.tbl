--- conflicted
+++ resolved
@@ -352,9 +352,6 @@
 435	n64	clone3				__sys_clone3
 437	n64	openat2				sys_openat2
 438	n64	pidfd_getfd			sys_pidfd_getfd
-<<<<<<< HEAD
 439	n64	faccessat2			sys_faccessat2
-=======
-439	n64	watch_mount			sys_watch_mount
-440	n64	watch_sb			sys_watch_sb
->>>>>>> 87a10a4b
+440	n64	watch_mount			sys_watch_mount
+441	n64	watch_sb			sys_watch_sb