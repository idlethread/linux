--- conflicted
+++ resolved
@@ -46,10 +46,6 @@
 	select CSRC_R4K if ! MIPS_EXTERNAL_TIMER
 	select DMA_NONCOHERENT
 	select GENERIC_ISA_DMA_SUPPORT_BROKEN
-<<<<<<< HEAD
-	select HAVE_LEGACY_CLK
-=======
->>>>>>> bbb5946e
 	select FORCE_PCI
 	select I8259
 	select IRQ_MIPS_CPU
