--- conflicted
+++ resolved
@@ -16,10 +16,7 @@
  * be included multiple times.  See uapi/asm/syscalls.h for more info.
  */
 
-<<<<<<< HEAD
-=======
 #define __ARCH_WANT_NEW_STAT
->>>>>>> 0fd79184
 #define __ARCH_WANT_SYS_CLONE
 #include <uapi/asm/unistd.h>
 #include <uapi/asm/syscalls.h>