--- conflicted
+++ resolved
@@ -94,19 +94,11 @@
 static void st_lsm6dsx_shub_wait_complete(struct st_lsm6dsx_hw *hw)
 {
 	struct st_lsm6dsx_sensor *sensor;
-<<<<<<< HEAD
-	u16 odr;
-
-	sensor = iio_priv(hw->iio_devs[ST_LSM6DSX_ID_ACC]);
-	odr = (hw->enable_mask & BIT(ST_LSM6DSX_ID_ACC)) ? sensor->odr : 13;
-	msleep((2000U / odr) + 1);
-=======
 	u32 odr;
 
 	sensor = iio_priv(hw->iio_devs[ST_LSM6DSX_ID_ACC]);
 	odr = (hw->enable_mask & BIT(ST_LSM6DSX_ID_ACC)) ? sensor->odr : 12500;
 	msleep((2000000U / odr) + 1);
->>>>>>> 348b80b2
 }
 
 /**
