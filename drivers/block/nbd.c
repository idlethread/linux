// SPDX-License-Identifier: GPL-2.0-or-later
/*
 * Network block device - make block devices work over TCP
 *
 * Note that you can not swap over this thing, yet. Seems to work but
 * deadlocks sometimes - you can not swap over TCP in general.
 * 
 * Copyright 1997-2000, 2008 Pavel Machek <pavel@ucw.cz>
 * Parts copyright 2001 Steven Whitehouse <steve@chygwyn.com>
 *
 * (part of code stolen from loop.c)
 */

#include <linux/major.h>

#include <linux/blkdev.h>
#include <linux/module.h>
#include <linux/init.h>
#include <linux/sched.h>
#include <linux/sched/mm.h>
#include <linux/fs.h>
#include <linux/bio.h>
#include <linux/stat.h>
#include <linux/errno.h>
#include <linux/file.h>
#include <linux/ioctl.h>
#include <linux/mutex.h>
#include <linux/compiler.h>
#include <linux/completion.h>
#include <linux/err.h>
#include <linux/kernel.h>
#include <linux/slab.h>
#include <net/sock.h>
#include <linux/net.h>
#include <linux/kthread.h>
#include <linux/types.h>
#include <linux/debugfs.h>
#include <linux/blk-mq.h>

#include <linux/uaccess.h>
#include <asm/types.h>

#include <linux/nbd.h>
#include <linux/nbd-netlink.h>
#include <net/genetlink.h>

#define CREATE_TRACE_POINTS
#include <trace/events/nbd.h>

static DEFINE_IDR(nbd_index_idr);
static DEFINE_MUTEX(nbd_index_mutex);
static int nbd_total_devices = 0;

struct nbd_sock {
	struct socket *sock;
	struct mutex tx_lock;
	struct request *pending;
	int sent;
	bool dead;
	int fallback_index;
	int cookie;
};

struct recv_thread_args {
	struct work_struct work;
	struct nbd_device *nbd;
	int index;
};

struct link_dead_args {
	struct work_struct work;
	int index;
};

#define NBD_RT_TIMEDOUT			0
#define NBD_RT_DISCONNECT_REQUESTED	1
#define NBD_RT_DISCONNECTED		2
#define NBD_RT_HAS_PID_FILE		3
#define NBD_RT_HAS_CONFIG_REF		4
#define NBD_RT_BOUND			5
#define NBD_RT_DESTROY_ON_DISCONNECT	6
#define NBD_RT_DISCONNECT_ON_CLOSE	7

#define NBD_DESTROY_ON_DISCONNECT	0
#define NBD_DISCONNECT_REQUESTED	1

struct nbd_config {
	u32 flags;
	unsigned long runtime_flags;
	u64 dead_conn_timeout;

	struct nbd_sock **socks;
	int num_connections;
	atomic_t live_connections;
	wait_queue_head_t conn_wait;

	atomic_t recv_threads;
	wait_queue_head_t recv_wq;
	loff_t blksize;
	loff_t bytesize;
#if IS_ENABLED(CONFIG_DEBUG_FS)
	struct dentry *dbg_dir;
#endif
};

struct nbd_device {
	struct blk_mq_tag_set tag_set;

	int index;
	refcount_t config_refs;
	refcount_t refs;
	struct nbd_config *config;
	struct mutex config_lock;
	struct gendisk *disk;
	struct workqueue_struct *recv_workq;

	struct list_head list;
	struct task_struct *task_recv;
	struct task_struct *task_setup;

	struct completion *destroy_complete;
	unsigned long flags;
};

#define NBD_CMD_REQUEUED	1

struct nbd_cmd {
	struct nbd_device *nbd;
	struct mutex lock;
	int index;
	int cookie;
	int retries;
	blk_status_t status;
	unsigned long flags;
	u32 cmd_cookie;
};

#if IS_ENABLED(CONFIG_DEBUG_FS)
static struct dentry *nbd_dbg_dir;
#endif

#define nbd_name(nbd) ((nbd)->disk->disk_name)

#define NBD_MAGIC 0x68797548

#define NBD_DEF_BLKSIZE 1024

static unsigned int nbds_max = 16;
static int max_part = 16;
static int part_shift;

static int nbd_dev_dbg_init(struct nbd_device *nbd);
static void nbd_dev_dbg_close(struct nbd_device *nbd);
static void nbd_config_put(struct nbd_device *nbd);
static void nbd_connect_reply(struct genl_info *info, int index);
static int nbd_genl_status(struct sk_buff *skb, struct genl_info *info);
static void nbd_dead_link_work(struct work_struct *work);
static void nbd_disconnect_and_put(struct nbd_device *nbd);

static inline struct device *nbd_to_dev(struct nbd_device *nbd)
{
	return disk_to_dev(nbd->disk);
}

static void nbd_requeue_cmd(struct nbd_cmd *cmd)
{
	struct request *req = blk_mq_rq_from_pdu(cmd);

	if (!test_and_set_bit(NBD_CMD_REQUEUED, &cmd->flags))
		blk_mq_requeue_request(req, true);
}

#define NBD_COOKIE_BITS 32

static u64 nbd_cmd_handle(struct nbd_cmd *cmd)
{
	struct request *req = blk_mq_rq_from_pdu(cmd);
	u32 tag = blk_mq_unique_tag(req);
	u64 cookie = cmd->cmd_cookie;

	return (cookie << NBD_COOKIE_BITS) | tag;
}

static u32 nbd_handle_to_tag(u64 handle)
{
	return (u32)handle;
}

static u32 nbd_handle_to_cookie(u64 handle)
{
	return (u32)(handle >> NBD_COOKIE_BITS);
}

static const char *nbdcmd_to_ascii(int cmd)
{
	switch (cmd) {
	case  NBD_CMD_READ: return "read";
	case NBD_CMD_WRITE: return "write";
	case  NBD_CMD_DISC: return "disconnect";
	case NBD_CMD_FLUSH: return "flush";
	case  NBD_CMD_TRIM: return "trim/discard";
	}
	return "invalid";
}

static ssize_t pid_show(struct device *dev,
			struct device_attribute *attr, char *buf)
{
	struct gendisk *disk = dev_to_disk(dev);
	struct nbd_device *nbd = (struct nbd_device *)disk->private_data;

	return sprintf(buf, "%d\n", task_pid_nr(nbd->task_recv));
}

static const struct device_attribute pid_attr = {
	.attr = { .name = "pid", .mode = 0444},
	.show = pid_show,
};

static void nbd_dev_remove(struct nbd_device *nbd)
{
	struct gendisk *disk = nbd->disk;
	struct request_queue *q;

	if (disk) {
		q = disk->queue;
		del_gendisk(disk);
		blk_cleanup_queue(q);
		blk_mq_free_tag_set(&nbd->tag_set);
		disk->private_data = NULL;
		put_disk(disk);
	}

	/*
	 * Place this in the last just before the nbd is freed to
	 * make sure that the disk and the related kobject are also
	 * totally removed to avoid duplicate creation of the same
	 * one.
	 */
	if (test_bit(NBD_DESTROY_ON_DISCONNECT, &nbd->flags) && nbd->destroy_complete)
		complete(nbd->destroy_complete);

	kfree(nbd);
}

static void nbd_put(struct nbd_device *nbd)
{
	if (refcount_dec_and_mutex_lock(&nbd->refs,
					&nbd_index_mutex)) {
		idr_remove(&nbd_index_idr, nbd->index);
		nbd_dev_remove(nbd);
		mutex_unlock(&nbd_index_mutex);
	}
}

static int nbd_disconnected(struct nbd_config *config)
{
	return test_bit(NBD_RT_DISCONNECTED, &config->runtime_flags) ||
		test_bit(NBD_RT_DISCONNECT_REQUESTED, &config->runtime_flags);
}

static void nbd_mark_nsock_dead(struct nbd_device *nbd, struct nbd_sock *nsock,
				int notify)
{
	if (!nsock->dead && notify && !nbd_disconnected(nbd->config)) {
		struct link_dead_args *args;
		args = kmalloc(sizeof(struct link_dead_args), GFP_NOIO);
		if (args) {
			INIT_WORK(&args->work, nbd_dead_link_work);
			args->index = nbd->index;
			queue_work(system_wq, &args->work);
		}
	}
	if (!nsock->dead) {
		kernel_sock_shutdown(nsock->sock, SHUT_RDWR);
		if (atomic_dec_return(&nbd->config->live_connections) == 0) {
			if (test_and_clear_bit(NBD_RT_DISCONNECT_REQUESTED,
					       &nbd->config->runtime_flags)) {
				set_bit(NBD_RT_DISCONNECTED,
					&nbd->config->runtime_flags);
				dev_info(nbd_to_dev(nbd),
					"Disconnected due to user request.\n");
			}
		}
	}
	nsock->dead = true;
	nsock->pending = NULL;
	nsock->sent = 0;
}

static void nbd_size_clear(struct nbd_device *nbd)
{
	if (nbd->config->bytesize) {
		set_capacity(nbd->disk, 0);
		kobject_uevent(&nbd_to_dev(nbd)->kobj, KOBJ_CHANGE);
	}
}

static void nbd_size_update(struct nbd_device *nbd)
{
	struct nbd_config *config = nbd->config;
	struct block_device *bdev = bdget_disk(nbd->disk, 0);

	if (config->flags & NBD_FLAG_SEND_TRIM) {
		nbd->disk->queue->limits.discard_granularity = config->blksize;
		nbd->disk->queue->limits.discard_alignment = config->blksize;
		blk_queue_max_discard_sectors(nbd->disk->queue, UINT_MAX);
	}
	blk_queue_logical_block_size(nbd->disk->queue, config->blksize);
	blk_queue_physical_block_size(nbd->disk->queue, config->blksize);
	set_capacity(nbd->disk, config->bytesize >> 9);
	if (bdev) {
		if (bdev->bd_disk) {
			bd_set_size(bdev, config->bytesize);
			set_blocksize(bdev, config->blksize);
		} else
			bdev->bd_invalidated = 1;
		bdput(bdev);
	}
	kobject_uevent(&nbd_to_dev(nbd)->kobj, KOBJ_CHANGE);
}

static void nbd_size_set(struct nbd_device *nbd, loff_t blocksize,
			 loff_t nr_blocks)
{
	struct nbd_config *config = nbd->config;
	config->blksize = blocksize;
	config->bytesize = blocksize * nr_blocks;
	if (nbd->task_recv != NULL)
		nbd_size_update(nbd);
}

static void nbd_complete_rq(struct request *req)
{
	struct nbd_cmd *cmd = blk_mq_rq_to_pdu(req);

	dev_dbg(nbd_to_dev(cmd->nbd), "request %p: %s\n", req,
		cmd->status ? "failed" : "done");

	blk_mq_end_request(req, cmd->status);
}

/*
 * Forcibly shutdown the socket causing all listeners to error
 */
static void sock_shutdown(struct nbd_device *nbd)
{
	struct nbd_config *config = nbd->config;
	int i;

	if (config->num_connections == 0)
		return;
	if (test_and_set_bit(NBD_RT_DISCONNECTED, &config->runtime_flags))
		return;

	for (i = 0; i < config->num_connections; i++) {
		struct nbd_sock *nsock = config->socks[i];
		mutex_lock(&nsock->tx_lock);
		nbd_mark_nsock_dead(nbd, nsock, 0);
		mutex_unlock(&nsock->tx_lock);
	}
	dev_warn(disk_to_dev(nbd->disk), "shutting down sockets\n");
}

static u32 req_to_nbd_cmd_type(struct request *req)
{
	switch (req_op(req)) {
	case REQ_OP_DISCARD:
		return NBD_CMD_TRIM;
	case REQ_OP_FLUSH:
		return NBD_CMD_FLUSH;
	case REQ_OP_WRITE:
		return NBD_CMD_WRITE;
	case REQ_OP_READ:
		return NBD_CMD_READ;
	default:
		return U32_MAX;
	}
}

static enum blk_eh_timer_return nbd_xmit_timeout(struct request *req,
						 bool reserved)
{
	struct nbd_cmd *cmd = blk_mq_rq_to_pdu(req);
	struct nbd_device *nbd = cmd->nbd;
	struct nbd_config *config;

	if (!mutex_trylock(&cmd->lock))
		return BLK_EH_RESET_TIMER;

	if (!refcount_inc_not_zero(&nbd->config_refs)) {
		cmd->status = BLK_STS_TIMEOUT;
		mutex_unlock(&cmd->lock);
		goto done;
	}
	config = nbd->config;

	if (config->num_connections > 1) {
		dev_err_ratelimited(nbd_to_dev(nbd),
				    "Connection timed out, retrying (%d/%d alive)\n",
				    atomic_read(&config->live_connections),
				    config->num_connections);
		/*
		 * Hooray we have more connections, requeue this IO, the submit
		 * path will put it on a real connection.
		 */
		if (config->socks && config->num_connections > 1) {
			if (cmd->index < config->num_connections) {
				struct nbd_sock *nsock =
					config->socks[cmd->index];
				mutex_lock(&nsock->tx_lock);
				/* We can have multiple outstanding requests, so
				 * we don't want to mark the nsock dead if we've
				 * already reconnected with a new socket, so
				 * only mark it dead if its the same socket we
				 * were sent out on.
				 */
				if (cmd->cookie == nsock->cookie)
					nbd_mark_nsock_dead(nbd, nsock, 1);
				mutex_unlock(&nsock->tx_lock);
			}
			mutex_unlock(&cmd->lock);
			nbd_requeue_cmd(cmd);
			nbd_config_put(nbd);
			return BLK_EH_DONE;
		}
	}

	if (!nbd->tag_set.timeout) {
		/*
		 * Userspace sets timeout=0 to disable socket disconnection,
		 * so just warn and reset the timer.
		 */
		cmd->retries++;
		dev_info(nbd_to_dev(nbd), "Possible stuck request %p: control (%s@%llu,%uB). Runtime %u seconds\n",
			req, nbdcmd_to_ascii(req_to_nbd_cmd_type(req)),
			(unsigned long long)blk_rq_pos(req) << 9,
			blk_rq_bytes(req), (req->timeout / HZ) * cmd->retries);

		mutex_unlock(&cmd->lock);
		nbd_config_put(nbd);
		return BLK_EH_RESET_TIMER;
	}

	dev_err_ratelimited(nbd_to_dev(nbd), "Connection timed out\n");
	set_bit(NBD_RT_TIMEDOUT, &config->runtime_flags);
	cmd->status = BLK_STS_IOERR;
	mutex_unlock(&cmd->lock);
	sock_shutdown(nbd);
	nbd_config_put(nbd);
done:
	blk_mq_complete_request(req);
	return BLK_EH_DONE;
}

/*
 *  Send or receive packet.
 */
static int sock_xmit(struct nbd_device *nbd, int index, int send,
		     struct iov_iter *iter, int msg_flags, int *sent)
{
	struct nbd_config *config = nbd->config;
	struct socket *sock = config->socks[index]->sock;
	int result;
	struct msghdr msg;
	unsigned int noreclaim_flag;

	if (unlikely(!sock)) {
		dev_err_ratelimited(disk_to_dev(nbd->disk),
			"Attempted %s on closed socket in sock_xmit\n",
			(send ? "send" : "recv"));
		return -EINVAL;
	}

	msg.msg_iter = *iter;

	noreclaim_flag = memalloc_noreclaim_save();
	do {
		sock->sk->sk_allocation = GFP_NOIO | __GFP_MEMALLOC;
		msg.msg_name = NULL;
		msg.msg_namelen = 0;
		msg.msg_control = NULL;
		msg.msg_controllen = 0;
		msg.msg_flags = msg_flags | MSG_NOSIGNAL;

		if (send)
			result = sock_sendmsg(sock, &msg);
		else
			result = sock_recvmsg(sock, &msg, msg.msg_flags);

		if (result <= 0) {
			if (result == 0)
				result = -EPIPE; /* short read */
			break;
		}
		if (sent)
			*sent += result;
	} while (msg_data_left(&msg));

	memalloc_noreclaim_restore(noreclaim_flag);

	return result;
}

/*
 * Different settings for sk->sk_sndtimeo can result in different return values
 * if there is a signal pending when we enter sendmsg, because reasons?
 */
static inline int was_interrupted(int result)
{
	return result == -ERESTARTSYS || result == -EINTR;
}

/* always call with the tx_lock held */
static int nbd_send_cmd(struct nbd_device *nbd, struct nbd_cmd *cmd, int index)
{
	struct request *req = blk_mq_rq_from_pdu(cmd);
	struct nbd_config *config = nbd->config;
	struct nbd_sock *nsock = config->socks[index];
	int result;
	struct nbd_request request = {.magic = htonl(NBD_REQUEST_MAGIC)};
	struct kvec iov = {.iov_base = &request, .iov_len = sizeof(request)};
	struct iov_iter from;
	unsigned long size = blk_rq_bytes(req);
	struct bio *bio;
	u64 handle;
	u32 type;
	u32 nbd_cmd_flags = 0;
	int sent = nsock->sent, skip = 0;

	iov_iter_kvec(&from, WRITE, &iov, 1, sizeof(request));

	type = req_to_nbd_cmd_type(req);
	if (type == U32_MAX)
		return -EIO;

	if (rq_data_dir(req) == WRITE &&
	    (config->flags & NBD_FLAG_READ_ONLY)) {
		dev_err_ratelimited(disk_to_dev(nbd->disk),
				    "Write on read-only\n");
		return -EIO;
	}

	if (req->cmd_flags & REQ_FUA)
		nbd_cmd_flags |= NBD_CMD_FLAG_FUA;

	/* We did a partial send previously, and we at least sent the whole
	 * request struct, so just go and send the rest of the pages in the
	 * request.
	 */
	if (sent) {
		if (sent >= sizeof(request)) {
			skip = sent - sizeof(request);

			/* initialize handle for tracing purposes */
			handle = nbd_cmd_handle(cmd);

			goto send_pages;
		}
		iov_iter_advance(&from, sent);
	} else {
		cmd->cmd_cookie++;
	}
	cmd->index = index;
	cmd->cookie = nsock->cookie;
	cmd->retries = 0;
	request.type = htonl(type | nbd_cmd_flags);
	if (type != NBD_CMD_FLUSH) {
		request.from = cpu_to_be64((u64)blk_rq_pos(req) << 9);
		request.len = htonl(size);
	}
	handle = nbd_cmd_handle(cmd);
	memcpy(request.handle, &handle, sizeof(handle));

	trace_nbd_send_request(&request, nbd->index, blk_mq_rq_from_pdu(cmd));

	dev_dbg(nbd_to_dev(nbd), "request %p: sending control (%s@%llu,%uB)\n",
		req, nbdcmd_to_ascii(type),
		(unsigned long long)blk_rq_pos(req) << 9, blk_rq_bytes(req));
	result = sock_xmit(nbd, index, 1, &from,
			(type == NBD_CMD_WRITE) ? MSG_MORE : 0, &sent);
	trace_nbd_header_sent(req, handle);
	if (result <= 0) {
		if (was_interrupted(result)) {
			/* If we havne't sent anything we can just return BUSY,
			 * however if we have sent something we need to make
			 * sure we only allow this req to be sent until we are
			 * completely done.
			 */
			if (sent) {
				nsock->pending = req;
				nsock->sent = sent;
			}
			set_bit(NBD_CMD_REQUEUED, &cmd->flags);
			return BLK_STS_RESOURCE;
		}
		dev_err_ratelimited(disk_to_dev(nbd->disk),
			"Send control failed (result %d)\n", result);
		return -EAGAIN;
	}
send_pages:
	if (type != NBD_CMD_WRITE)
		goto out;

	bio = req->bio;
	while (bio) {
		struct bio *next = bio->bi_next;
		struct bvec_iter iter;
		struct bio_vec bvec;

		bio_for_each_segment(bvec, bio, iter) {
			bool is_last = !next && bio_iter_last(bvec, iter);
			int flags = is_last ? 0 : MSG_MORE;

			dev_dbg(nbd_to_dev(nbd), "request %p: sending %d bytes data\n",
				req, bvec.bv_len);
			iov_iter_bvec(&from, WRITE, &bvec, 1, bvec.bv_len);
			if (skip) {
				if (skip >= iov_iter_count(&from)) {
					skip -= iov_iter_count(&from);
					continue;
				}
				iov_iter_advance(&from, skip);
				skip = 0;
			}
			result = sock_xmit(nbd, index, 1, &from, flags, &sent);
			if (result <= 0) {
				if (was_interrupted(result)) {
					/* We've already sent the header, we
					 * have no choice but to set pending and
					 * return BUSY.
					 */
					nsock->pending = req;
					nsock->sent = sent;
					set_bit(NBD_CMD_REQUEUED, &cmd->flags);
					return BLK_STS_RESOURCE;
				}
				dev_err(disk_to_dev(nbd->disk),
					"Send data failed (result %d)\n",
					result);
				return -EAGAIN;
			}
			/*
			 * The completion might already have come in,
			 * so break for the last one instead of letting
			 * the iterator do it. This prevents use-after-free
			 * of the bio.
			 */
			if (is_last)
				break;
		}
		bio = next;
	}
out:
	trace_nbd_payload_sent(req, handle);
	nsock->pending = NULL;
	nsock->sent = 0;
	return 0;
}

/* NULL returned = something went wrong, inform userspace */
static struct nbd_cmd *nbd_read_stat(struct nbd_device *nbd, int index)
{
	struct nbd_config *config = nbd->config;
	int result;
	struct nbd_reply reply;
	struct nbd_cmd *cmd;
	struct request *req = NULL;
	u64 handle;
	u16 hwq;
	u32 tag;
	struct kvec iov = {.iov_base = &reply, .iov_len = sizeof(reply)};
	struct iov_iter to;
	int ret = 0;

	reply.magic = 0;
	iov_iter_kvec(&to, READ, &iov, 1, sizeof(reply));
	result = sock_xmit(nbd, index, 0, &to, MSG_WAITALL, NULL);
	if (result <= 0) {
		if (!nbd_disconnected(config))
			dev_err(disk_to_dev(nbd->disk),
				"Receive control failed (result %d)\n", result);
		return ERR_PTR(result);
	}

	if (ntohl(reply.magic) != NBD_REPLY_MAGIC) {
		dev_err(disk_to_dev(nbd->disk), "Wrong magic (0x%lx)\n",
				(unsigned long)ntohl(reply.magic));
		return ERR_PTR(-EPROTO);
	}

	memcpy(&handle, reply.handle, sizeof(handle));
	tag = nbd_handle_to_tag(handle);
	hwq = blk_mq_unique_tag_to_hwq(tag);
	if (hwq < nbd->tag_set.nr_hw_queues)
		req = blk_mq_tag_to_rq(nbd->tag_set.tags[hwq],
				       blk_mq_unique_tag_to_tag(tag));
	if (!req || !blk_mq_request_started(req)) {
		dev_err(disk_to_dev(nbd->disk), "Unexpected reply (%d) %p\n",
			tag, req);
		return ERR_PTR(-ENOENT);
	}
	trace_nbd_header_received(req, handle);
	cmd = blk_mq_rq_to_pdu(req);

	mutex_lock(&cmd->lock);
	if (cmd->cmd_cookie != nbd_handle_to_cookie(handle)) {
		dev_err(disk_to_dev(nbd->disk), "Double reply on req %p, cmd_cookie %u, handle cookie %u\n",
			req, cmd->cmd_cookie, nbd_handle_to_cookie(handle));
		ret = -ENOENT;
		goto out;
	}
	if (cmd->status != BLK_STS_OK) {
		dev_err(disk_to_dev(nbd->disk), "Command already handled %p\n",
			req);
		ret = -ENOENT;
		goto out;
	}
	if (test_bit(NBD_CMD_REQUEUED, &cmd->flags)) {
		dev_err(disk_to_dev(nbd->disk), "Raced with timeout on req %p\n",
			req);
		ret = -ENOENT;
		goto out;
	}
	if (ntohl(reply.error)) {
		dev_err(disk_to_dev(nbd->disk), "Other side returned error (%d)\n",
			ntohl(reply.error));
		cmd->status = BLK_STS_IOERR;
		goto out;
	}

	dev_dbg(nbd_to_dev(nbd), "request %p: got reply\n", req);
	if (rq_data_dir(req) != WRITE) {
		struct req_iterator iter;
		struct bio_vec bvec;

		rq_for_each_segment(bvec, req, iter) {
			iov_iter_bvec(&to, READ, &bvec, 1, bvec.bv_len);
			result = sock_xmit(nbd, index, 0, &to, MSG_WAITALL, NULL);
			if (result <= 0) {
				dev_err(disk_to_dev(nbd->disk), "Receive data failed (result %d)\n",
					result);
				/*
				 * If we've disconnected or we only have 1
				 * connection then we need to make sure we
				 * complete this request, otherwise error out
				 * and let the timeout stuff handle resubmitting
				 * this request onto another connection.
				 */
				if (nbd_disconnected(config) ||
				    config->num_connections <= 1) {
					cmd->status = BLK_STS_IOERR;
					goto out;
				}
				ret = -EIO;
				goto out;
			}
			dev_dbg(nbd_to_dev(nbd), "request %p: got %d bytes data\n",
				req, bvec.bv_len);
		}
	}
out:
	trace_nbd_payload_received(req, handle);
	mutex_unlock(&cmd->lock);
	return ret ? ERR_PTR(ret) : cmd;
}

static void recv_work(struct work_struct *work)
{
	struct recv_thread_args *args = container_of(work,
						     struct recv_thread_args,
						     work);
	struct nbd_device *nbd = args->nbd;
	struct nbd_config *config = nbd->config;
	struct nbd_cmd *cmd;

	while (1) {
		cmd = nbd_read_stat(nbd, args->index);
		if (IS_ERR(cmd)) {
			struct nbd_sock *nsock = config->socks[args->index];

			mutex_lock(&nsock->tx_lock);
			nbd_mark_nsock_dead(nbd, nsock, 1);
			mutex_unlock(&nsock->tx_lock);
			break;
		}

		blk_mq_complete_request(blk_mq_rq_from_pdu(cmd));
	}
	atomic_dec(&config->recv_threads);
	wake_up(&config->recv_wq);
	nbd_config_put(nbd);
	kfree(args);
}

static bool nbd_clear_req(struct request *req, void *data, bool reserved)
{
	struct nbd_cmd *cmd = blk_mq_rq_to_pdu(req);

	mutex_lock(&cmd->lock);
	cmd->status = BLK_STS_IOERR;
	mutex_unlock(&cmd->lock);

	blk_mq_complete_request(req);
	return true;
}

static void nbd_clear_que(struct nbd_device *nbd)
{
	blk_mq_quiesce_queue(nbd->disk->queue);
	blk_mq_tagset_busy_iter(&nbd->tag_set, nbd_clear_req, NULL);
	blk_mq_unquiesce_queue(nbd->disk->queue);
	dev_dbg(disk_to_dev(nbd->disk), "queue cleared\n");
}

static int find_fallback(struct nbd_device *nbd, int index)
{
	struct nbd_config *config = nbd->config;
	int new_index = -1;
	struct nbd_sock *nsock = config->socks[index];
	int fallback = nsock->fallback_index;

	if (test_bit(NBD_RT_DISCONNECTED, &config->runtime_flags))
		return new_index;

	if (config->num_connections <= 1) {
		dev_err_ratelimited(disk_to_dev(nbd->disk),
				    "Attempted send on invalid socket\n");
		return new_index;
	}

	if (fallback >= 0 && fallback < config->num_connections &&
	    !config->socks[fallback]->dead)
		return fallback;

	if (nsock->fallback_index < 0 ||
	    nsock->fallback_index >= config->num_connections ||
	    config->socks[nsock->fallback_index]->dead) {
		int i;
		for (i = 0; i < config->num_connections; i++) {
			if (i == index)
				continue;
			if (!config->socks[i]->dead) {
				new_index = i;
				break;
			}
		}
		nsock->fallback_index = new_index;
		if (new_index < 0) {
			dev_err_ratelimited(disk_to_dev(nbd->disk),
					    "Dead connection, failed to find a fallback\n");
			return new_index;
		}
	}
	new_index = nsock->fallback_index;
	return new_index;
}

static int wait_for_reconnect(struct nbd_device *nbd)
{
	struct nbd_config *config = nbd->config;
	if (!config->dead_conn_timeout)
		return 0;
	if (test_bit(NBD_RT_DISCONNECTED, &config->runtime_flags))
		return 0;
	return wait_event_timeout(config->conn_wait,
				  atomic_read(&config->live_connections) > 0,
				  config->dead_conn_timeout) > 0;
}

static int nbd_handle_cmd(struct nbd_cmd *cmd, int index)
{
	struct request *req = blk_mq_rq_from_pdu(cmd);
	struct nbd_device *nbd = cmd->nbd;
	struct nbd_config *config;
	struct nbd_sock *nsock;
	int ret;

	if (!refcount_inc_not_zero(&nbd->config_refs)) {
		dev_err_ratelimited(disk_to_dev(nbd->disk),
				    "Socks array is empty\n");
		blk_mq_start_request(req);
		return -EINVAL;
	}
	config = nbd->config;

	if (index >= config->num_connections) {
		dev_err_ratelimited(disk_to_dev(nbd->disk),
				    "Attempted send on invalid socket\n");
		nbd_config_put(nbd);
		blk_mq_start_request(req);
		return -EINVAL;
	}
	cmd->status = BLK_STS_OK;
again:
	nsock = config->socks[index];
	mutex_lock(&nsock->tx_lock);
	if (nsock->dead) {
		int old_index = index;
		index = find_fallback(nbd, index);
		mutex_unlock(&nsock->tx_lock);
		if (index < 0) {
			if (wait_for_reconnect(nbd)) {
				index = old_index;
				goto again;
			}
			/* All the sockets should already be down at this point,
			 * we just want to make sure that DISCONNECTED is set so
			 * any requests that come in that were queue'ed waiting
			 * for the reconnect timer don't trigger the timer again
			 * and instead just error out.
			 */
			sock_shutdown(nbd);
			nbd_config_put(nbd);
			blk_mq_start_request(req);
			return -EIO;
		}
		goto again;
	}

	/* Handle the case that we have a pending request that was partially
	 * transmitted that _has_ to be serviced first.  We need to call requeue
	 * here so that it gets put _after_ the request that is already on the
	 * dispatch list.
	 */
	blk_mq_start_request(req);
	if (unlikely(nsock->pending && nsock->pending != req)) {
		nbd_requeue_cmd(cmd);
		ret = 0;
		goto out;
	}
	/*
	 * Some failures are related to the link going down, so anything that
	 * returns EAGAIN can be retried on a different socket.
	 */
	ret = nbd_send_cmd(nbd, cmd, index);
	if (ret == -EAGAIN) {
		dev_err_ratelimited(disk_to_dev(nbd->disk),
				    "Request send failed, requeueing\n");
		nbd_mark_nsock_dead(nbd, nsock, 1);
		nbd_requeue_cmd(cmd);
		ret = 0;
	}
out:
	mutex_unlock(&nsock->tx_lock);
	nbd_config_put(nbd);
	return ret;
}

static blk_status_t nbd_queue_rq(struct blk_mq_hw_ctx *hctx,
			const struct blk_mq_queue_data *bd)
{
	struct nbd_cmd *cmd = blk_mq_rq_to_pdu(bd->rq);
	int ret;

	/*
	 * Since we look at the bio's to send the request over the network we
	 * need to make sure the completion work doesn't mark this request done
	 * before we are done doing our send.  This keeps us from dereferencing
	 * freed data if we have particularly fast completions (ie we get the
	 * completion before we exit sock_xmit on the last bvec) or in the case
	 * that the server is misbehaving (or there was an error) before we're
	 * done sending everything over the wire.
	 */
	mutex_lock(&cmd->lock);
	clear_bit(NBD_CMD_REQUEUED, &cmd->flags);

	/* We can be called directly from the user space process, which means we
	 * could possibly have signals pending so our sendmsg will fail.  In
	 * this case we need to return that we are busy, otherwise error out as
	 * appropriate.
	 */
	ret = nbd_handle_cmd(cmd, hctx->queue_num);
	if (ret < 0)
		ret = BLK_STS_IOERR;
	else if (!ret)
		ret = BLK_STS_OK;
	mutex_unlock(&cmd->lock);

	return ret;
}

static struct socket *nbd_get_socket(struct nbd_device *nbd, unsigned long fd,
				     int *err)
{
	struct socket *sock;

	*err = 0;
	sock = sockfd_lookup(fd, err);
	if (!sock)
		return NULL;

	if (sock->ops->shutdown == sock_no_shutdown) {
		dev_err(disk_to_dev(nbd->disk), "Unsupported socket: shutdown callout must be supported.\n");
		*err = -EINVAL;
<<<<<<< HEAD
=======
		sockfd_put(sock);
>>>>>>> 348b80b2
		return NULL;
	}

	return sock;
}

static int nbd_add_socket(struct nbd_device *nbd, unsigned long arg,
			  bool netlink)
{
	struct nbd_config *config = nbd->config;
	struct socket *sock;
	struct nbd_sock **socks;
	struct nbd_sock *nsock;
	int err;

	sock = nbd_get_socket(nbd, arg, &err);
	if (!sock)
		return err;

	if (!netlink && !nbd->task_setup &&
	    !test_bit(NBD_RT_BOUND, &config->runtime_flags))
		nbd->task_setup = current;

	if (!netlink &&
	    (nbd->task_setup != current ||
	     test_bit(NBD_RT_BOUND, &config->runtime_flags))) {
		dev_err(disk_to_dev(nbd->disk),
			"Device being setup by another task");
		sockfd_put(sock);
		return -EBUSY;
	}

	socks = krealloc(config->socks, (config->num_connections + 1) *
			 sizeof(struct nbd_sock *), GFP_KERNEL);
	if (!socks) {
		sockfd_put(sock);
		return -ENOMEM;
	}

	config->socks = socks;

	nsock = kzalloc(sizeof(struct nbd_sock), GFP_KERNEL);
	if (!nsock) {
		sockfd_put(sock);
		return -ENOMEM;
	}

	nsock->fallback_index = -1;
	nsock->dead = false;
	mutex_init(&nsock->tx_lock);
	nsock->sock = sock;
	nsock->pending = NULL;
	nsock->sent = 0;
	nsock->cookie = 0;
	socks[config->num_connections++] = nsock;
	atomic_inc(&config->live_connections);

	return 0;
}

static int nbd_reconnect_socket(struct nbd_device *nbd, unsigned long arg)
{
	struct nbd_config *config = nbd->config;
	struct socket *sock, *old;
	struct recv_thread_args *args;
	int i;
	int err;

	sock = nbd_get_socket(nbd, arg, &err);
	if (!sock)
		return err;

	args = kzalloc(sizeof(*args), GFP_KERNEL);
	if (!args) {
		sockfd_put(sock);
		return -ENOMEM;
	}

	for (i = 0; i < config->num_connections; i++) {
		struct nbd_sock *nsock = config->socks[i];

		if (!nsock->dead)
			continue;

		mutex_lock(&nsock->tx_lock);
		if (!nsock->dead) {
			mutex_unlock(&nsock->tx_lock);
			continue;
		}
		sk_set_memalloc(sock->sk);
		if (nbd->tag_set.timeout)
			sock->sk->sk_sndtimeo = nbd->tag_set.timeout;
		atomic_inc(&config->recv_threads);
		refcount_inc(&nbd->config_refs);
		old = nsock->sock;
		nsock->fallback_index = -1;
		nsock->sock = sock;
		nsock->dead = false;
		INIT_WORK(&args->work, recv_work);
		args->index = i;
		args->nbd = nbd;
		nsock->cookie++;
		mutex_unlock(&nsock->tx_lock);
		sockfd_put(old);

		clear_bit(NBD_RT_DISCONNECTED, &config->runtime_flags);

		/* We take the tx_mutex in an error path in the recv_work, so we
		 * need to queue_work outside of the tx_mutex.
		 */
		queue_work(nbd->recv_workq, &args->work);

		atomic_inc(&config->live_connections);
		wake_up(&config->conn_wait);
		return 0;
	}
	sockfd_put(sock);
	kfree(args);
	return -ENOSPC;
}

static void nbd_bdev_reset(struct block_device *bdev)
{
	if (bdev->bd_openers > 1)
		return;
	bd_set_size(bdev, 0);
}

static void nbd_parse_flags(struct nbd_device *nbd)
{
	struct nbd_config *config = nbd->config;
	if (config->flags & NBD_FLAG_READ_ONLY)
		set_disk_ro(nbd->disk, true);
	else
		set_disk_ro(nbd->disk, false);
	if (config->flags & NBD_FLAG_SEND_TRIM)
		blk_queue_flag_set(QUEUE_FLAG_DISCARD, nbd->disk->queue);
	if (config->flags & NBD_FLAG_SEND_FLUSH) {
		if (config->flags & NBD_FLAG_SEND_FUA)
			blk_queue_write_cache(nbd->disk->queue, true, true);
		else
			blk_queue_write_cache(nbd->disk->queue, true, false);
	}
	else
		blk_queue_write_cache(nbd->disk->queue, false, false);
}

static void send_disconnects(struct nbd_device *nbd)
{
	struct nbd_config *config = nbd->config;
	struct nbd_request request = {
		.magic = htonl(NBD_REQUEST_MAGIC),
		.type = htonl(NBD_CMD_DISC),
	};
	struct kvec iov = {.iov_base = &request, .iov_len = sizeof(request)};
	struct iov_iter from;
	int i, ret;

	for (i = 0; i < config->num_connections; i++) {
		struct nbd_sock *nsock = config->socks[i];

		iov_iter_kvec(&from, WRITE, &iov, 1, sizeof(request));
		mutex_lock(&nsock->tx_lock);
		ret = sock_xmit(nbd, i, 1, &from, 0, NULL);
		if (ret <= 0)
			dev_err(disk_to_dev(nbd->disk),
				"Send disconnect failed %d\n", ret);
		mutex_unlock(&nsock->tx_lock);
	}
}

static int nbd_disconnect(struct nbd_device *nbd)
{
	struct nbd_config *config = nbd->config;

	dev_info(disk_to_dev(nbd->disk), "NBD_DISCONNECT\n");
	set_bit(NBD_RT_DISCONNECT_REQUESTED, &config->runtime_flags);
	set_bit(NBD_DISCONNECT_REQUESTED, &nbd->flags);
	send_disconnects(nbd);
	return 0;
}

static void nbd_clear_sock(struct nbd_device *nbd)
{
	sock_shutdown(nbd);
	nbd_clear_que(nbd);
	nbd->task_setup = NULL;
}

static void nbd_config_put(struct nbd_device *nbd)
{
	if (refcount_dec_and_mutex_lock(&nbd->config_refs,
					&nbd->config_lock)) {
		struct nbd_config *config = nbd->config;
		nbd_dev_dbg_close(nbd);
		nbd_size_clear(nbd);
		if (test_and_clear_bit(NBD_RT_HAS_PID_FILE,
				       &config->runtime_flags))
			device_remove_file(disk_to_dev(nbd->disk), &pid_attr);
		nbd->task_recv = NULL;
		nbd_clear_sock(nbd);
		if (config->num_connections) {
			int i;
			for (i = 0; i < config->num_connections; i++) {
				sockfd_put(config->socks[i]->sock);
				kfree(config->socks[i]);
			}
			kfree(config->socks);
		}
		kfree(nbd->config);
		nbd->config = NULL;

		if (nbd->recv_workq)
			destroy_workqueue(nbd->recv_workq);
		nbd->recv_workq = NULL;

		nbd->tag_set.timeout = 0;
		nbd->disk->queue->limits.discard_granularity = 0;
		nbd->disk->queue->limits.discard_alignment = 0;
		blk_queue_max_discard_sectors(nbd->disk->queue, UINT_MAX);
		blk_queue_flag_clear(QUEUE_FLAG_DISCARD, nbd->disk->queue);

		mutex_unlock(&nbd->config_lock);
		nbd_put(nbd);
		module_put(THIS_MODULE);
	}
}

static int nbd_start_device(struct nbd_device *nbd)
{
	struct nbd_config *config = nbd->config;
	int num_connections = config->num_connections;
	int error = 0, i;

	if (nbd->task_recv)
		return -EBUSY;
	if (!config->socks)
		return -EINVAL;
	if (num_connections > 1 &&
	    !(config->flags & NBD_FLAG_CAN_MULTI_CONN)) {
		dev_err(disk_to_dev(nbd->disk), "server does not support multiple connections per device.\n");
		return -EINVAL;
	}

	nbd->recv_workq = alloc_workqueue("knbd%d-recv",
					  WQ_MEM_RECLAIM | WQ_HIGHPRI |
					  WQ_UNBOUND, 0, nbd->index);
	if (!nbd->recv_workq) {
		dev_err(disk_to_dev(nbd->disk), "Could not allocate knbd recv work queue.\n");
		return -ENOMEM;
	}

	blk_mq_update_nr_hw_queues(&nbd->tag_set, config->num_connections);
	nbd->task_recv = current;

	nbd_parse_flags(nbd);

	error = device_create_file(disk_to_dev(nbd->disk), &pid_attr);
	if (error) {
		dev_err(disk_to_dev(nbd->disk), "device_create_file failed!\n");
		return error;
	}
	set_bit(NBD_RT_HAS_PID_FILE, &config->runtime_flags);

	nbd_dev_dbg_init(nbd);
	for (i = 0; i < num_connections; i++) {
		struct recv_thread_args *args;

		args = kzalloc(sizeof(*args), GFP_KERNEL);
		if (!args) {
			sock_shutdown(nbd);
			return -ENOMEM;
		}
		sk_set_memalloc(config->socks[i]->sock->sk);
		if (nbd->tag_set.timeout)
			config->socks[i]->sock->sk->sk_sndtimeo =
				nbd->tag_set.timeout;
		atomic_inc(&config->recv_threads);
		refcount_inc(&nbd->config_refs);
		INIT_WORK(&args->work, recv_work);
		args->nbd = nbd;
		args->index = i;
		queue_work(nbd->recv_workq, &args->work);
	}
	nbd_size_update(nbd);
	return error;
}

static int nbd_start_device_ioctl(struct nbd_device *nbd, struct block_device *bdev)
{
	struct nbd_config *config = nbd->config;
	int ret;

	ret = nbd_start_device(nbd);
	if (ret)
		return ret;

	if (max_part)
		bdev->bd_invalidated = 1;
	mutex_unlock(&nbd->config_lock);
	ret = wait_event_interruptible(config->recv_wq,
					 atomic_read(&config->recv_threads) == 0);
	if (ret) {
		sock_shutdown(nbd);
		flush_workqueue(nbd->recv_workq);
	}
	mutex_lock(&nbd->config_lock);
	nbd_bdev_reset(bdev);
	/* user requested, ignore socket errors */
	if (test_bit(NBD_RT_DISCONNECT_REQUESTED, &config->runtime_flags))
		ret = 0;
	if (test_bit(NBD_RT_TIMEDOUT, &config->runtime_flags))
		ret = -ETIMEDOUT;
	return ret;
}

static void nbd_clear_sock_ioctl(struct nbd_device *nbd,
				 struct block_device *bdev)
{
	sock_shutdown(nbd);
	__invalidate_device(bdev, true);
	nbd_bdev_reset(bdev);
	if (test_and_clear_bit(NBD_RT_HAS_CONFIG_REF,
			       &nbd->config->runtime_flags))
		nbd_config_put(nbd);
}

static bool nbd_is_valid_blksize(unsigned long blksize)
{
	if (!blksize || !is_power_of_2(blksize) || blksize < 512 ||
	    blksize > PAGE_SIZE)
		return false;
	return true;
}

static void nbd_set_cmd_timeout(struct nbd_device *nbd, u64 timeout)
{
	nbd->tag_set.timeout = timeout * HZ;
	if (timeout)
		blk_queue_rq_timeout(nbd->disk->queue, timeout * HZ);
}

/* Must be called with config_lock held */
static int __nbd_ioctl(struct block_device *bdev, struct nbd_device *nbd,
		       unsigned int cmd, unsigned long arg)
{
	struct nbd_config *config = nbd->config;

	switch (cmd) {
	case NBD_DISCONNECT:
		return nbd_disconnect(nbd);
	case NBD_CLEAR_SOCK:
		nbd_clear_sock_ioctl(nbd, bdev);
		return 0;
	case NBD_SET_SOCK:
		return nbd_add_socket(nbd, arg, false);
	case NBD_SET_BLKSIZE:
		if (!arg)
			arg = NBD_DEF_BLKSIZE;
		if (!nbd_is_valid_blksize(arg))
			return -EINVAL;
		nbd_size_set(nbd, arg,
			     div_s64(config->bytesize, arg));
		return 0;
	case NBD_SET_SIZE:
		nbd_size_set(nbd, config->blksize,
			     div_s64(arg, config->blksize));
		return 0;
	case NBD_SET_SIZE_BLOCKS:
		nbd_size_set(nbd, config->blksize, arg);
		return 0;
	case NBD_SET_TIMEOUT:
		nbd_set_cmd_timeout(nbd, arg);
		return 0;

	case NBD_SET_FLAGS:
		config->flags = arg;
		return 0;
	case NBD_DO_IT:
		return nbd_start_device_ioctl(nbd, bdev);
	case NBD_CLEAR_QUE:
		/*
		 * This is for compatibility only.  The queue is always cleared
		 * by NBD_DO_IT or NBD_CLEAR_SOCK.
		 */
		return 0;
	case NBD_PRINT_DEBUG:
		/*
		 * For compatibility only, we no longer keep a list of
		 * outstanding requests.
		 */
		return 0;
	}
	return -ENOTTY;
}

static int nbd_ioctl(struct block_device *bdev, fmode_t mode,
		     unsigned int cmd, unsigned long arg)
{
	struct nbd_device *nbd = bdev->bd_disk->private_data;
	struct nbd_config *config = nbd->config;
	int error = -EINVAL;

	if (!capable(CAP_SYS_ADMIN))
		return -EPERM;

	/* The block layer will pass back some non-nbd ioctls in case we have
	 * special handling for them, but we don't so just return an error.
	 */
	if (_IOC_TYPE(cmd) != 0xab)
		return -EINVAL;

	mutex_lock(&nbd->config_lock);

	/* Don't allow ioctl operations on a nbd device that was created with
	 * netlink, unless it's DISCONNECT or CLEAR_SOCK, which are fine.
	 */
	if (!test_bit(NBD_RT_BOUND, &config->runtime_flags) ||
	    (cmd == NBD_DISCONNECT || cmd == NBD_CLEAR_SOCK))
		error = __nbd_ioctl(bdev, nbd, cmd, arg);
	else
		dev_err(nbd_to_dev(nbd), "Cannot use ioctl interface on a netlink controlled device.\n");
	mutex_unlock(&nbd->config_lock);
	return error;
}

static struct nbd_config *nbd_alloc_config(void)
{
	struct nbd_config *config;

	config = kzalloc(sizeof(struct nbd_config), GFP_NOFS);
	if (!config)
		return NULL;
	atomic_set(&config->recv_threads, 0);
	init_waitqueue_head(&config->recv_wq);
	init_waitqueue_head(&config->conn_wait);
	config->blksize = NBD_DEF_BLKSIZE;
	atomic_set(&config->live_connections, 0);
	try_module_get(THIS_MODULE);
	return config;
}

static int nbd_open(struct block_device *bdev, fmode_t mode)
{
	struct nbd_device *nbd;
	int ret = 0;

	mutex_lock(&nbd_index_mutex);
	nbd = bdev->bd_disk->private_data;
	if (!nbd) {
		ret = -ENXIO;
		goto out;
	}
	if (!refcount_inc_not_zero(&nbd->refs)) {
		ret = -ENXIO;
		goto out;
	}
	if (!refcount_inc_not_zero(&nbd->config_refs)) {
		struct nbd_config *config;

		mutex_lock(&nbd->config_lock);
		if (refcount_inc_not_zero(&nbd->config_refs)) {
			mutex_unlock(&nbd->config_lock);
			goto out;
		}
		config = nbd->config = nbd_alloc_config();
		if (!config) {
			ret = -ENOMEM;
			mutex_unlock(&nbd->config_lock);
			goto out;
		}
		refcount_set(&nbd->config_refs, 1);
		refcount_inc(&nbd->refs);
		mutex_unlock(&nbd->config_lock);
		bdev->bd_invalidated = 1;
	} else if (nbd_disconnected(nbd->config)) {
		bdev->bd_invalidated = 1;
	}
out:
	mutex_unlock(&nbd_index_mutex);
	return ret;
}

static void nbd_release(struct gendisk *disk, fmode_t mode)
{
	struct nbd_device *nbd = disk->private_data;
	struct block_device *bdev = bdget_disk(disk, 0);

	if (test_bit(NBD_RT_DISCONNECT_ON_CLOSE, &nbd->config->runtime_flags) &&
			bdev->bd_openers == 0)
		nbd_disconnect_and_put(nbd);

	nbd_config_put(nbd);
	nbd_put(nbd);
}

static const struct block_device_operations nbd_fops =
{
	.owner =	THIS_MODULE,
	.open =		nbd_open,
	.release =	nbd_release,
	.ioctl =	nbd_ioctl,
	.compat_ioctl =	nbd_ioctl,
};

#if IS_ENABLED(CONFIG_DEBUG_FS)

static int nbd_dbg_tasks_show(struct seq_file *s, void *unused)
{
	struct nbd_device *nbd = s->private;

	if (nbd->task_recv)
		seq_printf(s, "recv: %d\n", task_pid_nr(nbd->task_recv));

	return 0;
}

static int nbd_dbg_tasks_open(struct inode *inode, struct file *file)
{
	return single_open(file, nbd_dbg_tasks_show, inode->i_private);
}

static const struct file_operations nbd_dbg_tasks_ops = {
	.open = nbd_dbg_tasks_open,
	.read = seq_read,
	.llseek = seq_lseek,
	.release = single_release,
};

static int nbd_dbg_flags_show(struct seq_file *s, void *unused)
{
	struct nbd_device *nbd = s->private;
	u32 flags = nbd->config->flags;

	seq_printf(s, "Hex: 0x%08x\n\n", flags);

	seq_puts(s, "Known flags:\n");

	if (flags & NBD_FLAG_HAS_FLAGS)
		seq_puts(s, "NBD_FLAG_HAS_FLAGS\n");
	if (flags & NBD_FLAG_READ_ONLY)
		seq_puts(s, "NBD_FLAG_READ_ONLY\n");
	if (flags & NBD_FLAG_SEND_FLUSH)
		seq_puts(s, "NBD_FLAG_SEND_FLUSH\n");
	if (flags & NBD_FLAG_SEND_FUA)
		seq_puts(s, "NBD_FLAG_SEND_FUA\n");
	if (flags & NBD_FLAG_SEND_TRIM)
		seq_puts(s, "NBD_FLAG_SEND_TRIM\n");

	return 0;
}

static int nbd_dbg_flags_open(struct inode *inode, struct file *file)
{
	return single_open(file, nbd_dbg_flags_show, inode->i_private);
}

static const struct file_operations nbd_dbg_flags_ops = {
	.open = nbd_dbg_flags_open,
	.read = seq_read,
	.llseek = seq_lseek,
	.release = single_release,
};

static int nbd_dev_dbg_init(struct nbd_device *nbd)
{
	struct dentry *dir;
	struct nbd_config *config = nbd->config;

	if (!nbd_dbg_dir)
		return -EIO;

	dir = debugfs_create_dir(nbd_name(nbd), nbd_dbg_dir);
	if (!dir) {
		dev_err(nbd_to_dev(nbd), "Failed to create debugfs dir for '%s'\n",
			nbd_name(nbd));
		return -EIO;
	}
	config->dbg_dir = dir;

	debugfs_create_file("tasks", 0444, dir, nbd, &nbd_dbg_tasks_ops);
	debugfs_create_u64("size_bytes", 0444, dir, &config->bytesize);
	debugfs_create_u32("timeout", 0444, dir, &nbd->tag_set.timeout);
	debugfs_create_u64("blocksize", 0444, dir, &config->blksize);
	debugfs_create_file("flags", 0444, dir, nbd, &nbd_dbg_flags_ops);

	return 0;
}

static void nbd_dev_dbg_close(struct nbd_device *nbd)
{
	debugfs_remove_recursive(nbd->config->dbg_dir);
}

static int nbd_dbg_init(void)
{
	struct dentry *dbg_dir;

	dbg_dir = debugfs_create_dir("nbd", NULL);
	if (!dbg_dir)
		return -EIO;

	nbd_dbg_dir = dbg_dir;

	return 0;
}

static void nbd_dbg_close(void)
{
	debugfs_remove_recursive(nbd_dbg_dir);
}

#else  /* IS_ENABLED(CONFIG_DEBUG_FS) */

static int nbd_dev_dbg_init(struct nbd_device *nbd)
{
	return 0;
}

static void nbd_dev_dbg_close(struct nbd_device *nbd)
{
}

static int nbd_dbg_init(void)
{
	return 0;
}

static void nbd_dbg_close(void)
{
}

#endif

static int nbd_init_request(struct blk_mq_tag_set *set, struct request *rq,
			    unsigned int hctx_idx, unsigned int numa_node)
{
	struct nbd_cmd *cmd = blk_mq_rq_to_pdu(rq);
	cmd->nbd = set->driver_data;
	cmd->flags = 0;
	mutex_init(&cmd->lock);
	return 0;
}

static const struct blk_mq_ops nbd_mq_ops = {
	.queue_rq	= nbd_queue_rq,
	.complete	= nbd_complete_rq,
	.init_request	= nbd_init_request,
	.timeout	= nbd_xmit_timeout,
};

static int nbd_dev_add(int index)
{
	struct nbd_device *nbd;
	struct gendisk *disk;
	struct request_queue *q;
	int err = -ENOMEM;

	nbd = kzalloc(sizeof(struct nbd_device), GFP_KERNEL);
	if (!nbd)
		goto out;

	disk = alloc_disk(1 << part_shift);
	if (!disk)
		goto out_free_nbd;

	if (index >= 0) {
		err = idr_alloc(&nbd_index_idr, nbd, index, index + 1,
				GFP_KERNEL);
		if (err == -ENOSPC)
			err = -EEXIST;
	} else {
		err = idr_alloc(&nbd_index_idr, nbd, 0, 0, GFP_KERNEL);
		if (err >= 0)
			index = err;
	}
	if (err < 0)
		goto out_free_disk;

	nbd->index = index;
	nbd->disk = disk;
	nbd->tag_set.ops = &nbd_mq_ops;
	nbd->tag_set.nr_hw_queues = 1;
	nbd->tag_set.queue_depth = 128;
	nbd->tag_set.numa_node = NUMA_NO_NODE;
	nbd->tag_set.cmd_size = sizeof(struct nbd_cmd);
	nbd->tag_set.flags = BLK_MQ_F_SHOULD_MERGE |
		BLK_MQ_F_BLOCKING;
	nbd->tag_set.driver_data = nbd;
	nbd->destroy_complete = NULL;

	err = blk_mq_alloc_tag_set(&nbd->tag_set);
	if (err)
		goto out_free_idr;

	q = blk_mq_init_queue(&nbd->tag_set);
	if (IS_ERR(q)) {
		err = PTR_ERR(q);
		goto out_free_tags;
	}
	disk->queue = q;

	/*
	 * Tell the block layer that we are not a rotational device
	 */
	blk_queue_flag_set(QUEUE_FLAG_NONROT, disk->queue);
	blk_queue_flag_clear(QUEUE_FLAG_ADD_RANDOM, disk->queue);
	disk->queue->limits.discard_granularity = 0;
	disk->queue->limits.discard_alignment = 0;
	blk_queue_max_discard_sectors(disk->queue, 0);
	blk_queue_max_segment_size(disk->queue, UINT_MAX);
	blk_queue_max_segments(disk->queue, USHRT_MAX);
	blk_queue_max_hw_sectors(disk->queue, 65536);
	disk->queue->limits.max_sectors = 256;

	mutex_init(&nbd->config_lock);
	refcount_set(&nbd->config_refs, 0);
	refcount_set(&nbd->refs, 1);
	INIT_LIST_HEAD(&nbd->list);
	disk->major = NBD_MAJOR;
	disk->first_minor = index << part_shift;
	disk->fops = &nbd_fops;
	disk->private_data = nbd;
	sprintf(disk->disk_name, "nbd%d", index);
	add_disk(disk);
	nbd_total_devices++;
	return index;

out_free_tags:
	blk_mq_free_tag_set(&nbd->tag_set);
out_free_idr:
	idr_remove(&nbd_index_idr, index);
out_free_disk:
	put_disk(disk);
out_free_nbd:
	kfree(nbd);
out:
	return err;
}

static int find_free_cb(int id, void *ptr, void *data)
{
	struct nbd_device *nbd = ptr;
	struct nbd_device **found = data;

	if (!refcount_read(&nbd->config_refs)) {
		*found = nbd;
		return 1;
	}
	return 0;
}

/* Netlink interface. */
static const struct nla_policy nbd_attr_policy[NBD_ATTR_MAX + 1] = {
	[NBD_ATTR_INDEX]		=	{ .type = NLA_U32 },
	[NBD_ATTR_SIZE_BYTES]		=	{ .type = NLA_U64 },
	[NBD_ATTR_BLOCK_SIZE_BYTES]	=	{ .type = NLA_U64 },
	[NBD_ATTR_TIMEOUT]		=	{ .type = NLA_U64 },
	[NBD_ATTR_SERVER_FLAGS]		=	{ .type = NLA_U64 },
	[NBD_ATTR_CLIENT_FLAGS]		=	{ .type = NLA_U64 },
	[NBD_ATTR_SOCKETS]		=	{ .type = NLA_NESTED},
	[NBD_ATTR_DEAD_CONN_TIMEOUT]	=	{ .type = NLA_U64 },
	[NBD_ATTR_DEVICE_LIST]		=	{ .type = NLA_NESTED},
};

static const struct nla_policy nbd_sock_policy[NBD_SOCK_MAX + 1] = {
	[NBD_SOCK_FD]			=	{ .type = NLA_U32 },
};

/* We don't use this right now since we don't parse the incoming list, but we
 * still want it here so userspace knows what to expect.
 */
static const struct nla_policy __attribute__((unused))
nbd_device_policy[NBD_DEVICE_ATTR_MAX + 1] = {
	[NBD_DEVICE_INDEX]		=	{ .type = NLA_U32 },
	[NBD_DEVICE_CONNECTED]		=	{ .type = NLA_U8 },
};

static int nbd_genl_size_set(struct genl_info *info, struct nbd_device *nbd)
{
	struct nbd_config *config = nbd->config;
	u64 bsize = config->blksize;
	u64 bytes = config->bytesize;

	if (info->attrs[NBD_ATTR_SIZE_BYTES])
		bytes = nla_get_u64(info->attrs[NBD_ATTR_SIZE_BYTES]);

	if (info->attrs[NBD_ATTR_BLOCK_SIZE_BYTES]) {
		bsize = nla_get_u64(info->attrs[NBD_ATTR_BLOCK_SIZE_BYTES]);
		if (!bsize)
			bsize = NBD_DEF_BLKSIZE;
		if (!nbd_is_valid_blksize(bsize)) {
			printk(KERN_ERR "Invalid block size %llu\n", bsize);
			return -EINVAL;
		}
	}

	if (bytes != config->bytesize || bsize != config->blksize)
		nbd_size_set(nbd, bsize, div64_u64(bytes, bsize));
	return 0;
}

static int nbd_genl_connect(struct sk_buff *skb, struct genl_info *info)
{
	DECLARE_COMPLETION_ONSTACK(destroy_complete);
	struct nbd_device *nbd = NULL;
	struct nbd_config *config;
	int index = -1;
	int ret;
	bool put_dev = false;

	if (!netlink_capable(skb, CAP_SYS_ADMIN))
		return -EPERM;

	if (info->attrs[NBD_ATTR_INDEX])
		index = nla_get_u32(info->attrs[NBD_ATTR_INDEX]);
	if (!info->attrs[NBD_ATTR_SOCKETS]) {
		printk(KERN_ERR "nbd: must specify at least one socket\n");
		return -EINVAL;
	}
	if (!info->attrs[NBD_ATTR_SIZE_BYTES]) {
		printk(KERN_ERR "nbd: must specify a size in bytes for the device\n");
		return -EINVAL;
	}
again:
	mutex_lock(&nbd_index_mutex);
	if (index == -1) {
		ret = idr_for_each(&nbd_index_idr, &find_free_cb, &nbd);
		if (ret == 0) {
			int new_index;
			new_index = nbd_dev_add(-1);
			if (new_index < 0) {
				mutex_unlock(&nbd_index_mutex);
				printk(KERN_ERR "nbd: failed to add new device\n");
				return new_index;
			}
			nbd = idr_find(&nbd_index_idr, new_index);
		}
	} else {
		nbd = idr_find(&nbd_index_idr, index);
		if (!nbd) {
			ret = nbd_dev_add(index);
			if (ret < 0) {
				mutex_unlock(&nbd_index_mutex);
				printk(KERN_ERR "nbd: failed to add new device\n");
				return ret;
			}
			nbd = idr_find(&nbd_index_idr, index);
		}
	}
	if (!nbd) {
		printk(KERN_ERR "nbd: couldn't find device at index %d\n",
		       index);
		mutex_unlock(&nbd_index_mutex);
		return -EINVAL;
	}

	if (test_bit(NBD_DESTROY_ON_DISCONNECT, &nbd->flags) &&
	    test_bit(NBD_DISCONNECT_REQUESTED, &nbd->flags)) {
		nbd->destroy_complete = &destroy_complete;
		mutex_unlock(&nbd_index_mutex);

		/* Wait untill the the nbd stuff is totally destroyed */
		wait_for_completion(&destroy_complete);
		goto again;
	}

	if (!refcount_inc_not_zero(&nbd->refs)) {
		mutex_unlock(&nbd_index_mutex);
		if (index == -1)
			goto again;
		printk(KERN_ERR "nbd: device at index %d is going down\n",
		       index);
		return -EINVAL;
	}
	mutex_unlock(&nbd_index_mutex);

	mutex_lock(&nbd->config_lock);
	if (refcount_read(&nbd->config_refs)) {
		mutex_unlock(&nbd->config_lock);
		nbd_put(nbd);
		if (index == -1)
			goto again;
		printk(KERN_ERR "nbd: nbd%d already in use\n", index);
		return -EBUSY;
	}
	if (WARN_ON(nbd->config)) {
		mutex_unlock(&nbd->config_lock);
		nbd_put(nbd);
		return -EINVAL;
	}
	config = nbd->config = nbd_alloc_config();
	if (!nbd->config) {
		mutex_unlock(&nbd->config_lock);
		nbd_put(nbd);
		printk(KERN_ERR "nbd: couldn't allocate config\n");
		return -ENOMEM;
	}
	refcount_set(&nbd->config_refs, 1);
	set_bit(NBD_RT_BOUND, &config->runtime_flags);

	ret = nbd_genl_size_set(info, nbd);
	if (ret)
		goto out;

	if (info->attrs[NBD_ATTR_TIMEOUT])
		nbd_set_cmd_timeout(nbd,
				    nla_get_u64(info->attrs[NBD_ATTR_TIMEOUT]));
	if (info->attrs[NBD_ATTR_DEAD_CONN_TIMEOUT]) {
		config->dead_conn_timeout =
			nla_get_u64(info->attrs[NBD_ATTR_DEAD_CONN_TIMEOUT]);
		config->dead_conn_timeout *= HZ;
	}
	if (info->attrs[NBD_ATTR_SERVER_FLAGS])
		config->flags =
			nla_get_u64(info->attrs[NBD_ATTR_SERVER_FLAGS]);
	if (info->attrs[NBD_ATTR_CLIENT_FLAGS]) {
		u64 flags = nla_get_u64(info->attrs[NBD_ATTR_CLIENT_FLAGS]);
		if (flags & NBD_CFLAG_DESTROY_ON_DISCONNECT) {
			set_bit(NBD_RT_DESTROY_ON_DISCONNECT,
				&config->runtime_flags);
			set_bit(NBD_DESTROY_ON_DISCONNECT, &nbd->flags);
			put_dev = true;
		} else {
			clear_bit(NBD_DESTROY_ON_DISCONNECT, &nbd->flags);
		}
		if (flags & NBD_CFLAG_DISCONNECT_ON_CLOSE) {
			set_bit(NBD_RT_DISCONNECT_ON_CLOSE,
				&config->runtime_flags);
		}
	}

	if (info->attrs[NBD_ATTR_SOCKETS]) {
		struct nlattr *attr;
		int rem, fd;

		nla_for_each_nested(attr, info->attrs[NBD_ATTR_SOCKETS],
				    rem) {
			struct nlattr *socks[NBD_SOCK_MAX+1];

			if (nla_type(attr) != NBD_SOCK_ITEM) {
				printk(KERN_ERR "nbd: socks must be embedded in a SOCK_ITEM attr\n");
				ret = -EINVAL;
				goto out;
			}
			ret = nla_parse_nested_deprecated(socks, NBD_SOCK_MAX,
							  attr,
							  nbd_sock_policy,
							  info->extack);
			if (ret != 0) {
				printk(KERN_ERR "nbd: error processing sock list\n");
				ret = -EINVAL;
				goto out;
			}
			if (!socks[NBD_SOCK_FD])
				continue;
			fd = (int)nla_get_u32(socks[NBD_SOCK_FD]);
			ret = nbd_add_socket(nbd, fd, true);
			if (ret)
				goto out;
		}
	}
	ret = nbd_start_device(nbd);
out:
	mutex_unlock(&nbd->config_lock);
	if (!ret) {
		set_bit(NBD_RT_HAS_CONFIG_REF, &config->runtime_flags);
		refcount_inc(&nbd->config_refs);
		nbd_connect_reply(info, nbd->index);
	}
	nbd_config_put(nbd);
	if (put_dev)
		nbd_put(nbd);
	return ret;
}

static void nbd_disconnect_and_put(struct nbd_device *nbd)
{
	mutex_lock(&nbd->config_lock);
	nbd_disconnect(nbd);
	nbd_clear_sock(nbd);
	mutex_unlock(&nbd->config_lock);
	/*
	 * Make sure recv thread has finished, so it does not drop the last
	 * config ref and try to destroy the workqueue from inside the work
	 * queue.
	 */
	flush_workqueue(nbd->recv_workq);
	if (test_and_clear_bit(NBD_RT_HAS_CONFIG_REF,
			       &nbd->config->runtime_flags))
		nbd_config_put(nbd);
}

static int nbd_genl_disconnect(struct sk_buff *skb, struct genl_info *info)
{
	struct nbd_device *nbd;
	int index;

	if (!netlink_capable(skb, CAP_SYS_ADMIN))
		return -EPERM;

	if (!info->attrs[NBD_ATTR_INDEX]) {
		printk(KERN_ERR "nbd: must specify an index to disconnect\n");
		return -EINVAL;
	}
	index = nla_get_u32(info->attrs[NBD_ATTR_INDEX]);
	mutex_lock(&nbd_index_mutex);
	nbd = idr_find(&nbd_index_idr, index);
	if (!nbd) {
		mutex_unlock(&nbd_index_mutex);
		printk(KERN_ERR "nbd: couldn't find device at index %d\n",
		       index);
		return -EINVAL;
	}
	if (!refcount_inc_not_zero(&nbd->refs)) {
		mutex_unlock(&nbd_index_mutex);
		printk(KERN_ERR "nbd: device at index %d is going down\n",
		       index);
		return -EINVAL;
	}
	mutex_unlock(&nbd_index_mutex);
	if (!refcount_inc_not_zero(&nbd->config_refs)) {
		nbd_put(nbd);
		return 0;
	}
	nbd_disconnect_and_put(nbd);
	nbd_config_put(nbd);
	nbd_put(nbd);
	return 0;
}

static int nbd_genl_reconfigure(struct sk_buff *skb, struct genl_info *info)
{
	struct nbd_device *nbd = NULL;
	struct nbd_config *config;
	int index;
	int ret = 0;
	bool put_dev = false;

	if (!netlink_capable(skb, CAP_SYS_ADMIN))
		return -EPERM;

	if (!info->attrs[NBD_ATTR_INDEX]) {
		printk(KERN_ERR "nbd: must specify a device to reconfigure\n");
		return -EINVAL;
	}
	index = nla_get_u32(info->attrs[NBD_ATTR_INDEX]);
	mutex_lock(&nbd_index_mutex);
	nbd = idr_find(&nbd_index_idr, index);
	if (!nbd) {
		mutex_unlock(&nbd_index_mutex);
		printk(KERN_ERR "nbd: couldn't find a device at index %d\n",
		       index);
		return -EINVAL;
	}
	if (!refcount_inc_not_zero(&nbd->refs)) {
		mutex_unlock(&nbd_index_mutex);
		printk(KERN_ERR "nbd: device at index %d is going down\n",
		       index);
		return -EINVAL;
	}
	mutex_unlock(&nbd_index_mutex);

	if (!refcount_inc_not_zero(&nbd->config_refs)) {
		dev_err(nbd_to_dev(nbd),
			"not configured, cannot reconfigure\n");
		nbd_put(nbd);
		return -EINVAL;
	}

	mutex_lock(&nbd->config_lock);
	config = nbd->config;
	if (!test_bit(NBD_RT_BOUND, &config->runtime_flags) ||
	    !nbd->task_recv) {
		dev_err(nbd_to_dev(nbd),
			"not configured, cannot reconfigure\n");
		ret = -EINVAL;
		goto out;
	}

	ret = nbd_genl_size_set(info, nbd);
	if (ret)
		goto out;

	if (info->attrs[NBD_ATTR_TIMEOUT])
		nbd_set_cmd_timeout(nbd,
				    nla_get_u64(info->attrs[NBD_ATTR_TIMEOUT]));
	if (info->attrs[NBD_ATTR_DEAD_CONN_TIMEOUT]) {
		config->dead_conn_timeout =
			nla_get_u64(info->attrs[NBD_ATTR_DEAD_CONN_TIMEOUT]);
		config->dead_conn_timeout *= HZ;
	}
	if (info->attrs[NBD_ATTR_CLIENT_FLAGS]) {
		u64 flags = nla_get_u64(info->attrs[NBD_ATTR_CLIENT_FLAGS]);
		if (flags & NBD_CFLAG_DESTROY_ON_DISCONNECT) {
			if (!test_and_set_bit(NBD_RT_DESTROY_ON_DISCONNECT,
					      &config->runtime_flags))
				put_dev = true;
			set_bit(NBD_DESTROY_ON_DISCONNECT, &nbd->flags);
		} else {
			if (test_and_clear_bit(NBD_RT_DESTROY_ON_DISCONNECT,
					       &config->runtime_flags))
				refcount_inc(&nbd->refs);
			clear_bit(NBD_DESTROY_ON_DISCONNECT, &nbd->flags);
		}

		if (flags & NBD_CFLAG_DISCONNECT_ON_CLOSE) {
			set_bit(NBD_RT_DISCONNECT_ON_CLOSE,
					&config->runtime_flags);
		} else {
			clear_bit(NBD_RT_DISCONNECT_ON_CLOSE,
					&config->runtime_flags);
		}
	}

	if (info->attrs[NBD_ATTR_SOCKETS]) {
		struct nlattr *attr;
		int rem, fd;

		nla_for_each_nested(attr, info->attrs[NBD_ATTR_SOCKETS],
				    rem) {
			struct nlattr *socks[NBD_SOCK_MAX+1];

			if (nla_type(attr) != NBD_SOCK_ITEM) {
				printk(KERN_ERR "nbd: socks must be embedded in a SOCK_ITEM attr\n");
				ret = -EINVAL;
				goto out;
			}
			ret = nla_parse_nested_deprecated(socks, NBD_SOCK_MAX,
							  attr,
							  nbd_sock_policy,
							  info->extack);
			if (ret != 0) {
				printk(KERN_ERR "nbd: error processing sock list\n");
				ret = -EINVAL;
				goto out;
			}
			if (!socks[NBD_SOCK_FD])
				continue;
			fd = (int)nla_get_u32(socks[NBD_SOCK_FD]);
			ret = nbd_reconnect_socket(nbd, fd);
			if (ret) {
				if (ret == -ENOSPC)
					ret = 0;
				goto out;
			}
			dev_info(nbd_to_dev(nbd), "reconnected socket\n");
		}
	}
out:
	mutex_unlock(&nbd->config_lock);
	nbd_config_put(nbd);
	nbd_put(nbd);
	if (put_dev)
		nbd_put(nbd);
	return ret;
}

static const struct genl_ops nbd_connect_genl_ops[] = {
	{
		.cmd	= NBD_CMD_CONNECT,
		.validate = GENL_DONT_VALIDATE_STRICT | GENL_DONT_VALIDATE_DUMP,
		.doit	= nbd_genl_connect,
	},
	{
		.cmd	= NBD_CMD_DISCONNECT,
		.validate = GENL_DONT_VALIDATE_STRICT | GENL_DONT_VALIDATE_DUMP,
		.doit	= nbd_genl_disconnect,
	},
	{
		.cmd	= NBD_CMD_RECONFIGURE,
		.validate = GENL_DONT_VALIDATE_STRICT | GENL_DONT_VALIDATE_DUMP,
		.doit	= nbd_genl_reconfigure,
	},
	{
		.cmd	= NBD_CMD_STATUS,
		.validate = GENL_DONT_VALIDATE_STRICT | GENL_DONT_VALIDATE_DUMP,
		.doit	= nbd_genl_status,
	},
};

static const struct genl_multicast_group nbd_mcast_grps[] = {
	{ .name = NBD_GENL_MCAST_GROUP_NAME, },
};

static struct genl_family nbd_genl_family __ro_after_init = {
	.hdrsize	= 0,
	.name		= NBD_GENL_FAMILY_NAME,
	.version	= NBD_GENL_VERSION,
	.module		= THIS_MODULE,
	.ops		= nbd_connect_genl_ops,
	.n_ops		= ARRAY_SIZE(nbd_connect_genl_ops),
	.maxattr	= NBD_ATTR_MAX,
	.policy = nbd_attr_policy,
	.mcgrps		= nbd_mcast_grps,
	.n_mcgrps	= ARRAY_SIZE(nbd_mcast_grps),
};

static int populate_nbd_status(struct nbd_device *nbd, struct sk_buff *reply)
{
	struct nlattr *dev_opt;
	u8 connected = 0;
	int ret;

	/* This is a little racey, but for status it's ok.  The
	 * reason we don't take a ref here is because we can't
	 * take a ref in the index == -1 case as we would need
	 * to put under the nbd_index_mutex, which could
	 * deadlock if we are configured to remove ourselves
	 * once we're disconnected.
	 */
	if (refcount_read(&nbd->config_refs))
		connected = 1;
	dev_opt = nla_nest_start_noflag(reply, NBD_DEVICE_ITEM);
	if (!dev_opt)
		return -EMSGSIZE;
	ret = nla_put_u32(reply, NBD_DEVICE_INDEX, nbd->index);
	if (ret)
		return -EMSGSIZE;
	ret = nla_put_u8(reply, NBD_DEVICE_CONNECTED,
			 connected);
	if (ret)
		return -EMSGSIZE;
	nla_nest_end(reply, dev_opt);
	return 0;
}

static int status_cb(int id, void *ptr, void *data)
{
	struct nbd_device *nbd = ptr;
	return populate_nbd_status(nbd, (struct sk_buff *)data);
}

static int nbd_genl_status(struct sk_buff *skb, struct genl_info *info)
{
	struct nlattr *dev_list;
	struct sk_buff *reply;
	void *reply_head;
	size_t msg_size;
	int index = -1;
	int ret = -ENOMEM;

	if (info->attrs[NBD_ATTR_INDEX])
		index = nla_get_u32(info->attrs[NBD_ATTR_INDEX]);

	mutex_lock(&nbd_index_mutex);

	msg_size = nla_total_size(nla_attr_size(sizeof(u32)) +
				  nla_attr_size(sizeof(u8)));
	msg_size *= (index == -1) ? nbd_total_devices : 1;

	reply = genlmsg_new(msg_size, GFP_KERNEL);
	if (!reply)
		goto out;
	reply_head = genlmsg_put_reply(reply, info, &nbd_genl_family, 0,
				       NBD_CMD_STATUS);
	if (!reply_head) {
		nlmsg_free(reply);
		goto out;
	}

	dev_list = nla_nest_start_noflag(reply, NBD_ATTR_DEVICE_LIST);
	if (index == -1) {
		ret = idr_for_each(&nbd_index_idr, &status_cb, reply);
		if (ret) {
			nlmsg_free(reply);
			goto out;
		}
	} else {
		struct nbd_device *nbd;
		nbd = idr_find(&nbd_index_idr, index);
		if (nbd) {
			ret = populate_nbd_status(nbd, reply);
			if (ret) {
				nlmsg_free(reply);
				goto out;
			}
		}
	}
	nla_nest_end(reply, dev_list);
	genlmsg_end(reply, reply_head);
	ret = genlmsg_reply(reply, info);
out:
	mutex_unlock(&nbd_index_mutex);
	return ret;
}

static void nbd_connect_reply(struct genl_info *info, int index)
{
	struct sk_buff *skb;
	void *msg_head;
	int ret;

	skb = genlmsg_new(nla_total_size(sizeof(u32)), GFP_KERNEL);
	if (!skb)
		return;
	msg_head = genlmsg_put_reply(skb, info, &nbd_genl_family, 0,
				     NBD_CMD_CONNECT);
	if (!msg_head) {
		nlmsg_free(skb);
		return;
	}
	ret = nla_put_u32(skb, NBD_ATTR_INDEX, index);
	if (ret) {
		nlmsg_free(skb);
		return;
	}
	genlmsg_end(skb, msg_head);
	genlmsg_reply(skb, info);
}

static void nbd_mcast_index(int index)
{
	struct sk_buff *skb;
	void *msg_head;
	int ret;

	skb = genlmsg_new(nla_total_size(sizeof(u32)), GFP_KERNEL);
	if (!skb)
		return;
	msg_head = genlmsg_put(skb, 0, 0, &nbd_genl_family, 0,
				     NBD_CMD_LINK_DEAD);
	if (!msg_head) {
		nlmsg_free(skb);
		return;
	}
	ret = nla_put_u32(skb, NBD_ATTR_INDEX, index);
	if (ret) {
		nlmsg_free(skb);
		return;
	}
	genlmsg_end(skb, msg_head);
	genlmsg_multicast(&nbd_genl_family, skb, 0, 0, GFP_KERNEL);
}

static void nbd_dead_link_work(struct work_struct *work)
{
	struct link_dead_args *args = container_of(work, struct link_dead_args,
						   work);
	nbd_mcast_index(args->index);
	kfree(args);
}

static int __init nbd_init(void)
{
	int i;

	BUILD_BUG_ON(sizeof(struct nbd_request) != 28);

	if (max_part < 0) {
		printk(KERN_ERR "nbd: max_part must be >= 0\n");
		return -EINVAL;
	}

	part_shift = 0;
	if (max_part > 0) {
		part_shift = fls(max_part);

		/*
		 * Adjust max_part according to part_shift as it is exported
		 * to user space so that user can know the max number of
		 * partition kernel should be able to manage.
		 *
		 * Note that -1 is required because partition 0 is reserved
		 * for the whole disk.
		 */
		max_part = (1UL << part_shift) - 1;
	}

	if ((1UL << part_shift) > DISK_MAX_PARTS)
		return -EINVAL;

	if (nbds_max > 1UL << (MINORBITS - part_shift))
		return -EINVAL;

	if (register_blkdev(NBD_MAJOR, "nbd"))
		return -EIO;

	if (genl_register_family(&nbd_genl_family)) {
		unregister_blkdev(NBD_MAJOR, "nbd");
		return -EINVAL;
	}
	nbd_dbg_init();

	mutex_lock(&nbd_index_mutex);
	for (i = 0; i < nbds_max; i++)
		nbd_dev_add(i);
	mutex_unlock(&nbd_index_mutex);
	return 0;
}

static int nbd_exit_cb(int id, void *ptr, void *data)
{
	struct list_head *list = (struct list_head *)data;
	struct nbd_device *nbd = ptr;

	list_add_tail(&nbd->list, list);
	return 0;
}

static void __exit nbd_cleanup(void)
{
	struct nbd_device *nbd;
	LIST_HEAD(del_list);

	nbd_dbg_close();

	mutex_lock(&nbd_index_mutex);
	idr_for_each(&nbd_index_idr, &nbd_exit_cb, &del_list);
	mutex_unlock(&nbd_index_mutex);

	while (!list_empty(&del_list)) {
		nbd = list_first_entry(&del_list, struct nbd_device, list);
		list_del_init(&nbd->list);
		if (refcount_read(&nbd->refs) != 1)
			printk(KERN_ERR "nbd: possibly leaking a device\n");
		nbd_put(nbd);
	}

	idr_destroy(&nbd_index_idr);
	genl_unregister_family(&nbd_genl_family);
	unregister_blkdev(NBD_MAJOR, "nbd");
}

module_init(nbd_init);
module_exit(nbd_cleanup);

MODULE_DESCRIPTION("Network Block Device");
MODULE_LICENSE("GPL");

module_param(nbds_max, int, 0444);
MODULE_PARM_DESC(nbds_max, "number of network block devices to initialize (default: 16)");
module_param(max_part, int, 0444);
MODULE_PARM_DESC(max_part, "number of partitions per device (default: 16)");<|MERGE_RESOLUTION|>--- conflicted
+++ resolved
@@ -993,10 +993,7 @@
 	if (sock->ops->shutdown == sock_no_shutdown) {
 		dev_err(disk_to_dev(nbd->disk), "Unsupported socket: shutdown callout must be supported.\n");
 		*err = -EINVAL;
-<<<<<<< HEAD
-=======
 		sockfd_put(sock);
->>>>>>> 348b80b2
 		return NULL;
 	}
 
