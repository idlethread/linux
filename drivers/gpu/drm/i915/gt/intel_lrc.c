/*
 * Copyright © 2014 Intel Corporation
 *
 * Permission is hereby granted, free of charge, to any person obtaining a
 * copy of this software and associated documentation files (the "Software"),
 * to deal in the Software without restriction, including without limitation
 * the rights to use, copy, modify, merge, publish, distribute, sublicense,
 * and/or sell copies of the Software, and to permit persons to whom the
 * Software is furnished to do so, subject to the following conditions:
 *
 * The above copyright notice and this permission notice (including the next
 * paragraph) shall be included in all copies or substantial portions of the
 * Software.
 *
 * THE SOFTWARE IS PROVIDED "AS IS", WITHOUT WARRANTY OF ANY KIND, EXPRESS OR
 * IMPLIED, INCLUDING BUT NOT LIMITED TO THE WARRANTIES OF MERCHANTABILITY,
 * FITNESS FOR A PARTICULAR PURPOSE AND NONINFRINGEMENT.  IN NO EVENT SHALL
 * THE AUTHORS OR COPYRIGHT HOLDERS BE LIABLE FOR ANY CLAIM, DAMAGES OR OTHER
 * LIABILITY, WHETHER IN AN ACTION OF CONTRACT, TORT OR OTHERWISE, ARISING
 * FROM, OUT OF OR IN CONNECTION WITH THE SOFTWARE OR THE USE OR OTHER DEALINGS
 * IN THE SOFTWARE.
 *
 * Authors:
 *    Ben Widawsky <ben@bwidawsk.net>
 *    Michel Thierry <michel.thierry@intel.com>
 *    Thomas Daniel <thomas.daniel@intel.com>
 *    Oscar Mateo <oscar.mateo@intel.com>
 *
 */

/**
 * DOC: Logical Rings, Logical Ring Contexts and Execlists
 *
 * Motivation:
 * GEN8 brings an expansion of the HW contexts: "Logical Ring Contexts".
 * These expanded contexts enable a number of new abilities, especially
 * "Execlists" (also implemented in this file).
 *
 * One of the main differences with the legacy HW contexts is that logical
 * ring contexts incorporate many more things to the context's state, like
 * PDPs or ringbuffer control registers:
 *
 * The reason why PDPs are included in the context is straightforward: as
 * PPGTTs (per-process GTTs) are actually per-context, having the PDPs
 * contained there mean you don't need to do a ppgtt->switch_mm yourself,
 * instead, the GPU will do it for you on the context switch.
 *
 * But, what about the ringbuffer control registers (head, tail, etc..)?
 * shouldn't we just need a set of those per engine command streamer? This is
 * where the name "Logical Rings" starts to make sense: by virtualizing the
 * rings, the engine cs shifts to a new "ring buffer" with every context
 * switch. When you want to submit a workload to the GPU you: A) choose your
 * context, B) find its appropriate virtualized ring, C) write commands to it
 * and then, finally, D) tell the GPU to switch to that context.
 *
 * Instead of the legacy MI_SET_CONTEXT, the way you tell the GPU to switch
 * to a contexts is via a context execution list, ergo "Execlists".
 *
 * LRC implementation:
 * Regarding the creation of contexts, we have:
 *
 * - One global default context.
 * - One local default context for each opened fd.
 * - One local extra context for each context create ioctl call.
 *
 * Now that ringbuffers belong per-context (and not per-engine, like before)
 * and that contexts are uniquely tied to a given engine (and not reusable,
 * like before) we need:
 *
 * - One ringbuffer per-engine inside each context.
 * - One backing object per-engine inside each context.
 *
 * The global default context starts its life with these new objects fully
 * allocated and populated. The local default context for each opened fd is
 * more complex, because we don't know at creation time which engine is going
 * to use them. To handle this, we have implemented a deferred creation of LR
 * contexts:
 *
 * The local context starts its life as a hollow or blank holder, that only
 * gets populated for a given engine once we receive an execbuffer. If later
 * on we receive another execbuffer ioctl for the same context but a different
 * engine, we allocate/populate a new ringbuffer and context backing object and
 * so on.
 *
 * Finally, regarding local contexts created using the ioctl call: as they are
 * only allowed with the render ring, we can allocate & populate them right
 * away (no need to defer anything, at least for now).
 *
 * Execlists implementation:
 * Execlists are the new method by which, on gen8+ hardware, workloads are
 * submitted for execution (as opposed to the legacy, ringbuffer-based, method).
 * This method works as follows:
 *
 * When a request is committed, its commands (the BB start and any leading or
 * trailing commands, like the seqno breadcrumbs) are placed in the ringbuffer
 * for the appropriate context. The tail pointer in the hardware context is not
 * updated at this time, but instead, kept by the driver in the ringbuffer
 * structure. A structure representing this request is added to a request queue
 * for the appropriate engine: this structure contains a copy of the context's
 * tail after the request was written to the ring buffer and a pointer to the
 * context itself.
 *
 * If the engine's request queue was empty before the request was added, the
 * queue is processed immediately. Otherwise the queue will be processed during
 * a context switch interrupt. In any case, elements on the queue will get sent
 * (in pairs) to the GPU's ExecLists Submit Port (ELSP, for short) with a
 * globally unique 20-bits submission ID.
 *
 * When execution of a request completes, the GPU updates the context status
 * buffer with a context complete event and generates a context switch interrupt.
 * During the interrupt handling, the driver examines the events in the buffer:
 * for each context complete event, if the announced ID matches that on the head
 * of the request queue, then that request is retired and removed from the queue.
 *
 * After processing, if any requests were retired and the queue is not empty
 * then a new execution list can be submitted. The two requests at the front of
 * the queue are next to be submitted but since a context may not occur twice in
 * an execution list, if subsequent requests have the same ID as the first then
 * the two requests must be combined. This is done simply by discarding requests
 * at the head of the queue until either only one requests is left (in which case
 * we use a NULL second context) or the first two requests have unique IDs.
 *
 * By always executing the first two requests in the queue the driver ensures
 * that the GPU is kept as busy as possible. In the case where a single context
 * completes but a second context is still executing, the request for this second
 * context will be at the head of the queue when we remove the first one. This
 * request will then be resubmitted along with a new request for a different context,
 * which will cause the hardware to continue executing the second request and queue
 * the new request (the GPU detects the condition of a context getting preempted
 * with the same context and optimizes the context switch flow by not doing
 * preemption, but just sampling the new tail pointer).
 *
 */
#include <linux/interrupt.h>

#include "i915_drv.h"
#include "i915_perf.h"
#include "i915_trace.h"
#include "i915_vgpu.h"
#include "intel_context.h"
#include "intel_engine_pm.h"
#include "intel_gt.h"
#include "intel_gt_pm.h"
#include "intel_gt_requests.h"
#include "intel_lrc_reg.h"
#include "intel_mocs.h"
#include "intel_reset.h"
#include "intel_ring.h"
#include "intel_workarounds.h"
#include "shmem_utils.h"

#define RING_EXECLIST_QFULL		(1 << 0x2)
#define RING_EXECLIST1_VALID		(1 << 0x3)
#define RING_EXECLIST0_VALID		(1 << 0x4)
#define RING_EXECLIST_ACTIVE_STATUS	(3 << 0xE)
#define RING_EXECLIST1_ACTIVE		(1 << 0x11)
#define RING_EXECLIST0_ACTIVE		(1 << 0x12)

#define GEN8_CTX_STATUS_IDLE_ACTIVE	(1 << 0)
#define GEN8_CTX_STATUS_PREEMPTED	(1 << 1)
#define GEN8_CTX_STATUS_ELEMENT_SWITCH	(1 << 2)
#define GEN8_CTX_STATUS_ACTIVE_IDLE	(1 << 3)
#define GEN8_CTX_STATUS_COMPLETE	(1 << 4)
#define GEN8_CTX_STATUS_LITE_RESTORE	(1 << 15)

#define GEN8_CTX_STATUS_COMPLETED_MASK \
	 (GEN8_CTX_STATUS_COMPLETE | GEN8_CTX_STATUS_PREEMPTED)

#define CTX_DESC_FORCE_RESTORE BIT_ULL(2)

#define GEN12_CTX_STATUS_SWITCHED_TO_NEW_QUEUE	(0x1) /* lower csb dword */
#define GEN12_CTX_SWITCH_DETAIL(csb_dw)	((csb_dw) & 0xF) /* upper csb dword */
#define GEN12_CSB_SW_CTX_ID_MASK		GENMASK(25, 15)
#define GEN12_IDLE_CTX_ID		0x7FF
#define GEN12_CSB_CTX_VALID(csb_dw) \
	(FIELD_GET(GEN12_CSB_SW_CTX_ID_MASK, csb_dw) != GEN12_IDLE_CTX_ID)

/* Typical size of the average request (2 pipecontrols and a MI_BB) */
#define EXECLISTS_REQUEST_SIZE 64 /* bytes */

struct virtual_engine {
	struct intel_engine_cs base;
	struct intel_context context;

	/*
	 * We allow only a single request through the virtual engine at a time
	 * (each request in the timeline waits for the completion fence of
	 * the previous before being submitted). By restricting ourselves to
	 * only submitting a single request, each request is placed on to a
	 * physical to maximise load spreading (by virtue of the late greedy
	 * scheduling -- each real engine takes the next available request
	 * upon idling).
	 */
	struct i915_request *request;

	/*
	 * We keep a rbtree of available virtual engines inside each physical
	 * engine, sorted by priority. Here we preallocate the nodes we need
	 * for the virtual engine, indexed by physical_engine->id.
	 */
	struct ve_node {
		struct rb_node rb;
		int prio;
	} nodes[I915_NUM_ENGINES];

	/*
	 * Keep track of bonded pairs -- restrictions upon on our selection
	 * of physical engines any particular request may be submitted to.
	 * If we receive a submit-fence from a master engine, we will only
	 * use one of sibling_mask physical engines.
	 */
	struct ve_bond {
		const struct intel_engine_cs *master;
		intel_engine_mask_t sibling_mask;
	} *bonds;
	unsigned int num_bonds;

	/* And finally, which physical engines this virtual engine maps onto. */
	unsigned int num_siblings;
	struct intel_engine_cs *siblings[];
};

static struct virtual_engine *to_virtual_engine(struct intel_engine_cs *engine)
{
	GEM_BUG_ON(!intel_engine_is_virtual(engine));
	return container_of(engine, struct virtual_engine, base);
}

static int __execlists_context_alloc(struct intel_context *ce,
				     struct intel_engine_cs *engine);

static void execlists_init_reg_state(u32 *reg_state,
				     const struct intel_context *ce,
				     const struct intel_engine_cs *engine,
				     const struct intel_ring *ring,
				     bool close);
static void
__execlists_update_reg_state(const struct intel_context *ce,
			     const struct intel_engine_cs *engine,
			     u32 head);

static int lrc_ring_mi_mode(const struct intel_engine_cs *engine)
{
	if (INTEL_GEN(engine->i915) >= 12)
		return 0x60;
	else if (INTEL_GEN(engine->i915) >= 9)
		return 0x54;
	else if (engine->class == RENDER_CLASS)
		return 0x58;
	else
		return -1;
}

static int lrc_ring_gpr0(const struct intel_engine_cs *engine)
{
	if (INTEL_GEN(engine->i915) >= 12)
		return 0x74;
	else if (INTEL_GEN(engine->i915) >= 9)
		return 0x68;
	else if (engine->class == RENDER_CLASS)
		return 0xd8;
	else
		return -1;
}

static int lrc_ring_wa_bb_per_ctx(const struct intel_engine_cs *engine)
{
	if (INTEL_GEN(engine->i915) >= 12)
		return 0x12;
	else if (INTEL_GEN(engine->i915) >= 9 || engine->class == RENDER_CLASS)
		return 0x18;
	else
		return -1;
}

static int lrc_ring_indirect_ptr(const struct intel_engine_cs *engine)
{
	int x;

	x = lrc_ring_wa_bb_per_ctx(engine);
	if (x < 0)
		return x;

	return x + 2;
}

static int lrc_ring_indirect_offset(const struct intel_engine_cs *engine)
{
	int x;

	x = lrc_ring_indirect_ptr(engine);
	if (x < 0)
		return x;

	return x + 2;
}

static int lrc_ring_cmd_buf_cctl(const struct intel_engine_cs *engine)
{
	if (engine->class != RENDER_CLASS)
		return -1;

	if (INTEL_GEN(engine->i915) >= 12)
		return 0xb6;
	else if (INTEL_GEN(engine->i915) >= 11)
		return 0xaa;
	else
		return -1;
}

static u32
lrc_ring_indirect_offset_default(const struct intel_engine_cs *engine)
{
	switch (INTEL_GEN(engine->i915)) {
	default:
		MISSING_CASE(INTEL_GEN(engine->i915));
		fallthrough;
	case 12:
		return GEN12_CTX_RCS_INDIRECT_CTX_OFFSET_DEFAULT;
	case 11:
		return GEN11_CTX_RCS_INDIRECT_CTX_OFFSET_DEFAULT;
	case 10:
		return GEN10_CTX_RCS_INDIRECT_CTX_OFFSET_DEFAULT;
	case 9:
		return GEN9_CTX_RCS_INDIRECT_CTX_OFFSET_DEFAULT;
	case 8:
		return GEN8_CTX_RCS_INDIRECT_CTX_OFFSET_DEFAULT;
	}
}

static void
lrc_ring_setup_indirect_ctx(u32 *regs,
			    const struct intel_engine_cs *engine,
			    u32 ctx_bb_ggtt_addr,
			    u32 size)
{
	GEM_BUG_ON(!size);
	GEM_BUG_ON(!IS_ALIGNED(size, CACHELINE_BYTES));
	GEM_BUG_ON(lrc_ring_indirect_ptr(engine) == -1);
	regs[lrc_ring_indirect_ptr(engine) + 1] =
		ctx_bb_ggtt_addr | (size / CACHELINE_BYTES);

	GEM_BUG_ON(lrc_ring_indirect_offset(engine) == -1);
	regs[lrc_ring_indirect_offset(engine) + 1] =
		lrc_ring_indirect_offset_default(engine) << 6;
}

static u32 intel_context_get_runtime(const struct intel_context *ce)
{
	/*
	 * We can use either ppHWSP[16] which is recorded before the context
	 * switch (and so excludes the cost of context switches) or use the
	 * value from the context image itself, which is saved/restored earlier
	 * and so includes the cost of the save.
	 */
	return READ_ONCE(ce->lrc_reg_state[CTX_TIMESTAMP]);
}

static void mark_eio(struct i915_request *rq)
{
	if (i915_request_completed(rq))
		return;

	GEM_BUG_ON(i915_request_signaled(rq));

	i915_request_set_error_once(rq, -EIO);
	i915_request_mark_complete(rq);
}

static struct i915_request *
active_request(const struct intel_timeline * const tl, struct i915_request *rq)
{
	struct i915_request *active = rq;

	rcu_read_lock();
	list_for_each_entry_continue_reverse(rq, &tl->requests, link) {
		if (i915_request_completed(rq))
			break;

		active = rq;
	}
	rcu_read_unlock();

	return active;
}

static inline u32 intel_hws_preempt_address(struct intel_engine_cs *engine)
{
	return (i915_ggtt_offset(engine->status_page.vma) +
		I915_GEM_HWS_PREEMPT_ADDR);
}

static inline void
ring_set_paused(const struct intel_engine_cs *engine, int state)
{
	/*
	 * We inspect HWS_PREEMPT with a semaphore inside
	 * engine->emit_fini_breadcrumb. If the dword is true,
	 * the ring is paused as the semaphore will busywait
	 * until the dword is false.
	 */
	engine->status_page.addr[I915_GEM_HWS_PREEMPT] = state;
	if (state)
		wmb();
}

static inline struct i915_priolist *to_priolist(struct rb_node *rb)
{
	return rb_entry(rb, struct i915_priolist, node);
}

static inline int rq_prio(const struct i915_request *rq)
{
	return READ_ONCE(rq->sched.attr.priority);
}

static int effective_prio(const struct i915_request *rq)
{
	int prio = rq_prio(rq);

	/*
	 * If this request is special and must not be interrupted at any
	 * cost, so be it. Note we are only checking the most recent request
	 * in the context and so may be masking an earlier vip request. It
	 * is hoped that under the conditions where nopreempt is used, this
	 * will not matter (i.e. all requests to that context will be
	 * nopreempt for as long as desired).
	 */
	if (i915_request_has_nopreempt(rq))
		prio = I915_PRIORITY_UNPREEMPTABLE;

	return prio;
}

static int queue_prio(const struct intel_engine_execlists *execlists)
{
	struct i915_priolist *p;
	struct rb_node *rb;

	rb = rb_first_cached(&execlists->queue);
	if (!rb)
		return INT_MIN;

	/*
	 * As the priolist[] are inverted, with the highest priority in [0],
	 * we have to flip the index value to become priority.
	 */
	p = to_priolist(rb);
	return ((p->priority + 1) << I915_USER_PRIORITY_SHIFT) - ffs(p->used);
}

static inline bool need_preempt(const struct intel_engine_cs *engine,
				const struct i915_request *rq,
				struct rb_node *rb)
{
	int last_prio;

	if (!intel_engine_has_semaphores(engine))
		return false;

	/*
	 * Check if the current priority hint merits a preemption attempt.
	 *
	 * We record the highest value priority we saw during rescheduling
	 * prior to this dequeue, therefore we know that if it is strictly
	 * less than the current tail of ESLP[0], we do not need to force
	 * a preempt-to-idle cycle.
	 *
	 * However, the priority hint is a mere hint that we may need to
	 * preempt. If that hint is stale or we may be trying to preempt
	 * ourselves, ignore the request.
	 *
	 * More naturally we would write
	 *      prio >= max(0, last);
	 * except that we wish to prevent triggering preemption at the same
	 * priority level: the task that is running should remain running
	 * to preserve FIFO ordering of dependencies.
	 */
	last_prio = max(effective_prio(rq), I915_PRIORITY_NORMAL - 1);
	if (engine->execlists.queue_priority_hint <= last_prio)
		return false;

	/*
	 * Check against the first request in ELSP[1], it will, thanks to the
	 * power of PI, be the highest priority of that context.
	 */
	if (!list_is_last(&rq->sched.link, &engine->active.requests) &&
	    rq_prio(list_next_entry(rq, sched.link)) > last_prio)
		return true;

	if (rb) {
		struct virtual_engine *ve =
			rb_entry(rb, typeof(*ve), nodes[engine->id].rb);
		bool preempt = false;

		if (engine == ve->siblings[0]) { /* only preempt one sibling */
			struct i915_request *next;

			rcu_read_lock();
			next = READ_ONCE(ve->request);
			if (next)
				preempt = rq_prio(next) > last_prio;
			rcu_read_unlock();
		}

		if (preempt)
			return preempt;
	}

	/*
	 * If the inflight context did not trigger the preemption, then maybe
	 * it was the set of queued requests? Pick the highest priority in
	 * the queue (the first active priolist) and see if it deserves to be
	 * running instead of ELSP[0].
	 *
	 * The highest priority request in the queue can not be either
	 * ELSP[0] or ELSP[1] as, thanks again to PI, if it was the same
	 * context, it's priority would not exceed ELSP[0] aka last_prio.
	 */
	return queue_prio(&engine->execlists) > last_prio;
}

__maybe_unused static inline bool
assert_priority_queue(const struct i915_request *prev,
		      const struct i915_request *next)
{
	/*
	 * Without preemption, the prev may refer to the still active element
	 * which we refuse to let go.
	 *
	 * Even with preemption, there are times when we think it is better not
	 * to preempt and leave an ostensibly lower priority request in flight.
	 */
	if (i915_request_is_active(prev))
		return true;

	return rq_prio(prev) >= rq_prio(next);
}

/*
 * The context descriptor encodes various attributes of a context,
 * including its GTT address and some flags. Because it's fairly
 * expensive to calculate, we'll just do it once and cache the result,
 * which remains valid until the context is unpinned.
 *
 * This is what a descriptor looks like, from LSB to MSB::
 *
 *      bits  0-11:    flags, GEN8_CTX_* (cached in ctx->desc_template)
 *      bits 12-31:    LRCA, GTT address of (the HWSP of) this context
 *      bits 32-52:    ctx ID, a globally unique tag (highest bit used by GuC)
 *      bits 53-54:    mbz, reserved for use by hardware
 *      bits 55-63:    group ID, currently unused and set to 0
 *
 * Starting from Gen11, the upper dword of the descriptor has a new format:
 *
 *      bits 32-36:    reserved
 *      bits 37-47:    SW context ID
 *      bits 48:53:    engine instance
 *      bit 54:        mbz, reserved for use by hardware
 *      bits 55-60:    SW counter
 *      bits 61-63:    engine class
 *
 * engine info, SW context ID and SW counter need to form a unique number
 * (Context ID) per lrc.
 */
static u32
lrc_descriptor(struct intel_context *ce, struct intel_engine_cs *engine)
{
	u32 desc;

	desc = INTEL_LEGACY_32B_CONTEXT;
	if (i915_vm_is_4lvl(ce->vm))
		desc = INTEL_LEGACY_64B_CONTEXT;
	desc <<= GEN8_CTX_ADDRESSING_MODE_SHIFT;

	desc |= GEN8_CTX_VALID | GEN8_CTX_PRIVILEGE;
	if (IS_GEN(engine->i915, 8))
		desc |= GEN8_CTX_L3LLC_COHERENT;

	return i915_ggtt_offset(ce->state) | desc;
}

static inline unsigned int dword_in_page(void *addr)
{
	return offset_in_page(addr) / sizeof(u32);
}

static void set_offsets(u32 *regs,
			const u8 *data,
			const struct intel_engine_cs *engine,
			bool clear)
#define NOP(x) (BIT(7) | (x))
#define LRI(count, flags) ((flags) << 6 | (count) | BUILD_BUG_ON_ZERO(count >= BIT(6)))
#define POSTED BIT(0)
#define REG(x) (((x) >> 2) | BUILD_BUG_ON_ZERO(x >= 0x200))
#define REG16(x) \
	(((x) >> 9) | BIT(7) | BUILD_BUG_ON_ZERO(x >= 0x10000)), \
	(((x) >> 2) & 0x7f)
#define END(total_state_size) 0, (total_state_size)
{
	const u32 base = engine->mmio_base;

	while (*data) {
		u8 count, flags;

		if (*data & BIT(7)) { /* skip */
			count = *data++ & ~BIT(7);
			if (clear)
				memset32(regs, MI_NOOP, count);
			regs += count;
			continue;
		}

		count = *data & 0x3f;
		flags = *data >> 6;
		data++;

		*regs = MI_LOAD_REGISTER_IMM(count);
		if (flags & POSTED)
			*regs |= MI_LRI_FORCE_POSTED;
		if (INTEL_GEN(engine->i915) >= 11)
			*regs |= MI_LRI_LRM_CS_MMIO;
		regs++;

		GEM_BUG_ON(!count);
		do {
			u32 offset = 0;
			u8 v;

			do {
				v = *data++;
				offset <<= 7;
				offset |= v & ~BIT(7);
			} while (v & BIT(7));

			regs[0] = base + (offset << 2);
			if (clear)
				regs[1] = 0;
			regs += 2;
		} while (--count);
	}

	if (clear) {
		u8 count = *++data;

		/* Clear past the tail for HW access */
		GEM_BUG_ON(dword_in_page(regs) > count);
		memset32(regs, MI_NOOP, count - dword_in_page(regs));

		/* Close the batch; used mainly by live_lrc_layout() */
		*regs = MI_BATCH_BUFFER_END;
		if (INTEL_GEN(engine->i915) >= 10)
			*regs |= BIT(0);
	}
}

static const u8 gen8_xcs_offsets[] = {
	NOP(1),
	LRI(11, 0),
	REG16(0x244),
	REG(0x034),
	REG(0x030),
	REG(0x038),
	REG(0x03c),
	REG(0x168),
	REG(0x140),
	REG(0x110),
	REG(0x11c),
	REG(0x114),
	REG(0x118),

	NOP(9),
	LRI(9, 0),
	REG16(0x3a8),
	REG16(0x28c),
	REG16(0x288),
	REG16(0x284),
	REG16(0x280),
	REG16(0x27c),
	REG16(0x278),
	REG16(0x274),
	REG16(0x270),

	NOP(13),
	LRI(2, 0),
	REG16(0x200),
	REG(0x028),

	END(80)
};

static const u8 gen9_xcs_offsets[] = {
	NOP(1),
	LRI(14, POSTED),
	REG16(0x244),
	REG(0x034),
	REG(0x030),
	REG(0x038),
	REG(0x03c),
	REG(0x168),
	REG(0x140),
	REG(0x110),
	REG(0x11c),
	REG(0x114),
	REG(0x118),
	REG(0x1c0),
	REG(0x1c4),
	REG(0x1c8),

	NOP(3),
	LRI(9, POSTED),
	REG16(0x3a8),
	REG16(0x28c),
	REG16(0x288),
	REG16(0x284),
	REG16(0x280),
	REG16(0x27c),
	REG16(0x278),
	REG16(0x274),
	REG16(0x270),

	NOP(13),
	LRI(1, POSTED),
	REG16(0x200),

	NOP(13),
	LRI(44, POSTED),
	REG(0x028),
	REG(0x09c),
	REG(0x0c0),
	REG(0x178),
	REG(0x17c),
	REG16(0x358),
	REG(0x170),
	REG(0x150),
	REG(0x154),
	REG(0x158),
	REG16(0x41c),
	REG16(0x600),
	REG16(0x604),
	REG16(0x608),
	REG16(0x60c),
	REG16(0x610),
	REG16(0x614),
	REG16(0x618),
	REG16(0x61c),
	REG16(0x620),
	REG16(0x624),
	REG16(0x628),
	REG16(0x62c),
	REG16(0x630),
	REG16(0x634),
	REG16(0x638),
	REG16(0x63c),
	REG16(0x640),
	REG16(0x644),
	REG16(0x648),
	REG16(0x64c),
	REG16(0x650),
	REG16(0x654),
	REG16(0x658),
	REG16(0x65c),
	REG16(0x660),
	REG16(0x664),
	REG16(0x668),
	REG16(0x66c),
	REG16(0x670),
	REG16(0x674),
	REG16(0x678),
	REG16(0x67c),
	REG(0x068),

	END(176)
};

static const u8 gen12_xcs_offsets[] = {
	NOP(1),
	LRI(13, POSTED),
	REG16(0x244),
	REG(0x034),
	REG(0x030),
	REG(0x038),
	REG(0x03c),
	REG(0x168),
	REG(0x140),
	REG(0x110),
	REG(0x1c0),
	REG(0x1c4),
	REG(0x1c8),
	REG(0x180),
	REG16(0x2b4),

	NOP(5),
	LRI(9, POSTED),
	REG16(0x3a8),
	REG16(0x28c),
	REG16(0x288),
	REG16(0x284),
	REG16(0x280),
	REG16(0x27c),
	REG16(0x278),
	REG16(0x274),
	REG16(0x270),

	END(80)
};

static const u8 gen8_rcs_offsets[] = {
	NOP(1),
	LRI(14, POSTED),
	REG16(0x244),
	REG(0x034),
	REG(0x030),
	REG(0x038),
	REG(0x03c),
	REG(0x168),
	REG(0x140),
	REG(0x110),
	REG(0x11c),
	REG(0x114),
	REG(0x118),
	REG(0x1c0),
	REG(0x1c4),
	REG(0x1c8),

	NOP(3),
	LRI(9, POSTED),
	REG16(0x3a8),
	REG16(0x28c),
	REG16(0x288),
	REG16(0x284),
	REG16(0x280),
	REG16(0x27c),
	REG16(0x278),
	REG16(0x274),
	REG16(0x270),

	NOP(13),
	LRI(1, 0),
	REG(0x0c8),

	END(80)
};

static const u8 gen9_rcs_offsets[] = {
	NOP(1),
	LRI(14, POSTED),
	REG16(0x244),
	REG(0x34),
	REG(0x30),
	REG(0x38),
	REG(0x3c),
	REG(0x168),
	REG(0x140),
	REG(0x110),
	REG(0x11c),
	REG(0x114),
	REG(0x118),
	REG(0x1c0),
	REG(0x1c4),
	REG(0x1c8),

	NOP(3),
	LRI(9, POSTED),
	REG16(0x3a8),
	REG16(0x28c),
	REG16(0x288),
	REG16(0x284),
	REG16(0x280),
	REG16(0x27c),
	REG16(0x278),
	REG16(0x274),
	REG16(0x270),

	NOP(13),
	LRI(1, 0),
	REG(0xc8),

	NOP(13),
	LRI(44, POSTED),
	REG(0x28),
	REG(0x9c),
	REG(0xc0),
	REG(0x178),
	REG(0x17c),
	REG16(0x358),
	REG(0x170),
	REG(0x150),
	REG(0x154),
	REG(0x158),
	REG16(0x41c),
	REG16(0x600),
	REG16(0x604),
	REG16(0x608),
	REG16(0x60c),
	REG16(0x610),
	REG16(0x614),
	REG16(0x618),
	REG16(0x61c),
	REG16(0x620),
	REG16(0x624),
	REG16(0x628),
	REG16(0x62c),
	REG16(0x630),
	REG16(0x634),
	REG16(0x638),
	REG16(0x63c),
	REG16(0x640),
	REG16(0x644),
	REG16(0x648),
	REG16(0x64c),
	REG16(0x650),
	REG16(0x654),
	REG16(0x658),
	REG16(0x65c),
	REG16(0x660),
	REG16(0x664),
	REG16(0x668),
	REG16(0x66c),
	REG16(0x670),
	REG16(0x674),
	REG16(0x678),
	REG16(0x67c),
	REG(0x68),

	END(176)
};

static const u8 gen11_rcs_offsets[] = {
	NOP(1),
	LRI(15, POSTED),
	REG16(0x244),
	REG(0x034),
	REG(0x030),
	REG(0x038),
	REG(0x03c),
	REG(0x168),
	REG(0x140),
	REG(0x110),
	REG(0x11c),
	REG(0x114),
	REG(0x118),
	REG(0x1c0),
	REG(0x1c4),
	REG(0x1c8),
	REG(0x180),

	NOP(1),
	LRI(9, POSTED),
	REG16(0x3a8),
	REG16(0x28c),
	REG16(0x288),
	REG16(0x284),
	REG16(0x280),
	REG16(0x27c),
	REG16(0x278),
	REG16(0x274),
	REG16(0x270),

	LRI(1, POSTED),
	REG(0x1b0),

	NOP(10),
	LRI(1, 0),
	REG(0x0c8),

	END(80)
};

static const u8 gen12_rcs_offsets[] = {
	NOP(1),
	LRI(13, POSTED),
	REG16(0x244),
	REG(0x034),
	REG(0x030),
	REG(0x038),
	REG(0x03c),
	REG(0x168),
	REG(0x140),
	REG(0x110),
	REG(0x1c0),
	REG(0x1c4),
	REG(0x1c8),
	REG(0x180),
	REG16(0x2b4),

	NOP(5),
	LRI(9, POSTED),
	REG16(0x3a8),
	REG16(0x28c),
	REG16(0x288),
	REG16(0x284),
	REG16(0x280),
	REG16(0x27c),
	REG16(0x278),
	REG16(0x274),
	REG16(0x270),

	LRI(3, POSTED),
	REG(0x1b0),
	REG16(0x5a8),
	REG16(0x5ac),

	NOP(6),
	LRI(1, 0),
	REG(0x0c8),
	NOP(3 + 9 + 1),

	LRI(51, POSTED),
	REG16(0x588),
	REG16(0x588),
	REG16(0x588),
	REG16(0x588),
	REG16(0x588),
	REG16(0x588),
	REG(0x028),
	REG(0x09c),
	REG(0x0c0),
	REG(0x178),
	REG(0x17c),
	REG16(0x358),
	REG(0x170),
	REG(0x150),
	REG(0x154),
	REG(0x158),
	REG16(0x41c),
	REG16(0x600),
	REG16(0x604),
	REG16(0x608),
	REG16(0x60c),
	REG16(0x610),
	REG16(0x614),
	REG16(0x618),
	REG16(0x61c),
	REG16(0x620),
	REG16(0x624),
	REG16(0x628),
	REG16(0x62c),
	REG16(0x630),
	REG16(0x634),
	REG16(0x638),
	REG16(0x63c),
	REG16(0x640),
	REG16(0x644),
	REG16(0x648),
	REG16(0x64c),
	REG16(0x650),
	REG16(0x654),
	REG16(0x658),
	REG16(0x65c),
	REG16(0x660),
	REG16(0x664),
	REG16(0x668),
	REG16(0x66c),
	REG16(0x670),
	REG16(0x674),
	REG16(0x678),
	REG16(0x67c),
	REG(0x068),
	REG(0x084),
	NOP(1),

	END(192)
};

#undef END
#undef REG16
#undef REG
#undef LRI
#undef NOP

static const u8 *reg_offsets(const struct intel_engine_cs *engine)
{
	/*
	 * The gen12+ lists only have the registers we program in the basic
	 * default state. We rely on the context image using relative
	 * addressing to automatic fixup the register state between the
	 * physical engines for virtual engine.
	 */
	GEM_BUG_ON(INTEL_GEN(engine->i915) >= 12 &&
		   !intel_engine_has_relative_mmio(engine));

	if (engine->class == RENDER_CLASS) {
		if (INTEL_GEN(engine->i915) >= 12)
			return gen12_rcs_offsets;
		else if (INTEL_GEN(engine->i915) >= 11)
			return gen11_rcs_offsets;
		else if (INTEL_GEN(engine->i915) >= 9)
			return gen9_rcs_offsets;
		else
			return gen8_rcs_offsets;
	} else {
		if (INTEL_GEN(engine->i915) >= 12)
			return gen12_xcs_offsets;
		else if (INTEL_GEN(engine->i915) >= 9)
			return gen9_xcs_offsets;
		else
			return gen8_xcs_offsets;
	}
}

static struct i915_request *
__unwind_incomplete_requests(struct intel_engine_cs *engine)
{
	struct i915_request *rq, *rn, *active = NULL;
	struct list_head *uninitialized_var(pl);
	int prio = I915_PRIORITY_INVALID;

	lockdep_assert_held(&engine->active.lock);

	list_for_each_entry_safe_reverse(rq, rn,
					 &engine->active.requests,
					 sched.link) {
		if (i915_request_completed(rq))
			continue; /* XXX */

		__i915_request_unsubmit(rq);

		/*
		 * Push the request back into the queue for later resubmission.
		 * If this request is not native to this physical engine (i.e.
		 * it came from a virtual source), push it back onto the virtual
		 * engine so that it can be moved across onto another physical
		 * engine as load dictates.
		 */
		if (likely(rq->execution_mask == engine->mask)) {
			GEM_BUG_ON(rq_prio(rq) == I915_PRIORITY_INVALID);
			if (rq_prio(rq) != prio) {
				prio = rq_prio(rq);
				pl = i915_sched_lookup_priolist(engine, prio);
			}
			GEM_BUG_ON(RB_EMPTY_ROOT(&engine->execlists.queue.rb_root));

			list_move(&rq->sched.link, pl);
			set_bit(I915_FENCE_FLAG_PQUEUE, &rq->fence.flags);

			active = rq;
		} else {
			struct intel_engine_cs *owner = rq->context->engine;

			/*
			 * Decouple the virtual breadcrumb before moving it
			 * back to the virtual engine -- we don't want the
			 * request to complete in the background and try
			 * and cancel the breadcrumb on the virtual engine
			 * (instead of the old engine where it is linked)!
			 */
			if (test_bit(DMA_FENCE_FLAG_ENABLE_SIGNAL_BIT,
				     &rq->fence.flags)) {
				spin_lock_nested(&rq->lock,
						 SINGLE_DEPTH_NESTING);
				i915_request_cancel_breadcrumb(rq);
				spin_unlock(&rq->lock);
			}
			WRITE_ONCE(rq->engine, owner);
			owner->submit_request(rq);
			active = NULL;
		}
	}

	return active;
}

struct i915_request *
execlists_unwind_incomplete_requests(struct intel_engine_execlists *execlists)
{
	struct intel_engine_cs *engine =
		container_of(execlists, typeof(*engine), execlists);

	return __unwind_incomplete_requests(engine);
}

static inline void
execlists_context_status_change(struct i915_request *rq, unsigned long status)
{
	/*
	 * Only used when GVT-g is enabled now. When GVT-g is disabled,
	 * The compiler should eliminate this function as dead-code.
	 */
	if (!IS_ENABLED(CONFIG_DRM_I915_GVT))
		return;

	atomic_notifier_call_chain(&rq->engine->context_status_notifier,
				   status, rq);
}

static void intel_engine_context_in(struct intel_engine_cs *engine)
{
	unsigned long flags;

	if (atomic_add_unless(&engine->stats.active, 1, 0))
		return;

	write_seqlock_irqsave(&engine->stats.lock, flags);
	if (!atomic_add_unless(&engine->stats.active, 1, 0)) {
		engine->stats.start = ktime_get();
		atomic_inc(&engine->stats.active);
	}
	write_sequnlock_irqrestore(&engine->stats.lock, flags);
}

static void intel_engine_context_out(struct intel_engine_cs *engine)
{
	unsigned long flags;

	GEM_BUG_ON(!atomic_read(&engine->stats.active));

	if (atomic_add_unless(&engine->stats.active, -1, 1))
		return;

	write_seqlock_irqsave(&engine->stats.lock, flags);
	if (atomic_dec_and_test(&engine->stats.active)) {
		engine->stats.total =
			ktime_add(engine->stats.total,
				  ktime_sub(ktime_get(), engine->stats.start));
	}
	write_sequnlock_irqrestore(&engine->stats.lock, flags);
}

static void
execlists_check_context(const struct intel_context *ce,
			const struct intel_engine_cs *engine)
{
	const struct intel_ring *ring = ce->ring;
	u32 *regs = ce->lrc_reg_state;
	bool valid = true;
	int x;

	if (regs[CTX_RING_START] != i915_ggtt_offset(ring->vma)) {
		pr_err("%s: context submitted with incorrect RING_START [%08x], expected %08x\n",
		       engine->name,
		       regs[CTX_RING_START],
		       i915_ggtt_offset(ring->vma));
		regs[CTX_RING_START] = i915_ggtt_offset(ring->vma);
		valid = false;
	}

	if ((regs[CTX_RING_CTL] & ~(RING_WAIT | RING_WAIT_SEMAPHORE)) !=
	    (RING_CTL_SIZE(ring->size) | RING_VALID)) {
		pr_err("%s: context submitted with incorrect RING_CTL [%08x], expected %08x\n",
		       engine->name,
		       regs[CTX_RING_CTL],
		       (u32)(RING_CTL_SIZE(ring->size) | RING_VALID));
		regs[CTX_RING_CTL] = RING_CTL_SIZE(ring->size) | RING_VALID;
		valid = false;
	}

	x = lrc_ring_mi_mode(engine);
	if (x != -1 && regs[x + 1] & (regs[x + 1] >> 16) & STOP_RING) {
		pr_err("%s: context submitted with STOP_RING [%08x] in RING_MI_MODE\n",
		       engine->name, regs[x + 1]);
		regs[x + 1] &= ~STOP_RING;
		regs[x + 1] |= STOP_RING << 16;
		valid = false;
	}

	WARN_ONCE(!valid, "Invalid lrc state found before submission\n");
}

static void restore_default_state(struct intel_context *ce,
				  struct intel_engine_cs *engine)
{
	u32 *regs;

	regs = memset(ce->lrc_reg_state, 0, engine->context_size - PAGE_SIZE);
	execlists_init_reg_state(regs, ce, engine, ce->ring, true);

	ce->runtime.last = intel_context_get_runtime(ce);
}

static void reset_active(struct i915_request *rq,
			 struct intel_engine_cs *engine)
{
	struct intel_context * const ce = rq->context;
	u32 head;

	/*
	 * The executing context has been cancelled. We want to prevent
	 * further execution along this context and propagate the error on
	 * to anything depending on its results.
	 *
	 * In __i915_request_submit(), we apply the -EIO and remove the
	 * requests' payloads for any banned requests. But first, we must
	 * rewind the context back to the start of the incomplete request so
	 * that we do not jump back into the middle of the batch.
	 *
	 * We preserve the breadcrumbs and semaphores of the incomplete
	 * requests so that inter-timeline dependencies (i.e other timelines)
	 * remain correctly ordered. And we defer to __i915_request_submit()
	 * so that all asynchronous waits are correctly handled.
	 */
	ENGINE_TRACE(engine, "{ rq=%llx:%lld }\n",
		     rq->fence.context, rq->fence.seqno);

	/* On resubmission of the active request, payload will be scrubbed */
	if (i915_request_completed(rq))
		head = rq->tail;
	else
		head = active_request(ce->timeline, rq)->head;
	head = intel_ring_wrap(ce->ring, head);

	/* Scrub the context image to prevent replaying the previous batch */
	restore_default_state(ce, engine);
	__execlists_update_reg_state(ce, engine, head);

	/* We've switched away, so this should be a no-op, but intent matters */
	ce->lrc.desc |= CTX_DESC_FORCE_RESTORE;
}

static void st_update_runtime_underflow(struct intel_context *ce, s32 dt)
{
#if IS_ENABLED(CONFIG_DRM_I915_SELFTEST)
	ce->runtime.num_underflow += dt < 0;
	ce->runtime.max_underflow = max_t(u32, ce->runtime.max_underflow, -dt);
#endif
}

static void intel_context_update_runtime(struct intel_context *ce)
{
	u32 old;
	s32 dt;

	if (intel_context_is_barrier(ce))
		return;

	old = ce->runtime.last;
	ce->runtime.last = intel_context_get_runtime(ce);
	dt = ce->runtime.last - old;

	if (unlikely(dt <= 0)) {
		CE_TRACE(ce, "runtime underflow: last=%u, new=%u, delta=%d\n",
			 old, ce->runtime.last, dt);
		st_update_runtime_underflow(ce, dt);
		return;
	}

	ewma_runtime_add(&ce->runtime.avg, dt);
	ce->runtime.total += dt;
}

static inline struct intel_engine_cs *
__execlists_schedule_in(struct i915_request *rq)
{
	struct intel_engine_cs * const engine = rq->engine;
	struct intel_context * const ce = rq->context;

	intel_context_get(ce);

	if (unlikely(intel_context_is_banned(ce)))
		reset_active(rq, engine);

	if (IS_ENABLED(CONFIG_DRM_I915_DEBUG_GEM))
		execlists_check_context(ce, engine);

	if (ce->tag) {
		/* Use a fixed tag for OA and friends */
		GEM_BUG_ON(ce->tag <= BITS_PER_LONG);
		ce->lrc.ccid = ce->tag;
	} else {
		/* We don't need a strict matching tag, just different values */
		unsigned int tag = ffs(READ_ONCE(engine->context_tag));

		GEM_BUG_ON(tag == 0 || tag >= BITS_PER_LONG);
		clear_bit(tag - 1, &engine->context_tag);
		ce->lrc.ccid = tag << (GEN11_SW_CTX_ID_SHIFT - 32);

		BUILD_BUG_ON(BITS_PER_LONG > GEN12_MAX_CONTEXT_HW_ID);
	}

	ce->lrc.ccid |= engine->execlists.ccid;

	__intel_gt_pm_get(engine->gt);
	execlists_context_status_change(rq, INTEL_CONTEXT_SCHEDULE_IN);
	intel_engine_context_in(engine);

	return engine;
}

static inline struct i915_request *
execlists_schedule_in(struct i915_request *rq, int idx)
{
	struct intel_context * const ce = rq->context;
	struct intel_engine_cs *old;

	GEM_BUG_ON(!intel_engine_pm_is_awake(rq->engine));
	trace_i915_request_in(rq, idx);

	old = READ_ONCE(ce->inflight);
	do {
		if (!old) {
			WRITE_ONCE(ce->inflight, __execlists_schedule_in(rq));
			break;
		}
	} while (!try_cmpxchg(&ce->inflight, &old, ptr_inc(old)));

	GEM_BUG_ON(intel_context_inflight(ce) != rq->engine);
	return i915_request_get(rq);
}

static void kick_siblings(struct i915_request *rq, struct intel_context *ce)
{
	struct virtual_engine *ve = container_of(ce, typeof(*ve), context);
	struct i915_request *next = READ_ONCE(ve->request);

	if (next && next->execution_mask & ~rq->execution_mask)
		tasklet_schedule(&ve->base.execlists.tasklet);
}

static inline void
__execlists_schedule_out(struct i915_request *rq,
			 struct intel_engine_cs * const engine,
			 unsigned int ccid)
{
	struct intel_context * const ce = rq->context;

	/*
	 * NB process_csb() is not under the engine->active.lock and hence
	 * schedule_out can race with schedule_in meaning that we should
	 * refrain from doing non-trivial work here.
	 */

	/*
	 * If we have just completed this context, the engine may now be
	 * idle and we want to re-enter powersaving.
	 */
	if (list_is_last_rcu(&rq->link, &ce->timeline->requests) &&
	    i915_request_completed(rq))
		intel_engine_add_retire(engine, ce->timeline);

	ccid >>= GEN11_SW_CTX_ID_SHIFT - 32;
	ccid &= GEN12_MAX_CONTEXT_HW_ID;
	if (ccid < BITS_PER_LONG) {
		GEM_BUG_ON(ccid == 0);
		GEM_BUG_ON(test_bit(ccid - 1, &engine->context_tag));
		set_bit(ccid - 1, &engine->context_tag);
	}

	intel_context_update_runtime(ce);
	intel_engine_context_out(engine);
	execlists_context_status_change(rq, INTEL_CONTEXT_SCHEDULE_OUT);
	intel_gt_pm_put_async(engine->gt);

	/*
	 * If this is part of a virtual engine, its next request may
	 * have been blocked waiting for access to the active context.
	 * We have to kick all the siblings again in case we need to
	 * switch (e.g. the next request is not runnable on this
	 * engine). Hopefully, we will already have submitted the next
	 * request before the tasklet runs and do not need to rebuild
	 * each virtual tree and kick everyone again.
	 */
	if (ce->engine != engine)
		kick_siblings(rq, ce);

	intel_context_put(ce);
}

static inline void
execlists_schedule_out(struct i915_request *rq)
{
	struct intel_context * const ce = rq->context;
	struct intel_engine_cs *cur, *old;
	u32 ccid;

	trace_i915_request_out(rq);

	ccid = rq->context->lrc.ccid;
	old = READ_ONCE(ce->inflight);
	do
		cur = ptr_unmask_bits(old, 2) ? ptr_dec(old) : NULL;
	while (!try_cmpxchg(&ce->inflight, &old, cur));
	if (!cur)
		__execlists_schedule_out(rq, old, ccid);

	i915_request_put(rq);
}

static u64 execlists_update_context(struct i915_request *rq)
{
	struct intel_context *ce = rq->context;
	u64 desc = ce->lrc.desc;
	u32 tail, prev;

	/*
	 * WaIdleLiteRestore:bdw,skl
	 *
	 * We should never submit the context with the same RING_TAIL twice
	 * just in case we submit an empty ring, which confuses the HW.
	 *
	 * We append a couple of NOOPs (gen8_emit_wa_tail) after the end of
	 * the normal request to be able to always advance the RING_TAIL on
	 * subsequent resubmissions (for lite restore). Should that fail us,
	 * and we try and submit the same tail again, force the context
	 * reload.
	 *
	 * If we need to return to a preempted context, we need to skip the
	 * lite-restore and force it to reload the RING_TAIL. Otherwise, the
	 * HW has a tendency to ignore us rewinding the TAIL to the end of
	 * an earlier request.
	 */
	tail = intel_ring_set_tail(rq->ring, rq->tail);
	prev = ce->lrc_reg_state[CTX_RING_TAIL];
	if (unlikely(intel_ring_direction(rq->ring, tail, prev) <= 0))
		desc |= CTX_DESC_FORCE_RESTORE;
	ce->lrc_reg_state[CTX_RING_TAIL] = tail;
	rq->tail = rq->wa_tail;

	/*
	 * Make sure the context image is complete before we submit it to HW.
	 *
	 * Ostensibly, writes (including the WCB) should be flushed prior to
	 * an uncached write such as our mmio register access, the empirical
	 * evidence (esp. on Braswell) suggests that the WC write into memory
	 * may not be visible to the HW prior to the completion of the UC
	 * register write and that we may begin execution from the context
	 * before its image is complete leading to invalid PD chasing.
	 */
	wmb();

	ce->lrc.desc &= ~CTX_DESC_FORCE_RESTORE;
	return desc;
}

static inline void write_desc(struct intel_engine_execlists *execlists, u64 desc, u32 port)
{
	if (execlists->ctrl_reg) {
		writel(lower_32_bits(desc), execlists->submit_reg + port * 2);
		writel(upper_32_bits(desc), execlists->submit_reg + port * 2 + 1);
	} else {
		writel(upper_32_bits(desc), execlists->submit_reg);
		writel(lower_32_bits(desc), execlists->submit_reg);
	}
}

static __maybe_unused char *
dump_port(char *buf, int buflen, const char *prefix, struct i915_request *rq)
{
	if (!rq)
		return "";

	snprintf(buf, buflen, "%sccid:%x %llx:%lld%s prio %d",
		 prefix,
		 rq->context->lrc.ccid,
		 rq->fence.context, rq->fence.seqno,
		 i915_request_completed(rq) ? "!" :
		 i915_request_started(rq) ? "*" :
		 "",
		 rq_prio(rq));

	return buf;
}

static __maybe_unused void
trace_ports(const struct intel_engine_execlists *execlists,
	    const char *msg,
	    struct i915_request * const *ports)
{
	const struct intel_engine_cs *engine =
		container_of(execlists, typeof(*engine), execlists);
	char __maybe_unused p0[40], p1[40];

	if (!ports[0])
		return;

	ENGINE_TRACE(engine, "%s { %s%s }\n", msg,
		     dump_port(p0, sizeof(p0), "", ports[0]),
		     dump_port(p1, sizeof(p1), ", ", ports[1]));
}

static inline bool
reset_in_progress(const struct intel_engine_execlists *execlists)
{
	return unlikely(!__tasklet_is_enabled(&execlists->tasklet));
}

static __maybe_unused bool
assert_pending_valid(const struct intel_engine_execlists *execlists,
		     const char *msg)
{
	struct intel_engine_cs *engine =
		container_of(execlists, typeof(*engine), execlists);
	struct i915_request * const *port, *rq;
	struct intel_context *ce = NULL;
	bool sentinel = false;
	u32 ccid = -1;

	trace_ports(execlists, msg, execlists->pending);

	/* We may be messing around with the lists during reset, lalala */
	if (reset_in_progress(execlists))
		return true;

	if (!execlists->pending[0]) {
		GEM_TRACE_ERR("%s: Nothing pending for promotion!\n",
			      engine->name);
		return false;
	}

	if (execlists->pending[execlists_num_ports(execlists)]) {
		GEM_TRACE_ERR("%s: Excess pending[%d] for promotion!\n",
			      engine->name, execlists_num_ports(execlists));
		return false;
	}

	for (port = execlists->pending; (rq = *port); port++) {
		unsigned long flags;
		bool ok = true;

		GEM_BUG_ON(!kref_read(&rq->fence.refcount));
		GEM_BUG_ON(!i915_request_is_active(rq));

		if (ce == rq->context) {
			GEM_TRACE_ERR("%s: Dup context:%llx in pending[%zd]\n",
				      engine->name,
				      ce->timeline->fence_context,
				      port - execlists->pending);
			return false;
		}
		ce = rq->context;

		if (ccid == ce->lrc.ccid) {
			GEM_TRACE_ERR("%s: Dup ccid:%x context:%llx in pending[%zd]\n",
				      engine->name,
				      ccid, ce->timeline->fence_context,
				      port - execlists->pending);
			return false;
		}
		ccid = ce->lrc.ccid;

		/*
		 * Sentinels are supposed to be lonely so they flush the
		 * current exection off the HW. Check that they are the
		 * only request in the pending submission.
		 */
		if (sentinel) {
			GEM_TRACE_ERR("%s: context:%llx after sentinel in pending[%zd]\n",
				      engine->name,
				      ce->timeline->fence_context,
				      port - execlists->pending);
			return false;
		}

		sentinel = i915_request_has_sentinel(rq);
		if (sentinel && port != execlists->pending) {
			GEM_TRACE_ERR("%s: sentinel context:%llx not in prime position[%zd]\n",
				      engine->name,
				      ce->timeline->fence_context,
				      port - execlists->pending);
			return false;
		}

		/* Hold tightly onto the lock to prevent concurrent retires! */
		if (!spin_trylock_irqsave(&rq->lock, flags))
			continue;

		if (i915_request_completed(rq))
			goto unlock;

		if (i915_active_is_idle(&ce->active) &&
		    !intel_context_is_barrier(ce)) {
			GEM_TRACE_ERR("%s: Inactive context:%llx in pending[%zd]\n",
				      engine->name,
				      ce->timeline->fence_context,
				      port - execlists->pending);
			ok = false;
			goto unlock;
		}

		if (!i915_vma_is_pinned(ce->state)) {
			GEM_TRACE_ERR("%s: Unpinned context:%llx in pending[%zd]\n",
				      engine->name,
				      ce->timeline->fence_context,
				      port - execlists->pending);
			ok = false;
			goto unlock;
		}

		if (!i915_vma_is_pinned(ce->ring->vma)) {
			GEM_TRACE_ERR("%s: Unpinned ring:%llx in pending[%zd]\n",
				      engine->name,
				      ce->timeline->fence_context,
				      port - execlists->pending);
			ok = false;
			goto unlock;
		}

unlock:
		spin_unlock_irqrestore(&rq->lock, flags);
		if (!ok)
			return false;
	}

	return ce;
}

static void execlists_submit_ports(struct intel_engine_cs *engine)
{
	struct intel_engine_execlists *execlists = &engine->execlists;
	unsigned int n;

	GEM_BUG_ON(!assert_pending_valid(execlists, "submit"));

	/*
	 * We can skip acquiring intel_runtime_pm_get() here as it was taken
	 * on our behalf by the request (see i915_gem_mark_busy()) and it will
	 * not be relinquished until the device is idle (see
	 * i915_gem_idle_work_handler()). As a precaution, we make sure
	 * that all ELSP are drained i.e. we have processed the CSB,
	 * before allowing ourselves to idle and calling intel_runtime_pm_put().
	 */
	GEM_BUG_ON(!intel_engine_pm_is_awake(engine));

	/*
	 * ELSQ note: the submit queue is not cleared after being submitted
	 * to the HW so we need to make sure we always clean it up. This is
	 * currently ensured by the fact that we always write the same number
	 * of elsq entries, keep this in mind before changing the loop below.
	 */
	for (n = execlists_num_ports(execlists); n--; ) {
		struct i915_request *rq = execlists->pending[n];

		write_desc(execlists,
			   rq ? execlists_update_context(rq) : 0,
			   n);
	}

	/* we need to manually load the submit queue */
	if (execlists->ctrl_reg)
		writel(EL_CTRL_LOAD, execlists->ctrl_reg);
}

static bool ctx_single_port_submission(const struct intel_context *ce)
{
	return (IS_ENABLED(CONFIG_DRM_I915_GVT) &&
		intel_context_force_single_submission(ce));
}

static bool can_merge_ctx(const struct intel_context *prev,
			  const struct intel_context *next)
{
	if (prev != next)
		return false;

	if (ctx_single_port_submission(prev))
		return false;

	return true;
}

static unsigned long i915_request_flags(const struct i915_request *rq)
{
	return READ_ONCE(rq->fence.flags);
}

static bool can_merge_rq(const struct i915_request *prev,
			 const struct i915_request *next)
{
	GEM_BUG_ON(prev == next);
	GEM_BUG_ON(!assert_priority_queue(prev, next));

	/*
	 * We do not submit known completed requests. Therefore if the next
	 * request is already completed, we can pretend to merge it in
	 * with the previous context (and we will skip updating the ELSP
	 * and tracking). Thus hopefully keeping the ELSP full with active
	 * contexts, despite the best efforts of preempt-to-busy to confuse
	 * us.
	 */
	if (i915_request_completed(next))
		return true;

	if (unlikely((i915_request_flags(prev) ^ i915_request_flags(next)) &
		     (BIT(I915_FENCE_FLAG_NOPREEMPT) |
		      BIT(I915_FENCE_FLAG_SENTINEL))))
		return false;

	if (!can_merge_ctx(prev->context, next->context))
		return false;

	GEM_BUG_ON(i915_seqno_passed(prev->fence.seqno, next->fence.seqno));
	return true;
}

static void virtual_update_register_offsets(u32 *regs,
					    struct intel_engine_cs *engine)
{
	set_offsets(regs, reg_offsets(engine), engine, false);
}

static bool virtual_matches(const struct virtual_engine *ve,
			    const struct i915_request *rq,
			    const struct intel_engine_cs *engine)
{
	const struct intel_engine_cs *inflight;

	if (!(rq->execution_mask & engine->mask)) /* We peeked too soon! */
		return false;

	/*
	 * We track when the HW has completed saving the context image
	 * (i.e. when we have seen the final CS event switching out of
	 * the context) and must not overwrite the context image before
	 * then. This restricts us to only using the active engine
	 * while the previous virtualized request is inflight (so
	 * we reuse the register offsets). This is a very small
	 * hystersis on the greedy seelction algorithm.
	 */
	inflight = intel_context_inflight(&ve->context);
	if (inflight && inflight != engine)
		return false;

	return true;
}

static void virtual_xfer_breadcrumbs(struct virtual_engine *ve)
{
	/*
	 * All the outstanding signals on ve->siblings[0] must have
	 * been completed, just pending the interrupt handler. As those
	 * signals still refer to the old sibling (via rq->engine), we must
	 * transfer those to the old irq_worker to keep our locking
	 * consistent.
	 */
	intel_engine_transfer_stale_breadcrumbs(ve->siblings[0], &ve->context);
}

#define for_each_waiter(p__, rq__) \
	list_for_each_entry_lockless(p__, \
				     &(rq__)->sched.waiters_list, \
				     wait_link)

#define for_each_signaler(p__, rq__) \
	list_for_each_entry_rcu(p__, \
				&(rq__)->sched.signalers_list, \
				signal_link)

static void defer_request(struct i915_request *rq, struct list_head * const pl)
{
	LIST_HEAD(list);

	/*
	 * We want to move the interrupted request to the back of
	 * the round-robin list (i.e. its priority level), but
	 * in doing so, we must then move all requests that were in
	 * flight and were waiting for the interrupted request to
	 * be run after it again.
	 */
	do {
		struct i915_dependency *p;

		GEM_BUG_ON(i915_request_is_active(rq));
		list_move_tail(&rq->sched.link, pl);

		for_each_waiter(p, rq) {
			struct i915_request *w =
				container_of(p->waiter, typeof(*w), sched);

			if (p->flags & I915_DEPENDENCY_WEAK)
				continue;

			/* Leave semaphores spinning on the other engines */
			if (w->engine != rq->engine)
				continue;

			/* No waiter should start before its signaler */
			GEM_BUG_ON(i915_request_has_initial_breadcrumb(w) &&
				   i915_request_started(w) &&
				   !i915_request_completed(rq));

			GEM_BUG_ON(i915_request_is_active(w));
			if (!i915_request_is_ready(w))
				continue;

			if (rq_prio(w) < rq_prio(rq))
				continue;

			GEM_BUG_ON(rq_prio(w) > rq_prio(rq));
			list_move_tail(&w->sched.link, &list);
		}

		rq = list_first_entry_or_null(&list, typeof(*rq), sched.link);
	} while (rq);
}

static void defer_active(struct intel_engine_cs *engine)
{
	struct i915_request *rq;

	rq = __unwind_incomplete_requests(engine);
	if (!rq)
		return;

	defer_request(rq, i915_sched_lookup_priolist(engine, rq_prio(rq)));
}

static bool
need_timeslice(const struct intel_engine_cs *engine,
	       const struct i915_request *rq,
	       const struct rb_node *rb)
{
	int hint;

	if (!intel_engine_has_timeslices(engine))
		return false;

	hint = engine->execlists.queue_priority_hint;

	if (rb) {
		const struct virtual_engine *ve =
			rb_entry(rb, typeof(*ve), nodes[engine->id].rb);
		const struct intel_engine_cs *inflight =
			intel_context_inflight(&ve->context);

		if (!inflight || inflight == engine) {
			struct i915_request *next;

			rcu_read_lock();
			next = READ_ONCE(ve->request);
			if (next)
				hint = max(hint, rq_prio(next));
			rcu_read_unlock();
		}
	}

	if (!list_is_last(&rq->sched.link, &engine->active.requests))
		hint = max(hint, rq_prio(list_next_entry(rq, sched.link)));

	return hint >= effective_prio(rq);
}

static bool
timeslice_yield(const struct intel_engine_execlists *el,
		const struct i915_request *rq)
{
	/*
	 * Once bitten, forever smitten!
	 *
	 * If the active context ever busy-waited on a semaphore,
	 * it will be treated as a hog until the end of its timeslice (i.e.
	 * until it is scheduled out and replaced by a new submission,
	 * possibly even its own lite-restore). The HW only sends an interrupt
	 * on the first miss, and we do know if that semaphore has been
	 * signaled, or even if it is now stuck on another semaphore. Play
	 * safe, yield if it might be stuck -- it will be given a fresh
	 * timeslice in the near future.
	 */
	return rq->context->lrc.ccid == READ_ONCE(el->yield);
}

static bool
timeslice_expired(const struct intel_engine_execlists *el,
		  const struct i915_request *rq)
{
	return timer_expired(&el->timer) || timeslice_yield(el, rq);
}

static int
switch_prio(struct intel_engine_cs *engine, const struct i915_request *rq)
{
	if (list_is_last(&rq->sched.link, &engine->active.requests))
		return INT_MIN;

	return rq_prio(list_next_entry(rq, sched.link));
}

static inline unsigned long
timeslice(const struct intel_engine_cs *engine)
{
	return READ_ONCE(engine->props.timeslice_duration_ms);
}

static unsigned long active_timeslice(const struct intel_engine_cs *engine)
{
	const struct intel_engine_execlists *execlists = &engine->execlists;
	const struct i915_request *rq = *execlists->active;

	if (!rq || i915_request_completed(rq))
		return 0;

	if (READ_ONCE(execlists->switch_priority_hint) < effective_prio(rq))
		return 0;

	return timeslice(engine);
}

static void set_timeslice(struct intel_engine_cs *engine)
{
	unsigned long duration;

	if (!intel_engine_has_timeslices(engine))
		return;

	duration = active_timeslice(engine);
	ENGINE_TRACE(engine, "bump timeslicing, interval:%lu", duration);

	set_timer_ms(&engine->execlists.timer, duration);
}

static void start_timeslice(struct intel_engine_cs *engine, int prio)
{
	struct intel_engine_execlists *execlists = &engine->execlists;
<<<<<<< HEAD
	const int prio = queue_prio(execlists);
	unsigned long duration;

	if (!intel_engine_has_timeslices(engine))
		return;
=======
>>>>>>> 822d6bd1

	WRITE_ONCE(execlists->switch_priority_hint, prio);
	if (prio == INT_MIN)
		return;

	if (timer_pending(&execlists->timer))
		return;

	duration = timeslice(engine);
	ENGINE_TRACE(engine,
		     "start timeslicing, prio:%d, interval:%lu",
		     prio, duration);

	set_timer_ms(&execlists->timer, duration);
}

static void record_preemption(struct intel_engine_execlists *execlists)
{
	(void)I915_SELFTEST_ONLY(execlists->preempt_hang.count++);
}

static unsigned long active_preempt_timeout(struct intel_engine_cs *engine,
					    const struct i915_request *rq)
{
	if (!rq)
		return 0;

	/* Force a fast reset for terminated contexts (ignoring sysfs!) */
	if (unlikely(intel_context_is_banned(rq->context)))
		return 1;

	return READ_ONCE(engine->props.preempt_timeout_ms);
}

static void set_preempt_timeout(struct intel_engine_cs *engine,
				const struct i915_request *rq)
{
	if (!intel_engine_has_preempt_reset(engine))
		return;

	set_timer_ms(&engine->execlists.preempt,
		     active_preempt_timeout(engine, rq));
}

static inline void clear_ports(struct i915_request **ports, int count)
{
	memset_p((void **)ports, NULL, count);
}

static void execlists_dequeue(struct intel_engine_cs *engine)
{
	struct intel_engine_execlists * const execlists = &engine->execlists;
	struct i915_request **port = execlists->pending;
	struct i915_request ** const last_port = port + execlists->port_mask;
	struct i915_request * const *active;
	struct i915_request *last;
	struct rb_node *rb;
	bool submit = false;

	/*
	 * Hardware submission is through 2 ports. Conceptually each port
	 * has a (RING_START, RING_HEAD, RING_TAIL) tuple. RING_START is
	 * static for a context, and unique to each, so we only execute
	 * requests belonging to a single context from each ring. RING_HEAD
	 * is maintained by the CS in the context image, it marks the place
	 * where it got up to last time, and through RING_TAIL we tell the CS
	 * where we want to execute up to this time.
	 *
	 * In this list the requests are in order of execution. Consecutive
	 * requests from the same context are adjacent in the ringbuffer. We
	 * can combine these requests into a single RING_TAIL update:
	 *
	 *              RING_HEAD...req1...req2
	 *                                    ^- RING_TAIL
	 * since to execute req2 the CS must first execute req1.
	 *
	 * Our goal then is to point each port to the end of a consecutive
	 * sequence of requests as being the most optimal (fewest wake ups
	 * and context switches) submission.
	 */

	for (rb = rb_first_cached(&execlists->virtual); rb; ) {
		struct virtual_engine *ve =
			rb_entry(rb, typeof(*ve), nodes[engine->id].rb);
		struct i915_request *rq = READ_ONCE(ve->request);

		if (!rq) { /* lazily cleanup after another engine handled rq */
			rb_erase_cached(rb, &execlists->virtual);
			RB_CLEAR_NODE(rb);
			rb = rb_first_cached(&execlists->virtual);
			continue;
		}

		if (!virtual_matches(ve, rq, engine)) {
			rb = rb_next(rb);
			continue;
		}

		break;
	}

	/*
	 * If the queue is higher priority than the last
	 * request in the currently active context, submit afresh.
	 * We will resubmit again afterwards in case we need to split
	 * the active context to interject the preemption request,
	 * i.e. we will retrigger preemption following the ack in case
	 * of trouble.
	 */
	active = READ_ONCE(execlists->active);

	/*
	 * In theory we can skip over completed contexts that have not
	 * yet been processed by events (as those events are in flight):
	 *
	 * while ((last = *active) && i915_request_completed(last))
	 *	active++;
	 *
	 * However, the GPU cannot handle this as it will ultimately
	 * find itself trying to jump back into a context it has just
	 * completed and barf.
	 */

	if ((last = *active)) {
		if (need_preempt(engine, last, rb)) {
			if (i915_request_completed(last)) {
				tasklet_hi_schedule(&execlists->tasklet);
				return;
			}

			ENGINE_TRACE(engine,
				     "preempting last=%llx:%lld, prio=%d, hint=%d\n",
				     last->fence.context,
				     last->fence.seqno,
				     last->sched.attr.priority,
				     execlists->queue_priority_hint);
			record_preemption(execlists);

			/*
			 * Don't let the RING_HEAD advance past the breadcrumb
			 * as we unwind (and until we resubmit) so that we do
			 * not accidentally tell it to go backwards.
			 */
			ring_set_paused(engine, 1);

			/*
			 * Note that we have not stopped the GPU at this point,
			 * so we are unwinding the incomplete requests as they
			 * remain inflight and so by the time we do complete
			 * the preemption, some of the unwound requests may
			 * complete!
			 */
			__unwind_incomplete_requests(engine);

			last = NULL;
		} else if (need_timeslice(engine, last, rb) &&
			   timeslice_expired(execlists, last)) {
			if (i915_request_completed(last)) {
				tasklet_hi_schedule(&execlists->tasklet);
				return;
			}

			ENGINE_TRACE(engine,
				     "expired last=%llx:%lld, prio=%d, hint=%d, yield?=%s\n",
				     last->fence.context,
				     last->fence.seqno,
				     last->sched.attr.priority,
				     execlists->queue_priority_hint,
				     yesno(timeslice_yield(execlists, last)));

			ring_set_paused(engine, 1);
			defer_active(engine);

			/*
			 * Unlike for preemption, if we rewind and continue
			 * executing the same context as previously active,
			 * the order of execution will remain the same and
			 * the tail will only advance. We do not need to
			 * force a full context restore, as a lite-restore
			 * is sufficient to resample the monotonic TAIL.
			 *
			 * If we switch to any other context, similarly we
			 * will not rewind TAIL of current context, and
			 * normal save/restore will preserve state and allow
			 * us to later continue executing the same request.
			 */
			last = NULL;
		} else {
			/*
			 * Otherwise if we already have a request pending
			 * for execution after the current one, we can
			 * just wait until the next CS event before
			 * queuing more. In either case we will force a
			 * lite-restore preemption event, but if we wait
			 * we hopefully coalesce several updates into a single
			 * submission.
			 */
			if (!list_is_last(&last->sched.link,
					  &engine->active.requests)) {
				/*
				 * Even if ELSP[1] is occupied and not worthy
				 * of timeslices, our queue might be.
				 */
				start_timeslice(engine, queue_prio(execlists));
				return;
			}
		}
	}

	while (rb) { /* XXX virtual is always taking precedence */
		struct virtual_engine *ve =
			rb_entry(rb, typeof(*ve), nodes[engine->id].rb);
		struct i915_request *rq;

		spin_lock(&ve->base.active.lock);

		rq = ve->request;
		if (unlikely(!rq)) { /* lost the race to a sibling */
			spin_unlock(&ve->base.active.lock);
			rb_erase_cached(rb, &execlists->virtual);
			RB_CLEAR_NODE(rb);
			rb = rb_first_cached(&execlists->virtual);
			continue;
		}

		GEM_BUG_ON(rq != ve->request);
		GEM_BUG_ON(rq->engine != &ve->base);
		GEM_BUG_ON(rq->context != &ve->context);

		if (rq_prio(rq) >= queue_prio(execlists)) {
			if (!virtual_matches(ve, rq, engine)) {
				spin_unlock(&ve->base.active.lock);
				rb = rb_next(rb);
				continue;
			}

			if (last && !can_merge_rq(last, rq)) {
				spin_unlock(&ve->base.active.lock);
				start_timeslice(engine, rq_prio(rq));
				return; /* leave this for another sibling */
			}

			ENGINE_TRACE(engine,
				     "virtual rq=%llx:%lld%s, new engine? %s\n",
				     rq->fence.context,
				     rq->fence.seqno,
				     i915_request_completed(rq) ? "!" :
				     i915_request_started(rq) ? "*" :
				     "",
				     yesno(engine != ve->siblings[0]));

			WRITE_ONCE(ve->request, NULL);
			WRITE_ONCE(ve->base.execlists.queue_priority_hint,
				   INT_MIN);
			rb_erase_cached(rb, &execlists->virtual);
			RB_CLEAR_NODE(rb);

			GEM_BUG_ON(!(rq->execution_mask & engine->mask));
			WRITE_ONCE(rq->engine, engine);

			if (engine != ve->siblings[0]) {
				u32 *regs = ve->context.lrc_reg_state;
				unsigned int n;

				GEM_BUG_ON(READ_ONCE(ve->context.inflight));

				if (!intel_engine_has_relative_mmio(engine))
					virtual_update_register_offsets(regs,
									engine);

				if (!list_empty(&ve->context.signals))
					virtual_xfer_breadcrumbs(ve);

				/*
				 * Move the bound engine to the top of the list
				 * for future execution. We then kick this
				 * tasklet first before checking others, so that
				 * we preferentially reuse this set of bound
				 * registers.
				 */
				for (n = 1; n < ve->num_siblings; n++) {
					if (ve->siblings[n] == engine) {
						swap(ve->siblings[n],
						     ve->siblings[0]);
						break;
					}
				}

				GEM_BUG_ON(ve->siblings[0] != engine);
			}

			if (__i915_request_submit(rq)) {
				submit = true;
				last = rq;
			}
			i915_request_put(rq);

			/*
			 * Hmm, we have a bunch of virtual engine requests,
			 * but the first one was already completed (thanks
			 * preempt-to-busy!). Keep looking at the veng queue
			 * until we have no more relevant requests (i.e.
			 * the normal submit queue has higher priority).
			 */
			if (!submit) {
				spin_unlock(&ve->base.active.lock);
				rb = rb_first_cached(&execlists->virtual);
				continue;
			}
		}

		spin_unlock(&ve->base.active.lock);
		break;
	}

	while ((rb = rb_first_cached(&execlists->queue))) {
		struct i915_priolist *p = to_priolist(rb);
		struct i915_request *rq, *rn;
		int i;

		priolist_for_each_request_consume(rq, rn, p, i) {
			bool merge = true;

			/*
			 * Can we combine this request with the current port?
			 * It has to be the same context/ringbuffer and not
			 * have any exceptions (e.g. GVT saying never to
			 * combine contexts).
			 *
			 * If we can combine the requests, we can execute both
			 * by updating the RING_TAIL to point to the end of the
			 * second request, and so we never need to tell the
			 * hardware about the first.
			 */
			if (last && !can_merge_rq(last, rq)) {
				/*
				 * If we are on the second port and cannot
				 * combine this request with the last, then we
				 * are done.
				 */
				if (port == last_port)
					goto done;

				/*
				 * We must not populate both ELSP[] with the
				 * same LRCA, i.e. we must submit 2 different
				 * contexts if we submit 2 ELSP.
				 */
				if (last->context == rq->context)
					goto done;

				if (i915_request_has_sentinel(last))
					goto done;

				/*
				 * If GVT overrides us we only ever submit
				 * port[0], leaving port[1] empty. Note that we
				 * also have to be careful that we don't queue
				 * the same context (even though a different
				 * request) to the second port.
				 */
				if (ctx_single_port_submission(last->context) ||
				    ctx_single_port_submission(rq->context))
					goto done;

				merge = false;
			}

			if (__i915_request_submit(rq)) {
				if (!merge) {
					*port = execlists_schedule_in(last, port - execlists->pending);
					port++;
					last = NULL;
				}

				GEM_BUG_ON(last &&
					   !can_merge_ctx(last->context,
							  rq->context));
				GEM_BUG_ON(last &&
					   i915_seqno_passed(last->fence.seqno,
							     rq->fence.seqno));

				submit = true;
				last = rq;
			}
		}

		rb_erase_cached(&p->node, &execlists->queue);
		i915_priolist_free(p);
	}

done:
	/*
	 * Here be a bit of magic! Or sleight-of-hand, whichever you prefer.
	 *
	 * We choose the priority hint such that if we add a request of greater
	 * priority than this, we kick the submission tasklet to decide on
	 * the right order of submitting the requests to hardware. We must
	 * also be prepared to reorder requests as they are in-flight on the
	 * HW. We derive the priority hint then as the first "hole" in
	 * the HW submission ports and if there are no available slots,
	 * the priority of the lowest executing request, i.e. last.
	 *
	 * When we do receive a higher priority request ready to run from the
	 * user, see queue_request(), the priority hint is bumped to that
	 * request triggering preemption on the next dequeue (or subsequent
	 * interrupt for secondary ports).
	 */
	execlists->queue_priority_hint = queue_prio(execlists);

	if (submit) {
		*port = execlists_schedule_in(last, port - execlists->pending);
		execlists->switch_priority_hint =
			switch_prio(engine, *execlists->pending);

		/*
		 * Skip if we ended up with exactly the same set of requests,
		 * e.g. trying to timeslice a pair of ordered contexts
		 */
		if (!memcmp(active, execlists->pending,
			    (port - execlists->pending + 1) * sizeof(*port))) {
			do
				execlists_schedule_out(fetch_and_zero(port));
			while (port-- != execlists->pending);

			goto skip_submit;
		}
		clear_ports(port + 1, last_port - port);

		WRITE_ONCE(execlists->yield, -1);
		set_preempt_timeout(engine, *active);
		execlists_submit_ports(engine);
	} else {
skip_submit:
		ring_set_paused(engine, 0);
	}
}

static void
cancel_port_requests(struct intel_engine_execlists * const execlists)
{
	struct i915_request * const *port;

	for (port = execlists->pending; *port; port++)
		execlists_schedule_out(*port);
	clear_ports(execlists->pending, ARRAY_SIZE(execlists->pending));

	/* Mark the end of active before we overwrite *active */
	for (port = xchg(&execlists->active, execlists->pending); *port; port++)
		execlists_schedule_out(*port);
	clear_ports(execlists->inflight, ARRAY_SIZE(execlists->inflight));

	smp_wmb(); /* complete the seqlock for execlists_active() */
	WRITE_ONCE(execlists->active, execlists->inflight);
}

static inline void
invalidate_csb_entries(const u32 *first, const u32 *last)
{
	clflush((void *)first);
	clflush((void *)last);
}

/*
 * Starting with Gen12, the status has a new format:
 *
 *     bit  0:     switched to new queue
 *     bit  1:     reserved
 *     bit  2:     semaphore wait mode (poll or signal), only valid when
 *                 switch detail is set to "wait on semaphore"
 *     bits 3-5:   engine class
 *     bits 6-11:  engine instance
 *     bits 12-14: reserved
 *     bits 15-25: sw context id of the lrc the GT switched to
 *     bits 26-31: sw counter of the lrc the GT switched to
 *     bits 32-35: context switch detail
 *                  - 0: ctx complete
 *                  - 1: wait on sync flip
 *                  - 2: wait on vblank
 *                  - 3: wait on scanline
 *                  - 4: wait on semaphore
 *                  - 5: context preempted (not on SEMAPHORE_WAIT or
 *                       WAIT_FOR_EVENT)
 *     bit  36:    reserved
 *     bits 37-43: wait detail (for switch detail 1 to 4)
 *     bits 44-46: reserved
 *     bits 47-57: sw context id of the lrc the GT switched away from
 *     bits 58-63: sw counter of the lrc the GT switched away from
 */
static inline bool
gen12_csb_parse(const struct intel_engine_execlists *execlists, const u32 *csb)
{
	u32 lower_dw = csb[0];
	u32 upper_dw = csb[1];
	bool ctx_to_valid = GEN12_CSB_CTX_VALID(lower_dw);
	bool ctx_away_valid = GEN12_CSB_CTX_VALID(upper_dw);
	bool new_queue = lower_dw & GEN12_CTX_STATUS_SWITCHED_TO_NEW_QUEUE;

	/*
	 * The context switch detail is not guaranteed to be 5 when a preemption
	 * occurs, so we can't just check for that. The check below works for
	 * all the cases we care about, including preemptions of WAIT
	 * instructions and lite-restore. Preempt-to-idle via the CTRL register
	 * would require some extra handling, but we don't support that.
	 */
	if (!ctx_away_valid || new_queue) {
		GEM_BUG_ON(!ctx_to_valid);
		return true;
	}

	/*
	 * switch detail = 5 is covered by the case above and we do not expect a
	 * context switch on an unsuccessful wait instruction since we always
	 * use polling mode.
	 */
	GEM_BUG_ON(GEN12_CTX_SWITCH_DETAIL(upper_dw));
	return false;
}

static inline bool
gen8_csb_parse(const struct intel_engine_execlists *execlists, const u32 *csb)
{
	return *csb & (GEN8_CTX_STATUS_IDLE_ACTIVE | GEN8_CTX_STATUS_PREEMPTED);
}

static void process_csb(struct intel_engine_cs *engine)
{
	struct intel_engine_execlists * const execlists = &engine->execlists;
	const u32 * const buf = execlists->csb_status;
	const u8 num_entries = execlists->csb_size;
	u8 head, tail;

	/*
	 * As we modify our execlists state tracking we require exclusive
	 * access. Either we are inside the tasklet, or the tasklet is disabled
	 * and we assume that is only inside the reset paths and so serialised.
	 */
	GEM_BUG_ON(!tasklet_is_locked(&execlists->tasklet) &&
		   !reset_in_progress(execlists));
	GEM_BUG_ON(!intel_engine_in_execlists_submission_mode(engine));

	/*
	 * Note that csb_write, csb_status may be either in HWSP or mmio.
	 * When reading from the csb_write mmio register, we have to be
	 * careful to only use the GEN8_CSB_WRITE_PTR portion, which is
	 * the low 4bits. As it happens we know the next 4bits are always
	 * zero and so we can simply masked off the low u8 of the register
	 * and treat it identically to reading from the HWSP (without having
	 * to use explicit shifting and masking, and probably bifurcating
	 * the code to handle the legacy mmio read).
	 */
	head = execlists->csb_head;
	tail = READ_ONCE(*execlists->csb_write);
	if (unlikely(head == tail))
		return;

	/*
	 * Hopefully paired with a wmb() in HW!
	 *
	 * We must complete the read of the write pointer before any reads
	 * from the CSB, so that we do not see stale values. Without an rmb
	 * (lfence) the HW may speculatively perform the CSB[] reads *before*
	 * we perform the READ_ONCE(*csb_write).
	 */
	rmb();

	ENGINE_TRACE(engine, "cs-irq head=%d, tail=%d\n", head, tail);
	do {
		bool promote;

		if (++head == num_entries)
			head = 0;

		/*
		 * We are flying near dragons again.
		 *
		 * We hold a reference to the request in execlist_port[]
		 * but no more than that. We are operating in softirq
		 * context and so cannot hold any mutex or sleep. That
		 * prevents us stopping the requests we are processing
		 * in port[] from being retired simultaneously (the
		 * breadcrumb will be complete before we see the
		 * context-switch). As we only hold the reference to the
		 * request, any pointer chasing underneath the request
		 * is subject to a potential use-after-free. Thus we
		 * store all of the bookkeeping within port[] as
		 * required, and avoid using unguarded pointers beneath
		 * request itself. The same applies to the atomic
		 * status notifier.
		 */

		ENGINE_TRACE(engine, "csb[%d]: status=0x%08x:0x%08x\n",
			     head, buf[2 * head + 0], buf[2 * head + 1]);

		if (INTEL_GEN(engine->i915) >= 12)
			promote = gen12_csb_parse(execlists, buf + 2 * head);
		else
			promote = gen8_csb_parse(execlists, buf + 2 * head);
		if (promote) {
			struct i915_request * const *old = execlists->active;

			ring_set_paused(engine, 0);

			/* Point active to the new ELSP; prevent overwriting */
			WRITE_ONCE(execlists->active, execlists->pending);
			smp_wmb(); /* notify execlists_active() */

			/* cancel old inflight, prepare for switch */
			trace_ports(execlists, "preempted", old);
			while (*old)
				execlists_schedule_out(*old++);

			/* switch pending to inflight */
			GEM_BUG_ON(!assert_pending_valid(execlists, "promote"));
			memcpy(execlists->inflight,
			       execlists->pending,
			       execlists_num_ports(execlists) *
			       sizeof(*execlists->pending));
			smp_wmb(); /* complete the seqlock */
			WRITE_ONCE(execlists->active, execlists->inflight);

			WRITE_ONCE(execlists->pending[0], NULL);
		} else {
			GEM_BUG_ON(!*execlists->active);

			/* port0 completed, advanced to port1 */
			trace_ports(execlists, "completed", execlists->active);

			/*
			 * We rely on the hardware being strongly
			 * ordered, that the breadcrumb write is
			 * coherent (visible from the CPU) before the
			 * user interrupt is processed. One might assume
			 * that the breadcrumb write being before the
			 * user interrupt and the CS event for the context
			 * switch would therefore be before the CS event
			 * itself...
			 */
			if (GEM_SHOW_DEBUG() &&
			    !i915_request_completed(*execlists->active)) {
				struct i915_request *rq = *execlists->active;
				const u32 *regs __maybe_unused =
					rq->context->lrc_reg_state;

				ENGINE_TRACE(engine,
					     "context completed before request!\n");
				ENGINE_TRACE(engine,
					     "ring:{start:0x%08x, head:%04x, tail:%04x, ctl:%08x, mode:%08x}\n",
					     ENGINE_READ(engine, RING_START),
					     ENGINE_READ(engine, RING_HEAD) & HEAD_ADDR,
					     ENGINE_READ(engine, RING_TAIL) & TAIL_ADDR,
					     ENGINE_READ(engine, RING_CTL),
					     ENGINE_READ(engine, RING_MI_MODE));
				ENGINE_TRACE(engine,
					     "rq:{start:%08x, head:%04x, tail:%04x, seqno:%llx:%d, hwsp:%d}, ",
					     i915_ggtt_offset(rq->ring->vma),
					     rq->head, rq->tail,
					     rq->fence.context,
					     lower_32_bits(rq->fence.seqno),
					     hwsp_seqno(rq));
				ENGINE_TRACE(engine,
					     "ctx:{start:%08x, head:%04x, tail:%04x}, ",
					     regs[CTX_RING_START],
					     regs[CTX_RING_HEAD],
					     regs[CTX_RING_TAIL]);
			}

			execlists_schedule_out(*execlists->active++);

			GEM_BUG_ON(execlists->active - execlists->inflight >
				   execlists_num_ports(execlists));
		}
	} while (head != tail);

	execlists->csb_head = head;
	set_timeslice(engine);

	/*
	 * Gen11 has proven to fail wrt global observation point between
	 * entry and tail update, failing on the ordering and thus
	 * we see an old entry in the context status buffer.
	 *
	 * Forcibly evict out entries for the next gpu csb update,
	 * to increase the odds that we get a fresh entries with non
	 * working hardware. The cost for doing so comes out mostly with
	 * the wash as hardware, working or not, will need to do the
	 * invalidation before.
	 */
	invalidate_csb_entries(&buf[0], &buf[num_entries - 1]);
}

static void __execlists_submission_tasklet(struct intel_engine_cs *const engine)
{
	lockdep_assert_held(&engine->active.lock);
	if (!READ_ONCE(engine->execlists.pending[0])) {
		rcu_read_lock(); /* protect peeking at execlists->active */
		execlists_dequeue(engine);
		rcu_read_unlock();
	}
}

static void __execlists_hold(struct i915_request *rq)
{
	LIST_HEAD(list);

	do {
		struct i915_dependency *p;

		if (i915_request_is_active(rq))
			__i915_request_unsubmit(rq);

		clear_bit(I915_FENCE_FLAG_PQUEUE, &rq->fence.flags);
		list_move_tail(&rq->sched.link, &rq->engine->active.hold);
		i915_request_set_hold(rq);
		RQ_TRACE(rq, "on hold\n");

		for_each_waiter(p, rq) {
			struct i915_request *w =
				container_of(p->waiter, typeof(*w), sched);

			/* Leave semaphores spinning on the other engines */
			if (w->engine != rq->engine)
				continue;

			if (!i915_request_is_ready(w))
				continue;

			if (i915_request_completed(w))
				continue;

			if (i915_request_on_hold(w))
				continue;

			list_move_tail(&w->sched.link, &list);
		}

		rq = list_first_entry_or_null(&list, typeof(*rq), sched.link);
	} while (rq);
}

static bool execlists_hold(struct intel_engine_cs *engine,
			   struct i915_request *rq)
{
	spin_lock_irq(&engine->active.lock);

	if (i915_request_completed(rq)) { /* too late! */
		rq = NULL;
		goto unlock;
	}

	if (rq->engine != engine) { /* preempted virtual engine */
		struct virtual_engine *ve = to_virtual_engine(rq->engine);

		/*
		 * intel_context_inflight() is only protected by virtue
		 * of process_csb() being called only by the tasklet (or
		 * directly from inside reset while the tasklet is suspended).
		 * Assert that neither of those are allowed to run while we
		 * poke at the request queues.
		 */
		GEM_BUG_ON(!reset_in_progress(&engine->execlists));

		/*
		 * An unsubmitted request along a virtual engine will
		 * remain on the active (this) engine until we are able
		 * to process the context switch away (and so mark the
		 * context as no longer in flight). That cannot have happened
		 * yet, otherwise we would not be hanging!
		 */
		spin_lock(&ve->base.active.lock);
		GEM_BUG_ON(intel_context_inflight(rq->context) != engine);
		GEM_BUG_ON(ve->request != rq);
		ve->request = NULL;
		spin_unlock(&ve->base.active.lock);
		i915_request_put(rq);

		rq->engine = engine;
	}

	/*
	 * Transfer this request onto the hold queue to prevent it
	 * being resumbitted to HW (and potentially completed) before we have
	 * released it. Since we may have already submitted following
	 * requests, we need to remove those as well.
	 */
	GEM_BUG_ON(i915_request_on_hold(rq));
	GEM_BUG_ON(rq->engine != engine);
	__execlists_hold(rq);
	GEM_BUG_ON(list_empty(&engine->active.hold));

unlock:
	spin_unlock_irq(&engine->active.lock);
	return rq;
}

static bool hold_request(const struct i915_request *rq)
{
	struct i915_dependency *p;
	bool result = false;

	/*
	 * If one of our ancestors is on hold, we must also be on hold,
	 * otherwise we will bypass it and execute before it.
	 */
	rcu_read_lock();
	for_each_signaler(p, rq) {
		const struct i915_request *s =
			container_of(p->signaler, typeof(*s), sched);

		if (s->engine != rq->engine)
			continue;

		result = i915_request_on_hold(s);
		if (result)
			break;
	}
	rcu_read_unlock();

	return result;
}

static void __execlists_unhold(struct i915_request *rq)
{
	LIST_HEAD(list);

	do {
		struct i915_dependency *p;

		RQ_TRACE(rq, "hold release\n");

		GEM_BUG_ON(!i915_request_on_hold(rq));
		GEM_BUG_ON(!i915_sw_fence_signaled(&rq->submit));

		i915_request_clear_hold(rq);
		list_move_tail(&rq->sched.link,
			       i915_sched_lookup_priolist(rq->engine,
							  rq_prio(rq)));
		set_bit(I915_FENCE_FLAG_PQUEUE, &rq->fence.flags);

		/* Also release any children on this engine that are ready */
		for_each_waiter(p, rq) {
			struct i915_request *w =
				container_of(p->waiter, typeof(*w), sched);

			/* Propagate any change in error status */
			if (rq->fence.error)
				i915_request_set_error_once(w, rq->fence.error);

			if (w->engine != rq->engine)
				continue;

			if (!i915_request_on_hold(w))
				continue;

			/* Check that no other parents are also on hold */
			if (hold_request(w))
				continue;

			list_move_tail(&w->sched.link, &list);
		}

		rq = list_first_entry_or_null(&list, typeof(*rq), sched.link);
	} while (rq);
}

static void execlists_unhold(struct intel_engine_cs *engine,
			     struct i915_request *rq)
{
	spin_lock_irq(&engine->active.lock);

	/*
	 * Move this request back to the priority queue, and all of its
	 * children and grandchildren that were suspended along with it.
	 */
	__execlists_unhold(rq);

	if (rq_prio(rq) > engine->execlists.queue_priority_hint) {
		engine->execlists.queue_priority_hint = rq_prio(rq);
		tasklet_hi_schedule(&engine->execlists.tasklet);
	}

	spin_unlock_irq(&engine->active.lock);
}

struct execlists_capture {
	struct work_struct work;
	struct i915_request *rq;
	struct i915_gpu_coredump *error;
};

static void execlists_capture_work(struct work_struct *work)
{
	struct execlists_capture *cap = container_of(work, typeof(*cap), work);
	const gfp_t gfp = GFP_KERNEL | __GFP_RETRY_MAYFAIL | __GFP_NOWARN;
	struct intel_engine_cs *engine = cap->rq->engine;
	struct intel_gt_coredump *gt = cap->error->gt;
	struct intel_engine_capture_vma *vma;

	/* Compress all the objects attached to the request, slow! */
	vma = intel_engine_coredump_add_request(gt->engine, cap->rq, gfp);
	if (vma) {
		struct i915_vma_compress *compress =
			i915_vma_capture_prepare(gt);

		intel_engine_coredump_add_vma(gt->engine, vma, compress);
		i915_vma_capture_finish(gt, compress);
	}

	gt->simulated = gt->engine->simulated;
	cap->error->simulated = gt->simulated;

	/* Publish the error state, and announce it to the world */
	i915_error_state_store(cap->error);
	i915_gpu_coredump_put(cap->error);

	/* Return this request and all that depend upon it for signaling */
	execlists_unhold(engine, cap->rq);
	i915_request_put(cap->rq);

	kfree(cap);
}

static struct execlists_capture *capture_regs(struct intel_engine_cs *engine)
{
	const gfp_t gfp = GFP_ATOMIC | __GFP_NOWARN;
	struct execlists_capture *cap;

	cap = kmalloc(sizeof(*cap), gfp);
	if (!cap)
		return NULL;

	cap->error = i915_gpu_coredump_alloc(engine->i915, gfp);
	if (!cap->error)
		goto err_cap;

	cap->error->gt = intel_gt_coredump_alloc(engine->gt, gfp);
	if (!cap->error->gt)
		goto err_gpu;

	cap->error->gt->engine = intel_engine_coredump_alloc(engine, gfp);
	if (!cap->error->gt->engine)
		goto err_gt;

	return cap;

err_gt:
	kfree(cap->error->gt);
err_gpu:
	kfree(cap->error);
err_cap:
	kfree(cap);
	return NULL;
}

static struct i915_request *
active_context(struct intel_engine_cs *engine, u32 ccid)
{
	const struct intel_engine_execlists * const el = &engine->execlists;
	struct i915_request * const *port, *rq;

	/*
	 * Use the most recent result from process_csb(), but just in case
	 * we trigger an error (via interrupt) before the first CS event has
	 * been written, peek at the next submission.
	 */

	for (port = el->active; (rq = *port); port++) {
		if (rq->context->lrc.ccid == ccid) {
			ENGINE_TRACE(engine,
				     "ccid found at active:%zd\n",
				     port - el->active);
			return rq;
		}
	}

	for (port = el->pending; (rq = *port); port++) {
		if (rq->context->lrc.ccid == ccid) {
			ENGINE_TRACE(engine,
				     "ccid found at pending:%zd\n",
				     port - el->pending);
			return rq;
		}
	}

	ENGINE_TRACE(engine, "ccid:%x not found\n", ccid);
	return NULL;
}

static u32 active_ccid(struct intel_engine_cs *engine)
{
	return ENGINE_READ_FW(engine, RING_EXECLIST_STATUS_HI);
}

static bool execlists_capture(struct intel_engine_cs *engine)
{
	struct execlists_capture *cap;

	if (!IS_ENABLED(CONFIG_DRM_I915_CAPTURE_ERROR))
		return true;

	/*
	 * We need to _quickly_ capture the engine state before we reset.
	 * We are inside an atomic section (softirq) here and we are delaying
	 * the forced preemption event.
	 */
	cap = capture_regs(engine);
	if (!cap)
		return true;

	spin_lock_irq(&engine->active.lock);
	cap->rq = active_context(engine, active_ccid(engine));
	if (cap->rq) {
		cap->rq = active_request(cap->rq->context->timeline, cap->rq);
		cap->rq = i915_request_get_rcu(cap->rq);
	}
	spin_unlock_irq(&engine->active.lock);
	if (!cap->rq)
		goto err_free;

	/*
	 * Remove the request from the execlists queue, and take ownership
	 * of the request. We pass it to our worker who will _slowly_ compress
	 * all the pages the _user_ requested for debugging their batch, after
	 * which we return it to the queue for signaling.
	 *
	 * By removing them from the execlists queue, we also remove the
	 * requests from being processed by __unwind_incomplete_requests()
	 * during the intel_engine_reset(), and so they will *not* be replayed
	 * afterwards.
	 *
	 * Note that because we have not yet reset the engine at this point,
	 * it is possible for the request that we have identified as being
	 * guilty, did in fact complete and we will then hit an arbitration
	 * point allowing the outstanding preemption to succeed. The likelihood
	 * of that is very low (as capturing of the engine registers should be
	 * fast enough to run inside an irq-off atomic section!), so we will
	 * simply hold that request accountable for being non-preemptible
	 * long enough to force the reset.
	 */
	if (!execlists_hold(engine, cap->rq))
		goto err_rq;

	INIT_WORK(&cap->work, execlists_capture_work);
	schedule_work(&cap->work);
	return true;

err_rq:
	i915_request_put(cap->rq);
err_free:
	i915_gpu_coredump_put(cap->error);
	kfree(cap);
	return false;
}

static void execlists_reset(struct intel_engine_cs *engine, const char *msg)
{
	const unsigned int bit = I915_RESET_ENGINE + engine->id;
	unsigned long *lock = &engine->gt->reset.flags;

	if (!intel_has_reset_engine(engine->gt))
		return;

	if (test_and_set_bit(bit, lock))
		return;

	ENGINE_TRACE(engine, "reset for %s\n", msg);

	/* Mark this tasklet as disabled to avoid waiting for it to complete */
	tasklet_disable_nosync(&engine->execlists.tasklet);

	ring_set_paused(engine, 1); /* Freeze the current request in place */
	if (execlists_capture(engine))
		intel_engine_reset(engine, msg);
	else
		ring_set_paused(engine, 0);

	tasklet_enable(&engine->execlists.tasklet);
	clear_and_wake_up_bit(bit, lock);
}

static bool preempt_timeout(const struct intel_engine_cs *const engine)
{
	const struct timer_list *t = &engine->execlists.preempt;

	if (!CONFIG_DRM_I915_PREEMPT_TIMEOUT)
		return false;

	if (!timer_expired(t))
		return false;

	return READ_ONCE(engine->execlists.pending[0]);
}

/*
 * Check the unread Context Status Buffers and manage the submission of new
 * contexts to the ELSP accordingly.
 */
static void execlists_submission_tasklet(unsigned long data)
{
	struct intel_engine_cs * const engine = (struct intel_engine_cs *)data;
	bool timeout = preempt_timeout(engine);

	process_csb(engine);

	if (unlikely(READ_ONCE(engine->execlists.error_interrupt))) {
		engine->execlists.error_interrupt = 0;
		if (ENGINE_READ(engine, RING_ESR)) /* confirm the error */
			execlists_reset(engine, "CS error");
	}

	if (!READ_ONCE(engine->execlists.pending[0]) || timeout) {
		unsigned long flags;

		spin_lock_irqsave(&engine->active.lock, flags);
		__execlists_submission_tasklet(engine);
		spin_unlock_irqrestore(&engine->active.lock, flags);

		/* Recheck after serialising with direct-submission */
		if (unlikely(timeout && preempt_timeout(engine)))
			execlists_reset(engine, "preemption time out");
	}
}

static void __execlists_kick(struct intel_engine_execlists *execlists)
{
	/* Kick the tasklet for some interrupt coalescing and reset handling */
	tasklet_hi_schedule(&execlists->tasklet);
}

#define execlists_kick(t, member) \
	__execlists_kick(container_of(t, struct intel_engine_execlists, member))

static void execlists_timeslice(struct timer_list *timer)
{
	execlists_kick(timer, timer);
}

static void execlists_preempt(struct timer_list *timer)
{
	execlists_kick(timer, preempt);
}

static void queue_request(struct intel_engine_cs *engine,
			  struct i915_request *rq)
{
	GEM_BUG_ON(!list_empty(&rq->sched.link));
	list_add_tail(&rq->sched.link,
		      i915_sched_lookup_priolist(engine, rq_prio(rq)));
	set_bit(I915_FENCE_FLAG_PQUEUE, &rq->fence.flags);
}

static void __submit_queue_imm(struct intel_engine_cs *engine)
{
	struct intel_engine_execlists * const execlists = &engine->execlists;

	if (reset_in_progress(execlists))
		return; /* defer until we restart the engine following reset */

	/* Hopefully we clear execlists->pending[] to let us through */
	if (READ_ONCE(execlists->pending[0]) &&
	    tasklet_trylock(&execlists->tasklet)) {
		process_csb(engine);
		tasklet_unlock(&execlists->tasklet);
	}

	__execlists_submission_tasklet(engine);
}

static void submit_queue(struct intel_engine_cs *engine,
			 const struct i915_request *rq)
{
	struct intel_engine_execlists *execlists = &engine->execlists;

	if (rq_prio(rq) <= execlists->queue_priority_hint)
		return;

	execlists->queue_priority_hint = rq_prio(rq);
	__submit_queue_imm(engine);
}

static bool ancestor_on_hold(const struct intel_engine_cs *engine,
			     const struct i915_request *rq)
{
	GEM_BUG_ON(i915_request_on_hold(rq));
	return !list_empty(&engine->active.hold) && hold_request(rq);
}

static void execlists_submit_request(struct i915_request *request)
{
	struct intel_engine_cs *engine = request->engine;
	unsigned long flags;

	/* Will be called from irq-context when using foreign fences. */
	spin_lock_irqsave(&engine->active.lock, flags);

	if (unlikely(ancestor_on_hold(engine, request))) {
		RQ_TRACE(request, "ancestor on hold\n");
		list_add_tail(&request->sched.link, &engine->active.hold);
		i915_request_set_hold(request);
	} else {
		queue_request(engine, request);

		GEM_BUG_ON(RB_EMPTY_ROOT(&engine->execlists.queue.rb_root));
		GEM_BUG_ON(list_empty(&request->sched.link));

		submit_queue(engine, request);
	}

	spin_unlock_irqrestore(&engine->active.lock, flags);
}

static void __execlists_context_fini(struct intel_context *ce)
{
	intel_ring_put(ce->ring);
	i915_vma_put(ce->state);
}

static void execlists_context_destroy(struct kref *kref)
{
	struct intel_context *ce = container_of(kref, typeof(*ce), ref);

	GEM_BUG_ON(!i915_active_is_idle(&ce->active));
	GEM_BUG_ON(intel_context_is_pinned(ce));

	if (ce->state)
		__execlists_context_fini(ce);

	intel_context_fini(ce);
	intel_context_free(ce);
}

static void
set_redzone(void *vaddr, const struct intel_engine_cs *engine)
{
	if (!IS_ENABLED(CONFIG_DRM_I915_DEBUG_GEM))
		return;

	vaddr += engine->context_size;

	memset(vaddr, CONTEXT_REDZONE, I915_GTT_PAGE_SIZE);
}

static void
check_redzone(const void *vaddr, const struct intel_engine_cs *engine)
{
	if (!IS_ENABLED(CONFIG_DRM_I915_DEBUG_GEM))
		return;

	vaddr += engine->context_size;

	if (memchr_inv(vaddr, CONTEXT_REDZONE, I915_GTT_PAGE_SIZE))
		drm_err_once(&engine->i915->drm,
			     "%s context redzone overwritten!\n",
			     engine->name);
}

static void execlists_context_unpin(struct intel_context *ce)
{
	check_redzone((void *)ce->lrc_reg_state - LRC_STATE_OFFSET,
		      ce->engine);

	i915_gem_object_unpin_map(ce->state->obj);
}

static u32 *
gen12_emit_timestamp_wa(const struct intel_context *ce, u32 *cs)
{
	*cs++ = MI_LOAD_REGISTER_MEM_GEN8 |
		MI_SRM_LRM_GLOBAL_GTT |
		MI_LRI_LRM_CS_MMIO;
	*cs++ = i915_mmio_reg_offset(GEN8_RING_CS_GPR(0, 0));
	*cs++ = i915_ggtt_offset(ce->state) + LRC_STATE_OFFSET +
		CTX_TIMESTAMP * sizeof(u32);
	*cs++ = 0;

	*cs++ = MI_LOAD_REGISTER_REG |
		MI_LRR_SOURCE_CS_MMIO |
		MI_LRI_LRM_CS_MMIO;
	*cs++ = i915_mmio_reg_offset(GEN8_RING_CS_GPR(0, 0));
	*cs++ = i915_mmio_reg_offset(RING_CTX_TIMESTAMP(0));

	*cs++ = MI_LOAD_REGISTER_REG |
		MI_LRR_SOURCE_CS_MMIO |
		MI_LRI_LRM_CS_MMIO;
	*cs++ = i915_mmio_reg_offset(GEN8_RING_CS_GPR(0, 0));
	*cs++ = i915_mmio_reg_offset(RING_CTX_TIMESTAMP(0));

	return cs;
}

static u32 *
gen12_emit_restore_scratch(const struct intel_context *ce, u32 *cs)
{
	GEM_BUG_ON(lrc_ring_gpr0(ce->engine) == -1);

	*cs++ = MI_LOAD_REGISTER_MEM_GEN8 |
		MI_SRM_LRM_GLOBAL_GTT |
		MI_LRI_LRM_CS_MMIO;
	*cs++ = i915_mmio_reg_offset(GEN8_RING_CS_GPR(0, 0));
	*cs++ = i915_ggtt_offset(ce->state) + LRC_STATE_OFFSET +
		(lrc_ring_gpr0(ce->engine) + 1) * sizeof(u32);
	*cs++ = 0;

	return cs;
}

static u32 *
gen12_emit_cmd_buf_wa(const struct intel_context *ce, u32 *cs)
{
	GEM_BUG_ON(lrc_ring_cmd_buf_cctl(ce->engine) == -1);

	*cs++ = MI_LOAD_REGISTER_MEM_GEN8 |
		MI_SRM_LRM_GLOBAL_GTT |
		MI_LRI_LRM_CS_MMIO;
	*cs++ = i915_mmio_reg_offset(GEN8_RING_CS_GPR(0, 0));
	*cs++ = i915_ggtt_offset(ce->state) + LRC_STATE_OFFSET +
		(lrc_ring_cmd_buf_cctl(ce->engine) + 1) * sizeof(u32);
	*cs++ = 0;

	*cs++ = MI_LOAD_REGISTER_REG |
		MI_LRR_SOURCE_CS_MMIO |
		MI_LRI_LRM_CS_MMIO;
	*cs++ = i915_mmio_reg_offset(GEN8_RING_CS_GPR(0, 0));
	*cs++ = i915_mmio_reg_offset(RING_CMD_BUF_CCTL(0));

	return cs;
}

static u32 *
gen12_emit_indirect_ctx_rcs(const struct intel_context *ce, u32 *cs)
{
	cs = gen12_emit_timestamp_wa(ce, cs);
	cs = gen12_emit_cmd_buf_wa(ce, cs);
	cs = gen12_emit_restore_scratch(ce, cs);

	return cs;
}

static u32 *
gen12_emit_indirect_ctx_xcs(const struct intel_context *ce, u32 *cs)
{
	cs = gen12_emit_timestamp_wa(ce, cs);
	cs = gen12_emit_restore_scratch(ce, cs);

	return cs;
}

static inline u32 context_wa_bb_offset(const struct intel_context *ce)
{
	return PAGE_SIZE * ce->wa_bb_page;
}

static u32 *context_indirect_bb(const struct intel_context *ce)
{
	void *ptr;

	GEM_BUG_ON(!ce->wa_bb_page);

	ptr = ce->lrc_reg_state;
	ptr -= LRC_STATE_OFFSET; /* back to start of context image */
	ptr += context_wa_bb_offset(ce);

	return ptr;
}

static void
setup_indirect_ctx_bb(const struct intel_context *ce,
		      const struct intel_engine_cs *engine,
		      u32 *(*emit)(const struct intel_context *, u32 *))
{
	u32 * const start = context_indirect_bb(ce);
	u32 *cs;

	cs = emit(ce, start);
	GEM_BUG_ON(cs - start > I915_GTT_PAGE_SIZE / sizeof(*cs));
	while ((unsigned long)cs % CACHELINE_BYTES)
		*cs++ = MI_NOOP;

	lrc_ring_setup_indirect_ctx(ce->lrc_reg_state, engine,
				    i915_ggtt_offset(ce->state) +
				    context_wa_bb_offset(ce),
				    (cs - start) * sizeof(*cs));
}

static void
__execlists_update_reg_state(const struct intel_context *ce,
			     const struct intel_engine_cs *engine,
			     u32 head)
{
	struct intel_ring *ring = ce->ring;
	u32 *regs = ce->lrc_reg_state;

	GEM_BUG_ON(!intel_ring_offset_valid(ring, head));
	GEM_BUG_ON(!intel_ring_offset_valid(ring, ring->tail));

	regs[CTX_RING_START] = i915_ggtt_offset(ring->vma);
	regs[CTX_RING_HEAD] = head;
	regs[CTX_RING_TAIL] = ring->tail;
	regs[CTX_RING_CTL] = RING_CTL_SIZE(ring->size) | RING_VALID;

	/* RPCS */
	if (engine->class == RENDER_CLASS) {
		regs[CTX_R_PWR_CLK_STATE] =
			intel_sseu_make_rpcs(engine->i915, &ce->sseu);

		i915_oa_init_reg_state(ce, engine);
	}

	if (ce->wa_bb_page) {
		u32 *(*fn)(const struct intel_context *ce, u32 *cs);

		fn = gen12_emit_indirect_ctx_xcs;
		if (ce->engine->class == RENDER_CLASS)
			fn = gen12_emit_indirect_ctx_rcs;

		/* Mutually exclusive wrt to global indirect bb */
		GEM_BUG_ON(engine->wa_ctx.indirect_ctx.size);
		setup_indirect_ctx_bb(ce, engine, fn);
	}
}

static int
__execlists_context_pin(struct intel_context *ce,
			struct intel_engine_cs *engine)
{
	void *vaddr;

	GEM_BUG_ON(!ce->state);
	GEM_BUG_ON(!i915_vma_is_pinned(ce->state));

	vaddr = i915_gem_object_pin_map(ce->state->obj,
					i915_coherent_map_type(engine->i915) |
					I915_MAP_OVERRIDE);
	if (IS_ERR(vaddr))
		return PTR_ERR(vaddr);

	ce->lrc.lrca = lrc_descriptor(ce, engine) | CTX_DESC_FORCE_RESTORE;
	ce->lrc_reg_state = vaddr + LRC_STATE_OFFSET;
	__execlists_update_reg_state(ce, engine, ce->ring->tail);

	return 0;
}

static int execlists_context_pin(struct intel_context *ce)
{
	return __execlists_context_pin(ce, ce->engine);
}

static int execlists_context_alloc(struct intel_context *ce)
{
	return __execlists_context_alloc(ce, ce->engine);
}

static void execlists_context_reset(struct intel_context *ce)
{
	CE_TRACE(ce, "reset\n");
	GEM_BUG_ON(!intel_context_is_pinned(ce));

	intel_ring_reset(ce->ring, ce->ring->emit);

	/* Scrub away the garbage */
	execlists_init_reg_state(ce->lrc_reg_state,
				 ce, ce->engine, ce->ring, true);
	__execlists_update_reg_state(ce, ce->engine, ce->ring->tail);

	ce->lrc.desc |= CTX_DESC_FORCE_RESTORE;
}

static const struct intel_context_ops execlists_context_ops = {
	.alloc = execlists_context_alloc,

	.pin = execlists_context_pin,
	.unpin = execlists_context_unpin,

	.enter = intel_context_enter_engine,
	.exit = intel_context_exit_engine,

	.reset = execlists_context_reset,
	.destroy = execlists_context_destroy,
};

static int gen8_emit_init_breadcrumb(struct i915_request *rq)
{
	u32 *cs;

	GEM_BUG_ON(i915_request_has_initial_breadcrumb(rq));
	if (!i915_request_timeline(rq)->has_initial_breadcrumb)
		return 0;

	cs = intel_ring_begin(rq, 6);
	if (IS_ERR(cs))
		return PTR_ERR(cs);

	/*
	 * Check if we have been preempted before we even get started.
	 *
	 * After this point i915_request_started() reports true, even if
	 * we get preempted and so are no longer running.
	 */
	*cs++ = MI_ARB_CHECK;
	*cs++ = MI_NOOP;

	*cs++ = MI_STORE_DWORD_IMM_GEN4 | MI_USE_GGTT;
	*cs++ = i915_request_timeline(rq)->hwsp_offset;
	*cs++ = 0;
	*cs++ = rq->fence.seqno - 1;

	intel_ring_advance(rq, cs);

	/* Record the updated position of the request's payload */
	rq->infix = intel_ring_offset(rq, cs);

	__set_bit(I915_FENCE_FLAG_INITIAL_BREADCRUMB, &rq->fence.flags);

	return 0;
}

static int emit_pdps(struct i915_request *rq)
{
	const struct intel_engine_cs * const engine = rq->engine;
	struct i915_ppgtt * const ppgtt = i915_vm_to_ppgtt(rq->context->vm);
	int err, i;
	u32 *cs;

	GEM_BUG_ON(intel_vgpu_active(rq->i915));

	/*
	 * Beware ye of the dragons, this sequence is magic!
	 *
	 * Small changes to this sequence can cause anything from
	 * GPU hangs to forcewake errors and machine lockups!
	 */

	/* Flush any residual operations from the context load */
	err = engine->emit_flush(rq, EMIT_FLUSH);
	if (err)
		return err;

	/* Magic required to prevent forcewake errors! */
	err = engine->emit_flush(rq, EMIT_INVALIDATE);
	if (err)
		return err;

	cs = intel_ring_begin(rq, 4 * GEN8_3LVL_PDPES + 2);
	if (IS_ERR(cs))
		return PTR_ERR(cs);

	/* Ensure the LRI have landed before we invalidate & continue */
	*cs++ = MI_LOAD_REGISTER_IMM(2 * GEN8_3LVL_PDPES) | MI_LRI_FORCE_POSTED;
	for (i = GEN8_3LVL_PDPES; i--; ) {
		const dma_addr_t pd_daddr = i915_page_dir_dma_addr(ppgtt, i);
		u32 base = engine->mmio_base;

		*cs++ = i915_mmio_reg_offset(GEN8_RING_PDP_UDW(base, i));
		*cs++ = upper_32_bits(pd_daddr);
		*cs++ = i915_mmio_reg_offset(GEN8_RING_PDP_LDW(base, i));
		*cs++ = lower_32_bits(pd_daddr);
	}
	*cs++ = MI_NOOP;

	intel_ring_advance(rq, cs);

	return 0;
}

static int execlists_request_alloc(struct i915_request *request)
{
	int ret;

	GEM_BUG_ON(!intel_context_is_pinned(request->context));

	/*
	 * Flush enough space to reduce the likelihood of waiting after
	 * we start building the request - in which case we will just
	 * have to repeat work.
	 */
	request->reserved_space += EXECLISTS_REQUEST_SIZE;

	/*
	 * Note that after this point, we have committed to using
	 * this request as it is being used to both track the
	 * state of engine initialisation and liveness of the
	 * golden renderstate above. Think twice before you try
	 * to cancel/unwind this request now.
	 */

	if (!i915_vm_is_4lvl(request->context->vm)) {
		ret = emit_pdps(request);
		if (ret)
			return ret;
	}

	/* Unconditionally invalidate GPU caches and TLBs. */
	ret = request->engine->emit_flush(request, EMIT_INVALIDATE);
	if (ret)
		return ret;

	request->reserved_space -= EXECLISTS_REQUEST_SIZE;
	return 0;
}

/*
 * In this WA we need to set GEN8_L3SQCREG4[21:21] and reset it after
 * PIPE_CONTROL instruction. This is required for the flush to happen correctly
 * but there is a slight complication as this is applied in WA batch where the
 * values are only initialized once so we cannot take register value at the
 * beginning and reuse it further; hence we save its value to memory, upload a
 * constant value with bit21 set and then we restore it back with the saved value.
 * To simplify the WA, a constant value is formed by using the default value
 * of this register. This shouldn't be a problem because we are only modifying
 * it for a short period and this batch in non-premptible. We can ofcourse
 * use additional instructions that read the actual value of the register
 * at that time and set our bit of interest but it makes the WA complicated.
 *
 * This WA is also required for Gen9 so extracting as a function avoids
 * code duplication.
 */
static u32 *
gen8_emit_flush_coherentl3_wa(struct intel_engine_cs *engine, u32 *batch)
{
	/* NB no one else is allowed to scribble over scratch + 256! */
	*batch++ = MI_STORE_REGISTER_MEM_GEN8 | MI_SRM_LRM_GLOBAL_GTT;
	*batch++ = i915_mmio_reg_offset(GEN8_L3SQCREG4);
	*batch++ = intel_gt_scratch_offset(engine->gt,
					   INTEL_GT_SCRATCH_FIELD_COHERENTL3_WA);
	*batch++ = 0;

	*batch++ = MI_LOAD_REGISTER_IMM(1);
	*batch++ = i915_mmio_reg_offset(GEN8_L3SQCREG4);
	*batch++ = 0x40400000 | GEN8_LQSC_FLUSH_COHERENT_LINES;

	batch = gen8_emit_pipe_control(batch,
				       PIPE_CONTROL_CS_STALL |
				       PIPE_CONTROL_DC_FLUSH_ENABLE,
				       0);

	*batch++ = MI_LOAD_REGISTER_MEM_GEN8 | MI_SRM_LRM_GLOBAL_GTT;
	*batch++ = i915_mmio_reg_offset(GEN8_L3SQCREG4);
	*batch++ = intel_gt_scratch_offset(engine->gt,
					   INTEL_GT_SCRATCH_FIELD_COHERENTL3_WA);
	*batch++ = 0;

	return batch;
}

/*
 * Typically we only have one indirect_ctx and per_ctx batch buffer which are
 * initialized at the beginning and shared across all contexts but this field
 * helps us to have multiple batches at different offsets and select them based
 * on a criteria. At the moment this batch always start at the beginning of the page
 * and at this point we don't have multiple wa_ctx batch buffers.
 *
 * The number of WA applied are not known at the beginning; we use this field
 * to return the no of DWORDS written.
 *
 * It is to be noted that this batch does not contain MI_BATCH_BUFFER_END
 * so it adds NOOPs as padding to make it cacheline aligned.
 * MI_BATCH_BUFFER_END will be added to perctx batch and both of them together
 * makes a complete batch buffer.
 */
static u32 *gen8_init_indirectctx_bb(struct intel_engine_cs *engine, u32 *batch)
{
	/* WaDisableCtxRestoreArbitration:bdw,chv */
	*batch++ = MI_ARB_ON_OFF | MI_ARB_DISABLE;

	/* WaFlushCoherentL3CacheLinesAtContextSwitch:bdw */
	if (IS_BROADWELL(engine->i915))
		batch = gen8_emit_flush_coherentl3_wa(engine, batch);

	/* WaClearSlmSpaceAtContextSwitch:bdw,chv */
	/* Actual scratch location is at 128 bytes offset */
	batch = gen8_emit_pipe_control(batch,
				       PIPE_CONTROL_FLUSH_L3 |
				       PIPE_CONTROL_STORE_DATA_INDEX |
				       PIPE_CONTROL_CS_STALL |
				       PIPE_CONTROL_QW_WRITE,
				       LRC_PPHWSP_SCRATCH_ADDR);

	*batch++ = MI_ARB_ON_OFF | MI_ARB_ENABLE;

	/* Pad to end of cacheline */
	while ((unsigned long)batch % CACHELINE_BYTES)
		*batch++ = MI_NOOP;

	/*
	 * MI_BATCH_BUFFER_END is not required in Indirect ctx BB because
	 * execution depends on the length specified in terms of cache lines
	 * in the register CTX_RCS_INDIRECT_CTX
	 */

	return batch;
}

struct lri {
	i915_reg_t reg;
	u32 value;
};

static u32 *emit_lri(u32 *batch, const struct lri *lri, unsigned int count)
{
	GEM_BUG_ON(!count || count > 63);

	*batch++ = MI_LOAD_REGISTER_IMM(count);
	do {
		*batch++ = i915_mmio_reg_offset(lri->reg);
		*batch++ = lri->value;
	} while (lri++, --count);
	*batch++ = MI_NOOP;

	return batch;
}

static u32 *gen9_init_indirectctx_bb(struct intel_engine_cs *engine, u32 *batch)
{
	static const struct lri lri[] = {
		/* WaDisableGatherAtSetShaderCommonSlice:skl,bxt,kbl,glk */
		{
			COMMON_SLICE_CHICKEN2,
			__MASKED_FIELD(GEN9_DISABLE_GATHER_AT_SET_SHADER_COMMON_SLICE,
				       0),
		},

		/* BSpec: 11391 */
		{
			FF_SLICE_CHICKEN,
			__MASKED_FIELD(FF_SLICE_CHICKEN_CL_PROVOKING_VERTEX_FIX,
				       FF_SLICE_CHICKEN_CL_PROVOKING_VERTEX_FIX),
		},

		/* BSpec: 11299 */
		{
			_3D_CHICKEN3,
			__MASKED_FIELD(_3D_CHICKEN_SF_PROVOKING_VERTEX_FIX,
				       _3D_CHICKEN_SF_PROVOKING_VERTEX_FIX),
		}
	};

	*batch++ = MI_ARB_ON_OFF | MI_ARB_DISABLE;

	/* WaFlushCoherentL3CacheLinesAtContextSwitch:skl,bxt,glk */
	batch = gen8_emit_flush_coherentl3_wa(engine, batch);

	/* WaClearSlmSpaceAtContextSwitch:skl,bxt,kbl,glk,cfl */
	batch = gen8_emit_pipe_control(batch,
				       PIPE_CONTROL_FLUSH_L3 |
				       PIPE_CONTROL_STORE_DATA_INDEX |
				       PIPE_CONTROL_CS_STALL |
				       PIPE_CONTROL_QW_WRITE,
				       LRC_PPHWSP_SCRATCH_ADDR);

	batch = emit_lri(batch, lri, ARRAY_SIZE(lri));

	/* WaMediaPoolStateCmdInWABB:bxt,glk */
	if (HAS_POOLED_EU(engine->i915)) {
		/*
		 * EU pool configuration is setup along with golden context
		 * during context initialization. This value depends on
		 * device type (2x6 or 3x6) and needs to be updated based
		 * on which subslice is disabled especially for 2x6
		 * devices, however it is safe to load default
		 * configuration of 3x6 device instead of masking off
		 * corresponding bits because HW ignores bits of a disabled
		 * subslice and drops down to appropriate config. Please
		 * see render_state_setup() in i915_gem_render_state.c for
		 * possible configurations, to avoid duplication they are
		 * not shown here again.
		 */
		*batch++ = GEN9_MEDIA_POOL_STATE;
		*batch++ = GEN9_MEDIA_POOL_ENABLE;
		*batch++ = 0x00777000;
		*batch++ = 0;
		*batch++ = 0;
		*batch++ = 0;
	}

	*batch++ = MI_ARB_ON_OFF | MI_ARB_ENABLE;

	/* Pad to end of cacheline */
	while ((unsigned long)batch % CACHELINE_BYTES)
		*batch++ = MI_NOOP;

	return batch;
}

static u32 *
gen10_init_indirectctx_bb(struct intel_engine_cs *engine, u32 *batch)
{
	int i;

	/*
	 * WaPipeControlBefore3DStateSamplePattern: cnl
	 *
	 * Ensure the engine is idle prior to programming a
	 * 3DSTATE_SAMPLE_PATTERN during a context restore.
	 */
	batch = gen8_emit_pipe_control(batch,
				       PIPE_CONTROL_CS_STALL,
				       0);
	/*
	 * WaPipeControlBefore3DStateSamplePattern says we need 4 dwords for
	 * the PIPE_CONTROL followed by 12 dwords of 0x0, so 16 dwords in
	 * total. However, a PIPE_CONTROL is 6 dwords long, not 4, which is
	 * confusing. Since gen8_emit_pipe_control() already advances the
	 * batch by 6 dwords, we advance the other 10 here, completing a
	 * cacheline. It's not clear if the workaround requires this padding
	 * before other commands, or if it's just the regular padding we would
	 * already have for the workaround bb, so leave it here for now.
	 */
	for (i = 0; i < 10; i++)
		*batch++ = MI_NOOP;

	/* Pad to end of cacheline */
	while ((unsigned long)batch % CACHELINE_BYTES)
		*batch++ = MI_NOOP;

	return batch;
}

#define CTX_WA_BB_OBJ_SIZE (PAGE_SIZE)

static int lrc_setup_wa_ctx(struct intel_engine_cs *engine)
{
	struct drm_i915_gem_object *obj;
	struct i915_vma *vma;
	int err;

	obj = i915_gem_object_create_shmem(engine->i915, CTX_WA_BB_OBJ_SIZE);
	if (IS_ERR(obj))
		return PTR_ERR(obj);

	vma = i915_vma_instance(obj, &engine->gt->ggtt->vm, NULL);
	if (IS_ERR(vma)) {
		err = PTR_ERR(vma);
		goto err;
	}

	err = i915_ggtt_pin(vma, 0, PIN_HIGH);
	if (err)
		goto err;

	engine->wa_ctx.vma = vma;
	return 0;

err:
	i915_gem_object_put(obj);
	return err;
}

static void lrc_destroy_wa_ctx(struct intel_engine_cs *engine)
{
	i915_vma_unpin_and_release(&engine->wa_ctx.vma, 0);
}

typedef u32 *(*wa_bb_func_t)(struct intel_engine_cs *engine, u32 *batch);

static int intel_init_workaround_bb(struct intel_engine_cs *engine)
{
	struct i915_ctx_workarounds *wa_ctx = &engine->wa_ctx;
	struct i915_wa_ctx_bb *wa_bb[2] = { &wa_ctx->indirect_ctx,
					    &wa_ctx->per_ctx };
	wa_bb_func_t wa_bb_fn[2];
	struct page *page;
	void *batch, *batch_ptr;
	unsigned int i;
	int ret;

	if (engine->class != RENDER_CLASS)
		return 0;

	switch (INTEL_GEN(engine->i915)) {
	case 12:
	case 11:
		return 0;
	case 10:
		wa_bb_fn[0] = gen10_init_indirectctx_bb;
		wa_bb_fn[1] = NULL;
		break;
	case 9:
		wa_bb_fn[0] = gen9_init_indirectctx_bb;
		wa_bb_fn[1] = NULL;
		break;
	case 8:
		wa_bb_fn[0] = gen8_init_indirectctx_bb;
		wa_bb_fn[1] = NULL;
		break;
	default:
		MISSING_CASE(INTEL_GEN(engine->i915));
		return 0;
	}

	ret = lrc_setup_wa_ctx(engine);
	if (ret) {
		drm_dbg(&engine->i915->drm,
			"Failed to setup context WA page: %d\n", ret);
		return ret;
	}

	page = i915_gem_object_get_dirty_page(wa_ctx->vma->obj, 0);
	batch = batch_ptr = kmap_atomic(page);

	/*
	 * Emit the two workaround batch buffers, recording the offset from the
	 * start of the workaround batch buffer object for each and their
	 * respective sizes.
	 */
	for (i = 0; i < ARRAY_SIZE(wa_bb_fn); i++) {
		wa_bb[i]->offset = batch_ptr - batch;
		if (GEM_DEBUG_WARN_ON(!IS_ALIGNED(wa_bb[i]->offset,
						  CACHELINE_BYTES))) {
			ret = -EINVAL;
			break;
		}
		if (wa_bb_fn[i])
			batch_ptr = wa_bb_fn[i](engine, batch_ptr);
		wa_bb[i]->size = batch_ptr - (batch + wa_bb[i]->offset);
	}

	BUG_ON(batch_ptr - batch > CTX_WA_BB_OBJ_SIZE);

	kunmap_atomic(batch);
	if (ret)
		lrc_destroy_wa_ctx(engine);

	return ret;
}

static void reset_csb_pointers(struct intel_engine_cs *engine)
{
	struct intel_engine_execlists * const execlists = &engine->execlists;
	const unsigned int reset_value = execlists->csb_size - 1;

	ring_set_paused(engine, 0);

	/*
	 * Sometimes Icelake forgets to reset its pointers on a GPU reset.
	 * Bludgeon them with a mmio update to be sure.
	 */
	ENGINE_WRITE(engine, RING_CONTEXT_STATUS_PTR,
		     0xffff << 16 | reset_value << 8 | reset_value);
	ENGINE_POSTING_READ(engine, RING_CONTEXT_STATUS_PTR);

	/*
	 * After a reset, the HW starts writing into CSB entry [0]. We
	 * therefore have to set our HEAD pointer back one entry so that
	 * the *first* entry we check is entry 0. To complicate this further,
	 * as we don't wait for the first interrupt after reset, we have to
	 * fake the HW write to point back to the last entry so that our
	 * inline comparison of our cached head position against the last HW
	 * write works even before the first interrupt.
	 */
	execlists->csb_head = reset_value;
	WRITE_ONCE(*execlists->csb_write, reset_value);
	wmb(); /* Make sure this is visible to HW (paranoia?) */

	invalidate_csb_entries(&execlists->csb_status[0],
			       &execlists->csb_status[reset_value]);

	/* Once more for luck and our trusty paranoia */
	ENGINE_WRITE(engine, RING_CONTEXT_STATUS_PTR,
		     0xffff << 16 | reset_value << 8 | reset_value);
	ENGINE_POSTING_READ(engine, RING_CONTEXT_STATUS_PTR);

	GEM_BUG_ON(READ_ONCE(*execlists->csb_write) != reset_value);
}

static void execlists_sanitize(struct intel_engine_cs *engine)
{
	/*
	 * Poison residual state on resume, in case the suspend didn't!
	 *
	 * We have to assume that across suspend/resume (or other loss
	 * of control) that the contents of our pinned buffers has been
	 * lost, replaced by garbage. Since this doesn't always happen,
	 * let's poison such state so that we more quickly spot when
	 * we falsely assume it has been preserved.
	 */
	if (IS_ENABLED(CONFIG_DRM_I915_DEBUG_GEM))
		memset(engine->status_page.addr, POISON_INUSE, PAGE_SIZE);

	reset_csb_pointers(engine);

	/*
	 * The kernel_context HWSP is stored in the status_page. As above,
	 * that may be lost on resume/initialisation, and so we need to
	 * reset the value in the HWSP.
	 */
	intel_timeline_reset_seqno(engine->kernel_context->timeline);

	/* And scrub the dirty cachelines for the HWSP */
	clflush_cache_range(engine->status_page.addr, PAGE_SIZE);
}

static void enable_error_interrupt(struct intel_engine_cs *engine)
{
	u32 status;

	engine->execlists.error_interrupt = 0;
	ENGINE_WRITE(engine, RING_EMR, ~0u);
	ENGINE_WRITE(engine, RING_EIR, ~0u); /* clear all existing errors */

	status = ENGINE_READ(engine, RING_ESR);
	if (unlikely(status)) {
		drm_err(&engine->i915->drm,
			"engine '%s' resumed still in error: %08x\n",
			engine->name, status);
		__intel_gt_reset(engine->gt, engine->mask);
	}

	/*
	 * On current gen8+, we have 2 signals to play with
	 *
	 * - I915_ERROR_INSTUCTION (bit 0)
	 *
	 *    Generate an error if the command parser encounters an invalid
	 *    instruction
	 *
	 *    This is a fatal error.
	 *
	 * - CP_PRIV (bit 2)
	 *
	 *    Generate an error on privilege violation (where the CP replaces
	 *    the instruction with a no-op). This also fires for writes into
	 *    read-only scratch pages.
	 *
	 *    This is a non-fatal error, parsing continues.
	 *
	 * * there are a few others defined for odd HW that we do not use
	 *
	 * Since CP_PRIV fires for cases where we have chosen to ignore the
	 * error (as the HW is validating and suppressing the mistakes), we
	 * only unmask the instruction error bit.
	 */
	ENGINE_WRITE(engine, RING_EMR, ~I915_ERROR_INSTRUCTION);
}

static void enable_execlists(struct intel_engine_cs *engine)
{
	u32 mode;

	assert_forcewakes_active(engine->uncore, FORCEWAKE_ALL);

	intel_engine_set_hwsp_writemask(engine, ~0u); /* HWSTAM */

	if (INTEL_GEN(engine->i915) >= 11)
		mode = _MASKED_BIT_ENABLE(GEN11_GFX_DISABLE_LEGACY_MODE);
	else
		mode = _MASKED_BIT_ENABLE(GFX_RUN_LIST_ENABLE);
	ENGINE_WRITE_FW(engine, RING_MODE_GEN7, mode);

	ENGINE_WRITE_FW(engine, RING_MI_MODE, _MASKED_BIT_DISABLE(STOP_RING));

	ENGINE_WRITE_FW(engine,
			RING_HWS_PGA,
			i915_ggtt_offset(engine->status_page.vma));
	ENGINE_POSTING_READ(engine, RING_HWS_PGA);

	enable_error_interrupt(engine);

	engine->context_tag = GENMASK(BITS_PER_LONG - 2, 0);
}

static bool unexpected_starting_state(struct intel_engine_cs *engine)
{
	bool unexpected = false;

	if (ENGINE_READ_FW(engine, RING_MI_MODE) & STOP_RING) {
		drm_dbg(&engine->i915->drm,
			"STOP_RING still set in RING_MI_MODE\n");
		unexpected = true;
	}

	return unexpected;
}

static int execlists_resume(struct intel_engine_cs *engine)
{
	intel_mocs_init_engine(engine);

	intel_engine_reset_breadcrumbs(engine);

	if (GEM_SHOW_DEBUG() && unexpected_starting_state(engine)) {
		struct drm_printer p = drm_debug_printer(__func__);

		intel_engine_dump(engine, &p, NULL);
	}

	enable_execlists(engine);

	return 0;
}

static void execlists_reset_prepare(struct intel_engine_cs *engine)
{
	struct intel_engine_execlists * const execlists = &engine->execlists;
	unsigned long flags;

	ENGINE_TRACE(engine, "depth<-%d\n",
		     atomic_read(&execlists->tasklet.count));

	/*
	 * Prevent request submission to the hardware until we have
	 * completed the reset in i915_gem_reset_finish(). If a request
	 * is completed by one engine, it may then queue a request
	 * to a second via its execlists->tasklet *just* as we are
	 * calling engine->resume() and also writing the ELSP.
	 * Turning off the execlists->tasklet until the reset is over
	 * prevents the race.
	 */
	__tasklet_disable_sync_once(&execlists->tasklet);
	GEM_BUG_ON(!reset_in_progress(execlists));

	/* And flush any current direct submission. */
	spin_lock_irqsave(&engine->active.lock, flags);
	spin_unlock_irqrestore(&engine->active.lock, flags);

	/*
	 * We stop engines, otherwise we might get failed reset and a
	 * dead gpu (on elk). Also as modern gpu as kbl can suffer
	 * from system hang if batchbuffer is progressing when
	 * the reset is issued, regardless of READY_TO_RESET ack.
	 * Thus assume it is best to stop engines on all gens
	 * where we have a gpu reset.
	 *
	 * WaKBLVECSSemaphoreWaitPoll:kbl (on ALL_ENGINES)
	 *
	 * FIXME: Wa for more modern gens needs to be validated
	 */
	ring_set_paused(engine, 1);
	intel_engine_stop_cs(engine);

	engine->execlists.reset_ccid = active_ccid(engine);
}

static void __reset_stop_ring(u32 *regs, const struct intel_engine_cs *engine)
{
	int x;

	x = lrc_ring_mi_mode(engine);
	if (x != -1) {
		regs[x + 1] &= ~STOP_RING;
		regs[x + 1] |= STOP_RING << 16;
	}
}

static void __execlists_reset_reg_state(const struct intel_context *ce,
					const struct intel_engine_cs *engine)
{
	u32 *regs = ce->lrc_reg_state;

	__reset_stop_ring(regs, engine);
}

static void __execlists_reset(struct intel_engine_cs *engine, bool stalled)
{
	struct intel_engine_execlists * const execlists = &engine->execlists;
	struct intel_context *ce;
	struct i915_request *rq;
	u32 head;

	mb(); /* paranoia: read the CSB pointers from after the reset */
	clflush(execlists->csb_write);
	mb();

	process_csb(engine); /* drain preemption events */

	/* Following the reset, we need to reload the CSB read/write pointers */
	reset_csb_pointers(engine);

	/*
	 * Save the currently executing context, even if we completed
	 * its request, it was still running at the time of the
	 * reset and will have been clobbered.
	 */
	rq = active_context(engine, engine->execlists.reset_ccid);
	if (!rq)
		goto unwind;

	ce = rq->context;
	GEM_BUG_ON(!i915_vma_is_pinned(ce->state));

	if (i915_request_completed(rq)) {
		/* Idle context; tidy up the ring so we can restart afresh */
		head = intel_ring_wrap(ce->ring, rq->tail);
		goto out_replay;
	}

	/* We still have requests in-flight; the engine should be active */
	GEM_BUG_ON(!intel_engine_pm_is_awake(engine));

	/* Context has requests still in-flight; it should not be idle! */
	GEM_BUG_ON(i915_active_is_idle(&ce->active));

	rq = active_request(ce->timeline, rq);
	head = intel_ring_wrap(ce->ring, rq->head);
	GEM_BUG_ON(head == ce->ring->tail);

	/*
	 * If this request hasn't started yet, e.g. it is waiting on a
	 * semaphore, we need to avoid skipping the request or else we
	 * break the signaling chain. However, if the context is corrupt
	 * the request will not restart and we will be stuck with a wedged
	 * device. It is quite often the case that if we issue a reset
	 * while the GPU is loading the context image, that the context
	 * image becomes corrupt.
	 *
	 * Otherwise, if we have not started yet, the request should replay
	 * perfectly and we do not need to flag the result as being erroneous.
	 */
	if (!i915_request_started(rq))
		goto out_replay;

	/*
	 * If the request was innocent, we leave the request in the ELSP
	 * and will try to replay it on restarting. The context image may
	 * have been corrupted by the reset, in which case we may have
	 * to service a new GPU hang, but more likely we can continue on
	 * without impact.
	 *
	 * If the request was guilty, we presume the context is corrupt
	 * and have to at least restore the RING register in the context
	 * image back to the expected values to skip over the guilty request.
	 */
	__i915_request_reset(rq, stalled);

	/*
	 * We want a simple context + ring to execute the breadcrumb update.
	 * We cannot rely on the context being intact across the GPU hang,
	 * so clear it and rebuild just what we need for the breadcrumb.
	 * All pending requests for this context will be zapped, and any
	 * future request will be after userspace has had the opportunity
	 * to recreate its own state.
	 */
out_replay:
	ENGINE_TRACE(engine, "replay {head:%04x, tail:%04x}\n",
		     head, ce->ring->tail);
	__execlists_reset_reg_state(ce, engine);
	__execlists_update_reg_state(ce, engine, head);
	ce->lrc.desc |= CTX_DESC_FORCE_RESTORE; /* paranoid: GPU was reset! */

unwind:
	/* Push back any incomplete requests for replay after the reset. */
	cancel_port_requests(execlists);
	__unwind_incomplete_requests(engine);
}

static void execlists_reset_rewind(struct intel_engine_cs *engine, bool stalled)
{
	unsigned long flags;

	ENGINE_TRACE(engine, "\n");

	spin_lock_irqsave(&engine->active.lock, flags);

	__execlists_reset(engine, stalled);

	spin_unlock_irqrestore(&engine->active.lock, flags);
}

static void nop_submission_tasklet(unsigned long data)
{
	struct intel_engine_cs * const engine = (struct intel_engine_cs *)data;

	/* The driver is wedged; don't process any more events. */
	WRITE_ONCE(engine->execlists.queue_priority_hint, INT_MIN);
}

static void execlists_reset_cancel(struct intel_engine_cs *engine)
{
	struct intel_engine_execlists * const execlists = &engine->execlists;
	struct i915_request *rq, *rn;
	struct rb_node *rb;
	unsigned long flags;

	ENGINE_TRACE(engine, "\n");

	/*
	 * Before we call engine->cancel_requests(), we should have exclusive
	 * access to the submission state. This is arranged for us by the
	 * caller disabling the interrupt generation, the tasklet and other
	 * threads that may then access the same state, giving us a free hand
	 * to reset state. However, we still need to let lockdep be aware that
	 * we know this state may be accessed in hardirq context, so we
	 * disable the irq around this manipulation and we want to keep
	 * the spinlock focused on its duties and not accidentally conflate
	 * coverage to the submission's irq state. (Similarly, although we
	 * shouldn't need to disable irq around the manipulation of the
	 * submission's irq state, we also wish to remind ourselves that
	 * it is irq state.)
	 */
	spin_lock_irqsave(&engine->active.lock, flags);

	__execlists_reset(engine, true);

	/* Mark all executing requests as skipped. */
	list_for_each_entry(rq, &engine->active.requests, sched.link)
		mark_eio(rq);

	/* Flush the queued requests to the timeline list (for retiring). */
	while ((rb = rb_first_cached(&execlists->queue))) {
		struct i915_priolist *p = to_priolist(rb);
		int i;

		priolist_for_each_request_consume(rq, rn, p, i) {
			mark_eio(rq);
			__i915_request_submit(rq);
		}

		rb_erase_cached(&p->node, &execlists->queue);
		i915_priolist_free(p);
	}

	/* On-hold requests will be flushed to timeline upon their release */
	list_for_each_entry(rq, &engine->active.hold, sched.link)
		mark_eio(rq);

	/* Cancel all attached virtual engines */
	while ((rb = rb_first_cached(&execlists->virtual))) {
		struct virtual_engine *ve =
			rb_entry(rb, typeof(*ve), nodes[engine->id].rb);

		rb_erase_cached(rb, &execlists->virtual);
		RB_CLEAR_NODE(rb);

		spin_lock(&ve->base.active.lock);
		rq = fetch_and_zero(&ve->request);
		if (rq) {
			mark_eio(rq);

			rq->engine = engine;
			__i915_request_submit(rq);
			i915_request_put(rq);

			ve->base.execlists.queue_priority_hint = INT_MIN;
		}
		spin_unlock(&ve->base.active.lock);
	}

	/* Remaining _unready_ requests will be nop'ed when submitted */

	execlists->queue_priority_hint = INT_MIN;
	execlists->queue = RB_ROOT_CACHED;

	GEM_BUG_ON(__tasklet_is_enabled(&execlists->tasklet));
	execlists->tasklet.func = nop_submission_tasklet;

	spin_unlock_irqrestore(&engine->active.lock, flags);
}

static void execlists_reset_finish(struct intel_engine_cs *engine)
{
	struct intel_engine_execlists * const execlists = &engine->execlists;

	/*
	 * After a GPU reset, we may have requests to replay. Do so now while
	 * we still have the forcewake to be sure that the GPU is not allowed
	 * to sleep before we restart and reload a context.
	 */
	GEM_BUG_ON(!reset_in_progress(execlists));
	if (!RB_EMPTY_ROOT(&execlists->queue.rb_root))
		execlists->tasklet.func(execlists->tasklet.data);

	if (__tasklet_enable(&execlists->tasklet))
		/* And kick in case we missed a new request submission. */
		tasklet_hi_schedule(&execlists->tasklet);
	ENGINE_TRACE(engine, "depth->%d\n",
		     atomic_read(&execlists->tasklet.count));
}

static int gen8_emit_bb_start_noarb(struct i915_request *rq,
				    u64 offset, u32 len,
				    const unsigned int flags)
{
	u32 *cs;

	cs = intel_ring_begin(rq, 4);
	if (IS_ERR(cs))
		return PTR_ERR(cs);

	/*
	 * WaDisableCtxRestoreArbitration:bdw,chv
	 *
	 * We don't need to perform MI_ARB_ENABLE as often as we do (in
	 * particular all the gen that do not need the w/a at all!), if we
	 * took care to make sure that on every switch into this context
	 * (both ordinary and for preemption) that arbitrartion was enabled
	 * we would be fine.  However, for gen8 there is another w/a that
	 * requires us to not preempt inside GPGPU execution, so we keep
	 * arbitration disabled for gen8 batches. Arbitration will be
	 * re-enabled before we close the request
	 * (engine->emit_fini_breadcrumb).
	 */
	*cs++ = MI_ARB_ON_OFF | MI_ARB_DISABLE;

	/* FIXME(BDW+): Address space and security selectors. */
	*cs++ = MI_BATCH_BUFFER_START_GEN8 |
		(flags & I915_DISPATCH_SECURE ? 0 : BIT(8));
	*cs++ = lower_32_bits(offset);
	*cs++ = upper_32_bits(offset);

	intel_ring_advance(rq, cs);

	return 0;
}

static int gen8_emit_bb_start(struct i915_request *rq,
			      u64 offset, u32 len,
			      const unsigned int flags)
{
	u32 *cs;

	cs = intel_ring_begin(rq, 6);
	if (IS_ERR(cs))
		return PTR_ERR(cs);

	*cs++ = MI_ARB_ON_OFF | MI_ARB_ENABLE;

	*cs++ = MI_BATCH_BUFFER_START_GEN8 |
		(flags & I915_DISPATCH_SECURE ? 0 : BIT(8));
	*cs++ = lower_32_bits(offset);
	*cs++ = upper_32_bits(offset);

	*cs++ = MI_ARB_ON_OFF | MI_ARB_DISABLE;
	*cs++ = MI_NOOP;

	intel_ring_advance(rq, cs);

	return 0;
}

static void gen8_logical_ring_enable_irq(struct intel_engine_cs *engine)
{
	ENGINE_WRITE(engine, RING_IMR,
		     ~(engine->irq_enable_mask | engine->irq_keep_mask));
	ENGINE_POSTING_READ(engine, RING_IMR);
}

static void gen8_logical_ring_disable_irq(struct intel_engine_cs *engine)
{
	ENGINE_WRITE(engine, RING_IMR, ~engine->irq_keep_mask);
}

static int gen8_emit_flush(struct i915_request *request, u32 mode)
{
	u32 cmd, *cs;

	cs = intel_ring_begin(request, 4);
	if (IS_ERR(cs))
		return PTR_ERR(cs);

	cmd = MI_FLUSH_DW + 1;

	/* We always require a command barrier so that subsequent
	 * commands, such as breadcrumb interrupts, are strictly ordered
	 * wrt the contents of the write cache being flushed to memory
	 * (and thus being coherent from the CPU).
	 */
	cmd |= MI_FLUSH_DW_STORE_INDEX | MI_FLUSH_DW_OP_STOREDW;

	if (mode & EMIT_INVALIDATE) {
		cmd |= MI_INVALIDATE_TLB;
		if (request->engine->class == VIDEO_DECODE_CLASS)
			cmd |= MI_INVALIDATE_BSD;
	}

	*cs++ = cmd;
	*cs++ = LRC_PPHWSP_SCRATCH_ADDR;
	*cs++ = 0; /* upper addr */
	*cs++ = 0; /* value */
	intel_ring_advance(request, cs);

	return 0;
}

static int gen8_emit_flush_render(struct i915_request *request,
				  u32 mode)
{
	bool vf_flush_wa = false, dc_flush_wa = false;
	u32 *cs, flags = 0;
	int len;

	flags |= PIPE_CONTROL_CS_STALL;

	if (mode & EMIT_FLUSH) {
		flags |= PIPE_CONTROL_RENDER_TARGET_CACHE_FLUSH;
		flags |= PIPE_CONTROL_DEPTH_CACHE_FLUSH;
		flags |= PIPE_CONTROL_DC_FLUSH_ENABLE;
		flags |= PIPE_CONTROL_FLUSH_ENABLE;
	}

	if (mode & EMIT_INVALIDATE) {
		flags |= PIPE_CONTROL_TLB_INVALIDATE;
		flags |= PIPE_CONTROL_INSTRUCTION_CACHE_INVALIDATE;
		flags |= PIPE_CONTROL_TEXTURE_CACHE_INVALIDATE;
		flags |= PIPE_CONTROL_VF_CACHE_INVALIDATE;
		flags |= PIPE_CONTROL_CONST_CACHE_INVALIDATE;
		flags |= PIPE_CONTROL_STATE_CACHE_INVALIDATE;
		flags |= PIPE_CONTROL_QW_WRITE;
		flags |= PIPE_CONTROL_STORE_DATA_INDEX;

		/*
		 * On GEN9: before VF_CACHE_INVALIDATE we need to emit a NULL
		 * pipe control.
		 */
		if (IS_GEN(request->i915, 9))
			vf_flush_wa = true;

		/* WaForGAMHang:kbl */
		if (IS_KBL_REVID(request->i915, 0, KBL_REVID_B0))
			dc_flush_wa = true;
	}

	len = 6;

	if (vf_flush_wa)
		len += 6;

	if (dc_flush_wa)
		len += 12;

	cs = intel_ring_begin(request, len);
	if (IS_ERR(cs))
		return PTR_ERR(cs);

	if (vf_flush_wa)
		cs = gen8_emit_pipe_control(cs, 0, 0);

	if (dc_flush_wa)
		cs = gen8_emit_pipe_control(cs, PIPE_CONTROL_DC_FLUSH_ENABLE,
					    0);

	cs = gen8_emit_pipe_control(cs, flags, LRC_PPHWSP_SCRATCH_ADDR);

	if (dc_flush_wa)
		cs = gen8_emit_pipe_control(cs, PIPE_CONTROL_CS_STALL, 0);

	intel_ring_advance(request, cs);

	return 0;
}

static int gen11_emit_flush_render(struct i915_request *request,
				   u32 mode)
{
	if (mode & EMIT_FLUSH) {
		u32 *cs;
		u32 flags = 0;

		flags |= PIPE_CONTROL_CS_STALL;

		flags |= PIPE_CONTROL_TILE_CACHE_FLUSH;
		flags |= PIPE_CONTROL_RENDER_TARGET_CACHE_FLUSH;
		flags |= PIPE_CONTROL_DEPTH_CACHE_FLUSH;
		flags |= PIPE_CONTROL_DC_FLUSH_ENABLE;
		flags |= PIPE_CONTROL_FLUSH_ENABLE;
		flags |= PIPE_CONTROL_QW_WRITE;
		flags |= PIPE_CONTROL_STORE_DATA_INDEX;

		cs = intel_ring_begin(request, 6);
		if (IS_ERR(cs))
			return PTR_ERR(cs);

		cs = gen8_emit_pipe_control(cs, flags, LRC_PPHWSP_SCRATCH_ADDR);
		intel_ring_advance(request, cs);
	}

	if (mode & EMIT_INVALIDATE) {
		u32 *cs;
		u32 flags = 0;

		flags |= PIPE_CONTROL_CS_STALL;

		flags |= PIPE_CONTROL_COMMAND_CACHE_INVALIDATE;
		flags |= PIPE_CONTROL_TLB_INVALIDATE;
		flags |= PIPE_CONTROL_INSTRUCTION_CACHE_INVALIDATE;
		flags |= PIPE_CONTROL_TEXTURE_CACHE_INVALIDATE;
		flags |= PIPE_CONTROL_VF_CACHE_INVALIDATE;
		flags |= PIPE_CONTROL_CONST_CACHE_INVALIDATE;
		flags |= PIPE_CONTROL_STATE_CACHE_INVALIDATE;
		flags |= PIPE_CONTROL_QW_WRITE;
		flags |= PIPE_CONTROL_STORE_DATA_INDEX;

		cs = intel_ring_begin(request, 6);
		if (IS_ERR(cs))
			return PTR_ERR(cs);

		cs = gen8_emit_pipe_control(cs, flags, LRC_PPHWSP_SCRATCH_ADDR);
		intel_ring_advance(request, cs);
	}

	return 0;
}

static u32 preparser_disable(bool state)
{
	return MI_ARB_CHECK | 1 << 8 | state;
}

static i915_reg_t aux_inv_reg(const struct intel_engine_cs *engine)
{
	static const i915_reg_t vd[] = {
		GEN12_VD0_AUX_NV,
		GEN12_VD1_AUX_NV,
		GEN12_VD2_AUX_NV,
		GEN12_VD3_AUX_NV,
	};

	static const i915_reg_t ve[] = {
		GEN12_VE0_AUX_NV,
		GEN12_VE1_AUX_NV,
	};

	if (engine->class == VIDEO_DECODE_CLASS)
		return vd[engine->instance];

	if (engine->class == VIDEO_ENHANCEMENT_CLASS)
		return ve[engine->instance];

	GEM_BUG_ON("unknown aux_inv_reg\n");

	return INVALID_MMIO_REG;
}

static u32 *
gen12_emit_aux_table_inv(const i915_reg_t inv_reg, u32 *cs)
{
	*cs++ = MI_LOAD_REGISTER_IMM(1);
	*cs++ = i915_mmio_reg_offset(inv_reg);
	*cs++ = AUX_INV;
	*cs++ = MI_NOOP;

	return cs;
}

static int gen12_emit_flush_render(struct i915_request *request,
				   u32 mode)
{
	if (mode & EMIT_FLUSH) {
		u32 flags = 0;
		u32 *cs;

		flags |= PIPE_CONTROL_TILE_CACHE_FLUSH;
		flags |= PIPE_CONTROL_FLUSH_L3;
		flags |= PIPE_CONTROL_RENDER_TARGET_CACHE_FLUSH;
		flags |= PIPE_CONTROL_DEPTH_CACHE_FLUSH;
		/* Wa_1409600907:tgl */
		flags |= PIPE_CONTROL_DEPTH_STALL;
		flags |= PIPE_CONTROL_DC_FLUSH_ENABLE;
		flags |= PIPE_CONTROL_FLUSH_ENABLE;

		flags |= PIPE_CONTROL_STORE_DATA_INDEX;
		flags |= PIPE_CONTROL_QW_WRITE;

		flags |= PIPE_CONTROL_CS_STALL;

		cs = intel_ring_begin(request, 6);
		if (IS_ERR(cs))
			return PTR_ERR(cs);

		cs = gen12_emit_pipe_control(cs,
					     PIPE_CONTROL0_HDC_PIPELINE_FLUSH,
					     flags, LRC_PPHWSP_SCRATCH_ADDR);
		intel_ring_advance(request, cs);
	}

	if (mode & EMIT_INVALIDATE) {
		u32 flags = 0;
		u32 *cs;

		flags |= PIPE_CONTROL_COMMAND_CACHE_INVALIDATE;
		flags |= PIPE_CONTROL_TLB_INVALIDATE;
		flags |= PIPE_CONTROL_INSTRUCTION_CACHE_INVALIDATE;
		flags |= PIPE_CONTROL_TEXTURE_CACHE_INVALIDATE;
		flags |= PIPE_CONTROL_VF_CACHE_INVALIDATE;
		flags |= PIPE_CONTROL_CONST_CACHE_INVALIDATE;
		flags |= PIPE_CONTROL_STATE_CACHE_INVALIDATE;

		flags |= PIPE_CONTROL_STORE_DATA_INDEX;
		flags |= PIPE_CONTROL_QW_WRITE;

		flags |= PIPE_CONTROL_CS_STALL;

		cs = intel_ring_begin(request, 8 + 4);
		if (IS_ERR(cs))
			return PTR_ERR(cs);

		/*
		 * Prevent the pre-parser from skipping past the TLB
		 * invalidate and loading a stale page for the batch
		 * buffer / request payload.
		 */
		*cs++ = preparser_disable(true);

		cs = gen8_emit_pipe_control(cs, flags, LRC_PPHWSP_SCRATCH_ADDR);

		/* hsdes: 1809175790 */
		cs = gen12_emit_aux_table_inv(GEN12_GFX_CCS_AUX_NV, cs);

		*cs++ = preparser_disable(false);
		intel_ring_advance(request, cs);
	}

	return 0;
}

static int gen12_emit_flush(struct i915_request *request, u32 mode)
{
	intel_engine_mask_t aux_inv = 0;
	u32 cmd, *cs;

	if (mode & EMIT_INVALIDATE)
		aux_inv = request->engine->mask & ~BIT(BCS0);

	cs = intel_ring_begin(request,
			      4 + (aux_inv ? 2 * hweight8(aux_inv) + 2 : 0));
	if (IS_ERR(cs))
		return PTR_ERR(cs);

	cmd = MI_FLUSH_DW + 1;

	/* We always require a command barrier so that subsequent
	 * commands, such as breadcrumb interrupts, are strictly ordered
	 * wrt the contents of the write cache being flushed to memory
	 * (and thus being coherent from the CPU).
	 */
	cmd |= MI_FLUSH_DW_STORE_INDEX | MI_FLUSH_DW_OP_STOREDW;

	if (mode & EMIT_INVALIDATE) {
		cmd |= MI_INVALIDATE_TLB;
		if (request->engine->class == VIDEO_DECODE_CLASS)
			cmd |= MI_INVALIDATE_BSD;
	}

	*cs++ = cmd;
	*cs++ = LRC_PPHWSP_SCRATCH_ADDR;
	*cs++ = 0; /* upper addr */
	*cs++ = 0; /* value */

	if (aux_inv) { /* hsdes: 1809175790 */
		struct intel_engine_cs *engine;
		unsigned int tmp;

		*cs++ = MI_LOAD_REGISTER_IMM(hweight8(aux_inv));
		for_each_engine_masked(engine, request->engine->gt,
				       aux_inv, tmp) {
			*cs++ = i915_mmio_reg_offset(aux_inv_reg(engine));
			*cs++ = AUX_INV;
		}
		*cs++ = MI_NOOP;
	}
	intel_ring_advance(request, cs);

	return 0;
}

/*
 * Reserve space for 2 NOOPs at the end of each request to be
 * used as a workaround for not being allowed to do lite
 * restore with HEAD==TAIL (WaIdleLiteRestore).
 */
static u32 *gen8_emit_wa_tail(struct i915_request *request, u32 *cs)
{
	/* Ensure there's always at least one preemption point per-request. */
	*cs++ = MI_ARB_CHECK;
	*cs++ = MI_NOOP;
	request->wa_tail = intel_ring_offset(request, cs);

	return cs;
}

static u32 *emit_preempt_busywait(struct i915_request *request, u32 *cs)
{
	*cs++ = MI_SEMAPHORE_WAIT |
		MI_SEMAPHORE_GLOBAL_GTT |
		MI_SEMAPHORE_POLL |
		MI_SEMAPHORE_SAD_EQ_SDD;
	*cs++ = 0;
	*cs++ = intel_hws_preempt_address(request->engine);
	*cs++ = 0;

	return cs;
}

static __always_inline u32*
gen8_emit_fini_breadcrumb_tail(struct i915_request *request, u32 *cs)
{
	*cs++ = MI_USER_INTERRUPT;

	*cs++ = MI_ARB_ON_OFF | MI_ARB_ENABLE;
	if (intel_engine_has_semaphores(request->engine))
		cs = emit_preempt_busywait(request, cs);

	request->tail = intel_ring_offset(request, cs);
	assert_ring_tail_valid(request->ring, request->tail);

	return gen8_emit_wa_tail(request, cs);
}

static u32 *emit_xcs_breadcrumb(struct i915_request *request, u32 *cs)
{
	u32 addr = i915_request_active_timeline(request)->hwsp_offset;

	return gen8_emit_ggtt_write(cs, request->fence.seqno, addr, 0);
}

static u32 *gen8_emit_fini_breadcrumb(struct i915_request *rq, u32 *cs)
{
	return gen8_emit_fini_breadcrumb_tail(rq, emit_xcs_breadcrumb(rq, cs));
}

static u32 *gen8_emit_fini_breadcrumb_rcs(struct i915_request *request, u32 *cs)
{
	cs = gen8_emit_pipe_control(cs,
				    PIPE_CONTROL_RENDER_TARGET_CACHE_FLUSH |
				    PIPE_CONTROL_DEPTH_CACHE_FLUSH |
				    PIPE_CONTROL_DC_FLUSH_ENABLE,
				    0);

	/* XXX flush+write+CS_STALL all in one upsets gem_concurrent_blt:kbl */
	cs = gen8_emit_ggtt_write_rcs(cs,
				      request->fence.seqno,
				      i915_request_active_timeline(request)->hwsp_offset,
				      PIPE_CONTROL_FLUSH_ENABLE |
				      PIPE_CONTROL_CS_STALL);

	return gen8_emit_fini_breadcrumb_tail(request, cs);
}

static u32 *
gen11_emit_fini_breadcrumb_rcs(struct i915_request *request, u32 *cs)
{
	cs = gen8_emit_ggtt_write_rcs(cs,
				      request->fence.seqno,
				      i915_request_active_timeline(request)->hwsp_offset,
				      PIPE_CONTROL_CS_STALL |
				      PIPE_CONTROL_TILE_CACHE_FLUSH |
				      PIPE_CONTROL_RENDER_TARGET_CACHE_FLUSH |
				      PIPE_CONTROL_DEPTH_CACHE_FLUSH |
				      PIPE_CONTROL_DC_FLUSH_ENABLE |
				      PIPE_CONTROL_FLUSH_ENABLE);

	return gen8_emit_fini_breadcrumb_tail(request, cs);
}

/*
 * Note that the CS instruction pre-parser will not stall on the breadcrumb
 * flush and will continue pre-fetching the instructions after it before the
 * memory sync is completed. On pre-gen12 HW, the pre-parser will stop at
 * BB_START/END instructions, so, even though we might pre-fetch the pre-amble
 * of the next request before the memory has been flushed, we're guaranteed that
 * we won't access the batch itself too early.
 * However, on gen12+ the parser can pre-fetch across the BB_START/END commands,
 * so, if the current request is modifying an instruction in the next request on
 * the same intel_context, we might pre-fetch and then execute the pre-update
 * instruction. To avoid this, the users of self-modifying code should either
 * disable the parser around the code emitting the memory writes, via a new flag
 * added to MI_ARB_CHECK, or emit the writes from a different intel_context. For
 * the in-kernel use-cases we've opted to use a separate context, see
 * reloc_gpu() as an example.
 * All the above applies only to the instructions themselves. Non-inline data
 * used by the instructions is not pre-fetched.
 */

static u32 *gen12_emit_preempt_busywait(struct i915_request *request, u32 *cs)
{
	*cs++ = MI_SEMAPHORE_WAIT_TOKEN |
		MI_SEMAPHORE_GLOBAL_GTT |
		MI_SEMAPHORE_POLL |
		MI_SEMAPHORE_SAD_EQ_SDD;
	*cs++ = 0;
	*cs++ = intel_hws_preempt_address(request->engine);
	*cs++ = 0;
	*cs++ = 0;
	*cs++ = MI_NOOP;

	return cs;
}

static __always_inline u32*
gen12_emit_fini_breadcrumb_tail(struct i915_request *request, u32 *cs)
{
	*cs++ = MI_USER_INTERRUPT;

	*cs++ = MI_ARB_ON_OFF | MI_ARB_ENABLE;
	if (intel_engine_has_semaphores(request->engine))
		cs = gen12_emit_preempt_busywait(request, cs);

	request->tail = intel_ring_offset(request, cs);
	assert_ring_tail_valid(request->ring, request->tail);

	return gen8_emit_wa_tail(request, cs);
}

static u32 *gen12_emit_fini_breadcrumb(struct i915_request *rq, u32 *cs)
{
	return gen12_emit_fini_breadcrumb_tail(rq, emit_xcs_breadcrumb(rq, cs));
}

static u32 *
gen12_emit_fini_breadcrumb_rcs(struct i915_request *request, u32 *cs)
{
	cs = gen12_emit_ggtt_write_rcs(cs,
				       request->fence.seqno,
				       i915_request_active_timeline(request)->hwsp_offset,
				       PIPE_CONTROL0_HDC_PIPELINE_FLUSH,
				       PIPE_CONTROL_CS_STALL |
				       PIPE_CONTROL_TILE_CACHE_FLUSH |
				       PIPE_CONTROL_FLUSH_L3 |
				       PIPE_CONTROL_RENDER_TARGET_CACHE_FLUSH |
				       PIPE_CONTROL_DEPTH_CACHE_FLUSH |
				       /* Wa_1409600907:tgl */
				       PIPE_CONTROL_DEPTH_STALL |
				       PIPE_CONTROL_DC_FLUSH_ENABLE |
				       PIPE_CONTROL_FLUSH_ENABLE);

	return gen12_emit_fini_breadcrumb_tail(request, cs);
}

static void execlists_park(struct intel_engine_cs *engine)
{
	cancel_timer(&engine->execlists.timer);
	cancel_timer(&engine->execlists.preempt);
}

void intel_execlists_set_default_submission(struct intel_engine_cs *engine)
{
	engine->submit_request = execlists_submit_request;
	engine->schedule = i915_schedule;
	engine->execlists.tasklet.func = execlists_submission_tasklet;

	engine->reset.prepare = execlists_reset_prepare;
	engine->reset.rewind = execlists_reset_rewind;
	engine->reset.cancel = execlists_reset_cancel;
	engine->reset.finish = execlists_reset_finish;

	engine->park = execlists_park;
	engine->unpark = NULL;

	engine->flags |= I915_ENGINE_SUPPORTS_STATS;
	if (!intel_vgpu_active(engine->i915)) {
		engine->flags |= I915_ENGINE_HAS_SEMAPHORES;
		if (HAS_LOGICAL_RING_PREEMPTION(engine->i915)) {
			engine->flags |= I915_ENGINE_HAS_PREEMPTION;
			if (IS_ACTIVE(CONFIG_DRM_I915_TIMESLICE_DURATION))
				engine->flags |= I915_ENGINE_HAS_TIMESLICES;
		}
	}

	if (INTEL_GEN(engine->i915) >= 12)
		engine->flags |= I915_ENGINE_HAS_RELATIVE_MMIO;

	if (intel_engine_has_preemption(engine))
		engine->emit_bb_start = gen8_emit_bb_start;
	else
		engine->emit_bb_start = gen8_emit_bb_start_noarb;
}

static void execlists_shutdown(struct intel_engine_cs *engine)
{
	/* Synchronise with residual timers and any softirq they raise */
	del_timer_sync(&engine->execlists.timer);
	del_timer_sync(&engine->execlists.preempt);
	tasklet_kill(&engine->execlists.tasklet);
}

static void execlists_release(struct intel_engine_cs *engine)
{
	engine->sanitize = NULL; /* no longer in control, nothing to sanitize */

	execlists_shutdown(engine);

	intel_engine_cleanup_common(engine);
	lrc_destroy_wa_ctx(engine);
}

static void
logical_ring_default_vfuncs(struct intel_engine_cs *engine)
{
	/* Default vfuncs which can be overriden by each engine. */

	engine->resume = execlists_resume;

	engine->cops = &execlists_context_ops;
	engine->request_alloc = execlists_request_alloc;

	engine->emit_flush = gen8_emit_flush;
	engine->emit_init_breadcrumb = gen8_emit_init_breadcrumb;
	engine->emit_fini_breadcrumb = gen8_emit_fini_breadcrumb;
	if (INTEL_GEN(engine->i915) >= 12) {
		engine->emit_fini_breadcrumb = gen12_emit_fini_breadcrumb;
		engine->emit_flush = gen12_emit_flush;
	}
	engine->set_default_submission = intel_execlists_set_default_submission;

	if (INTEL_GEN(engine->i915) < 11) {
		engine->irq_enable = gen8_logical_ring_enable_irq;
		engine->irq_disable = gen8_logical_ring_disable_irq;
	} else {
		/*
		 * TODO: On Gen11 interrupt masks need to be clear
		 * to allow C6 entry. Keep interrupts enabled at
		 * and take the hit of generating extra interrupts
		 * until a more refined solution exists.
		 */
	}
}

static inline void
logical_ring_default_irqs(struct intel_engine_cs *engine)
{
	unsigned int shift = 0;

	if (INTEL_GEN(engine->i915) < 11) {
		const u8 irq_shifts[] = {
			[RCS0]  = GEN8_RCS_IRQ_SHIFT,
			[BCS0]  = GEN8_BCS_IRQ_SHIFT,
			[VCS0]  = GEN8_VCS0_IRQ_SHIFT,
			[VCS1]  = GEN8_VCS1_IRQ_SHIFT,
			[VECS0] = GEN8_VECS_IRQ_SHIFT,
		};

		shift = irq_shifts[engine->id];
	}

	engine->irq_enable_mask = GT_RENDER_USER_INTERRUPT << shift;
	engine->irq_keep_mask = GT_CONTEXT_SWITCH_INTERRUPT << shift;
	engine->irq_keep_mask |= GT_CS_MASTER_ERROR_INTERRUPT << shift;
	engine->irq_keep_mask |= GT_WAIT_SEMAPHORE_INTERRUPT << shift;
}

static void rcs_submission_override(struct intel_engine_cs *engine)
{
	switch (INTEL_GEN(engine->i915)) {
	case 12:
		engine->emit_flush = gen12_emit_flush_render;
		engine->emit_fini_breadcrumb = gen12_emit_fini_breadcrumb_rcs;
		break;
	case 11:
		engine->emit_flush = gen11_emit_flush_render;
		engine->emit_fini_breadcrumb = gen11_emit_fini_breadcrumb_rcs;
		break;
	default:
		engine->emit_flush = gen8_emit_flush_render;
		engine->emit_fini_breadcrumb = gen8_emit_fini_breadcrumb_rcs;
		break;
	}
}

int intel_execlists_submission_setup(struct intel_engine_cs *engine)
{
	struct intel_engine_execlists * const execlists = &engine->execlists;
	struct drm_i915_private *i915 = engine->i915;
	struct intel_uncore *uncore = engine->uncore;
	u32 base = engine->mmio_base;

	tasklet_init(&engine->execlists.tasklet,
		     execlists_submission_tasklet, (unsigned long)engine);
	timer_setup(&engine->execlists.timer, execlists_timeslice, 0);
	timer_setup(&engine->execlists.preempt, execlists_preempt, 0);

	logical_ring_default_vfuncs(engine);
	logical_ring_default_irqs(engine);

	if (engine->class == RENDER_CLASS)
		rcs_submission_override(engine);

	if (intel_init_workaround_bb(engine))
		/*
		 * We continue even if we fail to initialize WA batch
		 * because we only expect rare glitches but nothing
		 * critical to prevent us from using GPU
		 */
		drm_err(&i915->drm, "WA batch buffer initialization failed\n");

	if (HAS_LOGICAL_RING_ELSQ(i915)) {
		execlists->submit_reg = uncore->regs +
			i915_mmio_reg_offset(RING_EXECLIST_SQ_CONTENTS(base));
		execlists->ctrl_reg = uncore->regs +
			i915_mmio_reg_offset(RING_EXECLIST_CONTROL(base));
	} else {
		execlists->submit_reg = uncore->regs +
			i915_mmio_reg_offset(RING_ELSP(base));
	}

	execlists->csb_status =
		&engine->status_page.addr[I915_HWS_CSB_BUF0_INDEX];

	execlists->csb_write =
		&engine->status_page.addr[intel_hws_csb_write_index(i915)];

	if (INTEL_GEN(i915) < 11)
		execlists->csb_size = GEN8_CSB_ENTRIES;
	else
		execlists->csb_size = GEN11_CSB_ENTRIES;

	if (INTEL_GEN(engine->i915) >= 11) {
		execlists->ccid |= engine->instance << (GEN11_ENGINE_INSTANCE_SHIFT - 32);
		execlists->ccid |= engine->class << (GEN11_ENGINE_CLASS_SHIFT - 32);
	}

	/* Finally, take ownership and responsibility for cleanup! */
	engine->sanitize = execlists_sanitize;
	engine->release = execlists_release;

	return 0;
}

static void init_common_reg_state(u32 * const regs,
				  const struct intel_engine_cs *engine,
				  const struct intel_ring *ring,
				  bool inhibit)
{
	u32 ctl;

	ctl = _MASKED_BIT_ENABLE(CTX_CTRL_INHIBIT_SYN_CTX_SWITCH);
	ctl |= _MASKED_BIT_DISABLE(CTX_CTRL_ENGINE_CTX_RESTORE_INHIBIT);
	if (inhibit)
		ctl |= CTX_CTRL_ENGINE_CTX_RESTORE_INHIBIT;
	if (INTEL_GEN(engine->i915) < 11)
		ctl |= _MASKED_BIT_DISABLE(CTX_CTRL_ENGINE_CTX_SAVE_INHIBIT |
					   CTX_CTRL_RS_CTX_ENABLE);
	regs[CTX_CONTEXT_CONTROL] = ctl;

	regs[CTX_RING_CTL] = RING_CTL_SIZE(ring->size) | RING_VALID;
	regs[CTX_TIMESTAMP] = 0;
}

static void init_wa_bb_reg_state(u32 * const regs,
				 const struct intel_engine_cs *engine)
{
	const struct i915_ctx_workarounds * const wa_ctx = &engine->wa_ctx;

	if (wa_ctx->per_ctx.size) {
		const u32 ggtt_offset = i915_ggtt_offset(wa_ctx->vma);

		GEM_BUG_ON(lrc_ring_wa_bb_per_ctx(engine) == -1);
		regs[lrc_ring_wa_bb_per_ctx(engine) + 1] =
			(ggtt_offset + wa_ctx->per_ctx.offset) | 0x01;
	}

	if (wa_ctx->indirect_ctx.size) {
		lrc_ring_setup_indirect_ctx(regs, engine,
					    i915_ggtt_offset(wa_ctx->vma) +
					    wa_ctx->indirect_ctx.offset,
					    wa_ctx->indirect_ctx.size);
	}
}

static void init_ppgtt_reg_state(u32 *regs, const struct i915_ppgtt *ppgtt)
{
	if (i915_vm_is_4lvl(&ppgtt->vm)) {
		/* 64b PPGTT (48bit canonical)
		 * PDP0_DESCRIPTOR contains the base address to PML4 and
		 * other PDP Descriptors are ignored.
		 */
		ASSIGN_CTX_PML4(ppgtt, regs);
	} else {
		ASSIGN_CTX_PDP(ppgtt, regs, 3);
		ASSIGN_CTX_PDP(ppgtt, regs, 2);
		ASSIGN_CTX_PDP(ppgtt, regs, 1);
		ASSIGN_CTX_PDP(ppgtt, regs, 0);
	}
}

static struct i915_ppgtt *vm_alias(struct i915_address_space *vm)
{
	if (i915_is_ggtt(vm))
		return i915_vm_to_ggtt(vm)->alias;
	else
		return i915_vm_to_ppgtt(vm);
}

static void execlists_init_reg_state(u32 *regs,
				     const struct intel_context *ce,
				     const struct intel_engine_cs *engine,
				     const struct intel_ring *ring,
				     bool inhibit)
{
	/*
	 * A context is actually a big batch buffer with several
	 * MI_LOAD_REGISTER_IMM commands followed by (reg, value) pairs. The
	 * values we are setting here are only for the first context restore:
	 * on a subsequent save, the GPU will recreate this batchbuffer with new
	 * values (including all the missing MI_LOAD_REGISTER_IMM commands that
	 * we are not initializing here).
	 *
	 * Must keep consistent with virtual_update_register_offsets().
	 */
	set_offsets(regs, reg_offsets(engine), engine, inhibit);

	init_common_reg_state(regs, engine, ring, inhibit);
	init_ppgtt_reg_state(regs, vm_alias(ce->vm));

	init_wa_bb_reg_state(regs, engine);

	__reset_stop_ring(regs, engine);
}

static int
populate_lr_context(struct intel_context *ce,
		    struct drm_i915_gem_object *ctx_obj,
		    struct intel_engine_cs *engine,
		    struct intel_ring *ring)
{
	bool inhibit = true;
	void *vaddr;

	vaddr = i915_gem_object_pin_map(ctx_obj, I915_MAP_WB);
	if (IS_ERR(vaddr)) {
		drm_dbg(&engine->i915->drm, "Could not map object pages!\n");
		return PTR_ERR(vaddr);
	}

	set_redzone(vaddr, engine);

	if (engine->default_state) {
		shmem_read(engine->default_state, 0,
			   vaddr, engine->context_size);
		__set_bit(CONTEXT_VALID_BIT, &ce->flags);
		inhibit = false;
	}

	/* Clear the ppHWSP (inc. per-context counters) */
	memset(vaddr, 0, PAGE_SIZE);

	/*
	 * The second page of the context object contains some registers which
	 * must be set up prior to the first execution.
	 */
	execlists_init_reg_state(vaddr + LRC_STATE_OFFSET,
				 ce, engine, ring, inhibit);

	__i915_gem_object_flush_map(ctx_obj, 0, engine->context_size);
	i915_gem_object_unpin_map(ctx_obj);
	return 0;
}

static int __execlists_context_alloc(struct intel_context *ce,
				     struct intel_engine_cs *engine)
{
	struct drm_i915_gem_object *ctx_obj;
	struct intel_ring *ring;
	struct i915_vma *vma;
	u32 context_size;
	int ret;

	GEM_BUG_ON(ce->state);
	context_size = round_up(engine->context_size, I915_GTT_PAGE_SIZE);

	if (IS_ENABLED(CONFIG_DRM_I915_DEBUG_GEM))
		context_size += I915_GTT_PAGE_SIZE; /* for redzone */

	if (INTEL_GEN(engine->i915) == 12) {
		ce->wa_bb_page = context_size / PAGE_SIZE;
		context_size += PAGE_SIZE;
	}

	ctx_obj = i915_gem_object_create_shmem(engine->i915, context_size);
	if (IS_ERR(ctx_obj))
		return PTR_ERR(ctx_obj);

	vma = i915_vma_instance(ctx_obj, &engine->gt->ggtt->vm, NULL);
	if (IS_ERR(vma)) {
		ret = PTR_ERR(vma);
		goto error_deref_obj;
	}

	if (!ce->timeline) {
		struct intel_timeline *tl;
		struct i915_vma *hwsp;

		/*
		 * Use the static global HWSP for the kernel context, and
		 * a dynamically allocated cacheline for everyone else.
		 */
		hwsp = NULL;
		if (unlikely(intel_context_is_barrier(ce)))
			hwsp = engine->status_page.vma;

		tl = intel_timeline_create(engine->gt, hwsp);
		if (IS_ERR(tl)) {
			ret = PTR_ERR(tl);
			goto error_deref_obj;
		}

		ce->timeline = tl;
	}

	ring = intel_engine_create_ring(engine, (unsigned long)ce->ring);
	if (IS_ERR(ring)) {
		ret = PTR_ERR(ring);
		goto error_deref_obj;
	}

	ret = populate_lr_context(ce, ctx_obj, engine, ring);
	if (ret) {
		drm_dbg(&engine->i915->drm,
			"Failed to populate LRC: %d\n", ret);
		goto error_ring_free;
	}

	ce->ring = ring;
	ce->state = vma;

	return 0;

error_ring_free:
	intel_ring_put(ring);
error_deref_obj:
	i915_gem_object_put(ctx_obj);
	return ret;
}

static struct list_head *virtual_queue(struct virtual_engine *ve)
{
	return &ve->base.execlists.default_priolist.requests[0];
}

static void virtual_context_destroy(struct kref *kref)
{
	struct virtual_engine *ve =
		container_of(kref, typeof(*ve), context.ref);
	unsigned int n;

	GEM_BUG_ON(!list_empty(virtual_queue(ve)));
	GEM_BUG_ON(ve->request);
	GEM_BUG_ON(ve->context.inflight);

	for (n = 0; n < ve->num_siblings; n++) {
		struct intel_engine_cs *sibling = ve->siblings[n];
		struct rb_node *node = &ve->nodes[sibling->id].rb;
		unsigned long flags;

		if (RB_EMPTY_NODE(node))
			continue;

		spin_lock_irqsave(&sibling->active.lock, flags);

		/* Detachment is lazily performed in the execlists tasklet */
		if (!RB_EMPTY_NODE(node))
			rb_erase_cached(node, &sibling->execlists.virtual);

		spin_unlock_irqrestore(&sibling->active.lock, flags);
	}
	GEM_BUG_ON(__tasklet_is_scheduled(&ve->base.execlists.tasklet));

	if (ve->context.state)
		__execlists_context_fini(&ve->context);
	intel_context_fini(&ve->context);

	intel_engine_free_request_pool(&ve->base);

	kfree(ve->bonds);
	kfree(ve);
}

static void virtual_engine_initial_hint(struct virtual_engine *ve)
{
	int swp;

	/*
	 * Pick a random sibling on starting to help spread the load around.
	 *
	 * New contexts are typically created with exactly the same order
	 * of siblings, and often started in batches. Due to the way we iterate
	 * the array of sibling when submitting requests, sibling[0] is
	 * prioritised for dequeuing. If we make sure that sibling[0] is fairly
	 * randomised across the system, we also help spread the load by the
	 * first engine we inspect being different each time.
	 *
	 * NB This does not force us to execute on this engine, it will just
	 * typically be the first we inspect for submission.
	 */
	swp = prandom_u32_max(ve->num_siblings);
	if (!swp)
		return;

	swap(ve->siblings[swp], ve->siblings[0]);
	if (!intel_engine_has_relative_mmio(ve->siblings[0]))
		virtual_update_register_offsets(ve->context.lrc_reg_state,
						ve->siblings[0]);
}

static int virtual_context_alloc(struct intel_context *ce)
{
	struct virtual_engine *ve = container_of(ce, typeof(*ve), context);

	return __execlists_context_alloc(ce, ve->siblings[0]);
}

static int virtual_context_pin(struct intel_context *ce)
{
	struct virtual_engine *ve = container_of(ce, typeof(*ve), context);
	int err;

	/* Note: we must use a real engine class for setting up reg state */
	err = __execlists_context_pin(ce, ve->siblings[0]);
	if (err)
		return err;

	virtual_engine_initial_hint(ve);
	return 0;
}

static void virtual_context_enter(struct intel_context *ce)
{
	struct virtual_engine *ve = container_of(ce, typeof(*ve), context);
	unsigned int n;

	for (n = 0; n < ve->num_siblings; n++)
		intel_engine_pm_get(ve->siblings[n]);

	intel_timeline_enter(ce->timeline);
}

static void virtual_context_exit(struct intel_context *ce)
{
	struct virtual_engine *ve = container_of(ce, typeof(*ve), context);
	unsigned int n;

	intel_timeline_exit(ce->timeline);

	for (n = 0; n < ve->num_siblings; n++)
		intel_engine_pm_put(ve->siblings[n]);
}

static const struct intel_context_ops virtual_context_ops = {
	.alloc = virtual_context_alloc,

	.pin = virtual_context_pin,
	.unpin = execlists_context_unpin,

	.enter = virtual_context_enter,
	.exit = virtual_context_exit,

	.destroy = virtual_context_destroy,
};

static intel_engine_mask_t virtual_submission_mask(struct virtual_engine *ve)
{
	struct i915_request *rq;
	intel_engine_mask_t mask;

	rq = READ_ONCE(ve->request);
	if (!rq)
		return 0;

	/* The rq is ready for submission; rq->execution_mask is now stable. */
	mask = rq->execution_mask;
	if (unlikely(!mask)) {
		/* Invalid selection, submit to a random engine in error */
		i915_request_set_error_once(rq, -ENODEV);
		mask = ve->siblings[0]->mask;
	}

	ENGINE_TRACE(&ve->base, "rq=%llx:%lld, mask=%x, prio=%d\n",
		     rq->fence.context, rq->fence.seqno,
		     mask, ve->base.execlists.queue_priority_hint);

	return mask;
}

static void virtual_submission_tasklet(unsigned long data)
{
	struct virtual_engine * const ve = (struct virtual_engine *)data;
	const int prio = READ_ONCE(ve->base.execlists.queue_priority_hint);
	intel_engine_mask_t mask;
	unsigned int n;

	rcu_read_lock();
	mask = virtual_submission_mask(ve);
	rcu_read_unlock();
	if (unlikely(!mask))
		return;

	local_irq_disable();
	for (n = 0; n < ve->num_siblings; n++) {
		struct intel_engine_cs *sibling = READ_ONCE(ve->siblings[n]);
		struct ve_node * const node = &ve->nodes[sibling->id];
		struct rb_node **parent, *rb;
		bool first;

		if (!READ_ONCE(ve->request))
			break; /* already handled by a sibling's tasklet */

		if (unlikely(!(mask & sibling->mask))) {
			if (!RB_EMPTY_NODE(&node->rb)) {
				spin_lock(&sibling->active.lock);
				rb_erase_cached(&node->rb,
						&sibling->execlists.virtual);
				RB_CLEAR_NODE(&node->rb);
				spin_unlock(&sibling->active.lock);
			}
			continue;
		}

		spin_lock(&sibling->active.lock);

		if (!RB_EMPTY_NODE(&node->rb)) {
			/*
			 * Cheat and avoid rebalancing the tree if we can
			 * reuse this node in situ.
			 */
			first = rb_first_cached(&sibling->execlists.virtual) ==
				&node->rb;
			if (prio == node->prio || (prio > node->prio && first))
				goto submit_engine;

			rb_erase_cached(&node->rb, &sibling->execlists.virtual);
		}

		rb = NULL;
		first = true;
		parent = &sibling->execlists.virtual.rb_root.rb_node;
		while (*parent) {
			struct ve_node *other;

			rb = *parent;
			other = rb_entry(rb, typeof(*other), rb);
			if (prio > other->prio) {
				parent = &rb->rb_left;
			} else {
				parent = &rb->rb_right;
				first = false;
			}
		}

		rb_link_node(&node->rb, rb, parent);
		rb_insert_color_cached(&node->rb,
				       &sibling->execlists.virtual,
				       first);

submit_engine:
		GEM_BUG_ON(RB_EMPTY_NODE(&node->rb));
		node->prio = prio;
		if (first && prio > sibling->execlists.queue_priority_hint)
			tasklet_hi_schedule(&sibling->execlists.tasklet);

		spin_unlock(&sibling->active.lock);
	}
	local_irq_enable();
}

static void virtual_submit_request(struct i915_request *rq)
{
	struct virtual_engine *ve = to_virtual_engine(rq->engine);
	struct i915_request *old;
	unsigned long flags;

	ENGINE_TRACE(&ve->base, "rq=%llx:%lld\n",
		     rq->fence.context,
		     rq->fence.seqno);

	GEM_BUG_ON(ve->base.submit_request != virtual_submit_request);

	spin_lock_irqsave(&ve->base.active.lock, flags);

	old = ve->request;
	if (old) { /* background completion event from preempt-to-busy */
		GEM_BUG_ON(!i915_request_completed(old));
		__i915_request_submit(old);
		i915_request_put(old);
	}

	if (i915_request_completed(rq)) {
		__i915_request_submit(rq);

		ve->base.execlists.queue_priority_hint = INT_MIN;
		ve->request = NULL;
	} else {
		ve->base.execlists.queue_priority_hint = rq_prio(rq);
		ve->request = i915_request_get(rq);

		GEM_BUG_ON(!list_empty(virtual_queue(ve)));
		list_move_tail(&rq->sched.link, virtual_queue(ve));

		tasklet_schedule(&ve->base.execlists.tasklet);
	}

	spin_unlock_irqrestore(&ve->base.active.lock, flags);
}

static struct ve_bond *
virtual_find_bond(struct virtual_engine *ve,
		  const struct intel_engine_cs *master)
{
	int i;

	for (i = 0; i < ve->num_bonds; i++) {
		if (ve->bonds[i].master == master)
			return &ve->bonds[i];
	}

	return NULL;
}

static void
virtual_bond_execute(struct i915_request *rq, struct dma_fence *signal)
{
	struct virtual_engine *ve = to_virtual_engine(rq->engine);
	intel_engine_mask_t allowed, exec;
	struct ve_bond *bond;

	allowed = ~to_request(signal)->engine->mask;

	bond = virtual_find_bond(ve, to_request(signal)->engine);
	if (bond)
		allowed &= bond->sibling_mask;

	/* Restrict the bonded request to run on only the available engines */
	exec = READ_ONCE(rq->execution_mask);
	while (!try_cmpxchg(&rq->execution_mask, &exec, exec & allowed))
		;

	/* Prevent the master from being re-run on the bonded engines */
	to_request(signal)->execution_mask &= ~allowed;
}

struct intel_context *
intel_execlists_create_virtual(struct intel_engine_cs **siblings,
			       unsigned int count)
{
	struct virtual_engine *ve;
	unsigned int n;
	int err;

	if (count == 0)
		return ERR_PTR(-EINVAL);

	if (count == 1)
		return intel_context_create(siblings[0]);

	ve = kzalloc(struct_size(ve, siblings, count), GFP_KERNEL);
	if (!ve)
		return ERR_PTR(-ENOMEM);

	ve->base.i915 = siblings[0]->i915;
	ve->base.gt = siblings[0]->gt;
	ve->base.uncore = siblings[0]->uncore;
	ve->base.id = -1;

	ve->base.class = OTHER_CLASS;
	ve->base.uabi_class = I915_ENGINE_CLASS_INVALID;
	ve->base.instance = I915_ENGINE_CLASS_INVALID_VIRTUAL;
	ve->base.uabi_instance = I915_ENGINE_CLASS_INVALID_VIRTUAL;

	/*
	 * The decision on whether to submit a request using semaphores
	 * depends on the saturated state of the engine. We only compute
	 * this during HW submission of the request, and we need for this
	 * state to be globally applied to all requests being submitted
	 * to this engine. Virtual engines encompass more than one physical
	 * engine and so we cannot accurately tell in advance if one of those
	 * engines is already saturated and so cannot afford to use a semaphore
	 * and be pessimized in priority for doing so -- if we are the only
	 * context using semaphores after all other clients have stopped, we
	 * will be starved on the saturated system. Such a global switch for
	 * semaphores is less than ideal, but alas is the current compromise.
	 */
	ve->base.saturated = ALL_ENGINES;

	snprintf(ve->base.name, sizeof(ve->base.name), "virtual");

	intel_engine_init_active(&ve->base, ENGINE_VIRTUAL);
	intel_engine_init_breadcrumbs(&ve->base);
	intel_engine_init_execlists(&ve->base);

	ve->base.cops = &virtual_context_ops;
	ve->base.request_alloc = execlists_request_alloc;

	ve->base.schedule = i915_schedule;
	ve->base.submit_request = virtual_submit_request;
	ve->base.bond_execute = virtual_bond_execute;

	INIT_LIST_HEAD(virtual_queue(ve));
	ve->base.execlists.queue_priority_hint = INT_MIN;
	tasklet_init(&ve->base.execlists.tasklet,
		     virtual_submission_tasklet,
		     (unsigned long)ve);

	intel_context_init(&ve->context, &ve->base);

	for (n = 0; n < count; n++) {
		struct intel_engine_cs *sibling = siblings[n];

		GEM_BUG_ON(!is_power_of_2(sibling->mask));
		if (sibling->mask & ve->base.mask) {
			DRM_DEBUG("duplicate %s entry in load balancer\n",
				  sibling->name);
			err = -EINVAL;
			goto err_put;
		}

		/*
		 * The virtual engine implementation is tightly coupled to
		 * the execlists backend -- we push out request directly
		 * into a tree inside each physical engine. We could support
		 * layering if we handle cloning of the requests and
		 * submitting a copy into each backend.
		 */
		if (sibling->execlists.tasklet.func !=
		    execlists_submission_tasklet) {
			err = -ENODEV;
			goto err_put;
		}

		GEM_BUG_ON(RB_EMPTY_NODE(&ve->nodes[sibling->id].rb));
		RB_CLEAR_NODE(&ve->nodes[sibling->id].rb);

		ve->siblings[ve->num_siblings++] = sibling;
		ve->base.mask |= sibling->mask;

		/*
		 * All physical engines must be compatible for their emission
		 * functions (as we build the instructions during request
		 * construction and do not alter them before submission
		 * on the physical engine). We use the engine class as a guide
		 * here, although that could be refined.
		 */
		if (ve->base.class != OTHER_CLASS) {
			if (ve->base.class != sibling->class) {
				DRM_DEBUG("invalid mixing of engine class, sibling %d, already %d\n",
					  sibling->class, ve->base.class);
				err = -EINVAL;
				goto err_put;
			}
			continue;
		}

		ve->base.class = sibling->class;
		ve->base.uabi_class = sibling->uabi_class;
		snprintf(ve->base.name, sizeof(ve->base.name),
			 "v%dx%d", ve->base.class, count);
		ve->base.context_size = sibling->context_size;

		ve->base.emit_bb_start = sibling->emit_bb_start;
		ve->base.emit_flush = sibling->emit_flush;
		ve->base.emit_init_breadcrumb = sibling->emit_init_breadcrumb;
		ve->base.emit_fini_breadcrumb = sibling->emit_fini_breadcrumb;
		ve->base.emit_fini_breadcrumb_dw =
			sibling->emit_fini_breadcrumb_dw;

		ve->base.flags = sibling->flags;
	}

	ve->base.flags |= I915_ENGINE_IS_VIRTUAL;

	return &ve->context;

err_put:
	intel_context_put(&ve->context);
	return ERR_PTR(err);
}

struct intel_context *
intel_execlists_clone_virtual(struct intel_engine_cs *src)
{
	struct virtual_engine *se = to_virtual_engine(src);
	struct intel_context *dst;

	dst = intel_execlists_create_virtual(se->siblings,
					     se->num_siblings);
	if (IS_ERR(dst))
		return dst;

	if (se->num_bonds) {
		struct virtual_engine *de = to_virtual_engine(dst->engine);

		de->bonds = kmemdup(se->bonds,
				    sizeof(*se->bonds) * se->num_bonds,
				    GFP_KERNEL);
		if (!de->bonds) {
			intel_context_put(dst);
			return ERR_PTR(-ENOMEM);
		}

		de->num_bonds = se->num_bonds;
	}

	return dst;
}

int intel_virtual_engine_attach_bond(struct intel_engine_cs *engine,
				     const struct intel_engine_cs *master,
				     const struct intel_engine_cs *sibling)
{
	struct virtual_engine *ve = to_virtual_engine(engine);
	struct ve_bond *bond;
	int n;

	/* Sanity check the sibling is part of the virtual engine */
	for (n = 0; n < ve->num_siblings; n++)
		if (sibling == ve->siblings[n])
			break;
	if (n == ve->num_siblings)
		return -EINVAL;

	bond = virtual_find_bond(ve, master);
	if (bond) {
		bond->sibling_mask |= sibling->mask;
		return 0;
	}

	bond = krealloc(ve->bonds,
			sizeof(*bond) * (ve->num_bonds + 1),
			GFP_KERNEL);
	if (!bond)
		return -ENOMEM;

	bond[ve->num_bonds].master = master;
	bond[ve->num_bonds].sibling_mask = sibling->mask;

	ve->bonds = bond;
	ve->num_bonds++;

	return 0;
}

struct intel_engine_cs *
intel_virtual_engine_get_sibling(struct intel_engine_cs *engine,
				 unsigned int sibling)
{
	struct virtual_engine *ve = to_virtual_engine(engine);

	if (sibling >= ve->num_siblings)
		return NULL;

	return ve->siblings[sibling];
}

void intel_execlists_show_requests(struct intel_engine_cs *engine,
				   struct drm_printer *m,
				   void (*show_request)(struct drm_printer *m,
							struct i915_request *rq,
							const char *prefix),
				   unsigned int max)
{
	const struct intel_engine_execlists *execlists = &engine->execlists;
	struct i915_request *rq, *last;
	unsigned long flags;
	unsigned int count;
	struct rb_node *rb;

	spin_lock_irqsave(&engine->active.lock, flags);

	last = NULL;
	count = 0;
	list_for_each_entry(rq, &engine->active.requests, sched.link) {
		if (count++ < max - 1)
			show_request(m, rq, "\t\tE ");
		else
			last = rq;
	}
	if (last) {
		if (count > max) {
			drm_printf(m,
				   "\t\t...skipping %d executing requests...\n",
				   count - max);
		}
		show_request(m, last, "\t\tE ");
	}

	if (execlists->switch_priority_hint != INT_MIN)
		drm_printf(m, "\t\tSwitch priority hint: %d\n",
			   READ_ONCE(execlists->switch_priority_hint));
	if (execlists->queue_priority_hint != INT_MIN)
		drm_printf(m, "\t\tQueue priority hint: %d\n",
			   READ_ONCE(execlists->queue_priority_hint));

	last = NULL;
	count = 0;
	for (rb = rb_first_cached(&execlists->queue); rb; rb = rb_next(rb)) {
		struct i915_priolist *p = rb_entry(rb, typeof(*p), node);
		int i;

		priolist_for_each_request(rq, p, i) {
			if (count++ < max - 1)
				show_request(m, rq, "\t\tQ ");
			else
				last = rq;
		}
	}
	if (last) {
		if (count > max) {
			drm_printf(m,
				   "\t\t...skipping %d queued requests...\n",
				   count - max);
		}
		show_request(m, last, "\t\tQ ");
	}

	last = NULL;
	count = 0;
	for (rb = rb_first_cached(&execlists->virtual); rb; rb = rb_next(rb)) {
		struct virtual_engine *ve =
			rb_entry(rb, typeof(*ve), nodes[engine->id].rb);
		struct i915_request *rq = READ_ONCE(ve->request);

		if (rq) {
			if (count++ < max - 1)
				show_request(m, rq, "\t\tV ");
			else
				last = rq;
		}
	}
	if (last) {
		if (count > max) {
			drm_printf(m,
				   "\t\t...skipping %d virtual requests...\n",
				   count - max);
		}
		show_request(m, last, "\t\tV ");
	}

	spin_unlock_irqrestore(&engine->active.lock, flags);
}

void intel_lr_context_reset(struct intel_engine_cs *engine,
			    struct intel_context *ce,
			    u32 head,
			    bool scrub)
{
	GEM_BUG_ON(!intel_context_is_pinned(ce));

	/*
	 * We want a simple context + ring to execute the breadcrumb update.
	 * We cannot rely on the context being intact across the GPU hang,
	 * so clear it and rebuild just what we need for the breadcrumb.
	 * All pending requests for this context will be zapped, and any
	 * future request will be after userspace has had the opportunity
	 * to recreate its own state.
	 */
	if (scrub)
		restore_default_state(ce, engine);

	/* Rerun the request; its payload has been neutered (if guilty). */
	__execlists_update_reg_state(ce, engine, head);
}

bool
intel_engine_in_execlists_submission_mode(const struct intel_engine_cs *engine)
{
	return engine->set_default_submission ==
	       intel_execlists_set_default_submission;
}

#if IS_ENABLED(CONFIG_DRM_I915_SELFTEST)
#include "selftest_lrc.c"
#endif<|MERGE_RESOLUTION|>--- conflicted
+++ resolved
@@ -1999,14 +1999,10 @@
 static void start_timeslice(struct intel_engine_cs *engine, int prio)
 {
 	struct intel_engine_execlists *execlists = &engine->execlists;
-<<<<<<< HEAD
-	const int prio = queue_prio(execlists);
 	unsigned long duration;
 
 	if (!intel_engine_has_timeslices(engine))
 		return;
-=======
->>>>>>> 822d6bd1
 
 	WRITE_ONCE(execlists->switch_priority_hint, prio);
 	if (prio == INT_MIN)
