--- conflicted
+++ resolved
@@ -1,6 +1,4 @@
 # SPDX-License-Identifier: GPL-2.0-only
-<<<<<<< HEAD
-=======
 menuconfig ISDN_CAPI
 	tristate "CAPI 2.0 subsystem"
 	help
@@ -19,7 +17,6 @@
 
 if ISDN_CAPI
 
->>>>>>> 4ff96fb5
 config CAPI_TRACE
 	bool "CAPI trace support"
 	default y
