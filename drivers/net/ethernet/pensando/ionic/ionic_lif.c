--- conflicted
+++ resolved
@@ -2118,10 +2118,7 @@
 	dev_info(ionic->dev, "FW Up: restarting LIFs\n");
 
 	ionic_init_devinfo(ionic);
-<<<<<<< HEAD
-=======
 	ionic_port_init(ionic);
->>>>>>> 642b151f
 	err = ionic_qcqs_alloc(lif);
 	if (err)
 		goto err_out;
