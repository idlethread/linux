--- conflicted
+++ resolved
@@ -1744,11 +1744,7 @@
 		eth_random_addr(ndev->dev_addr);
 	}
 
-<<<<<<< HEAD
-	err = of_get_phy_mode(np, ag->phy_if_mode);
-=======
 	err = of_get_phy_mode(np, &ag->phy_if_mode);
->>>>>>> a7196caf
 	if (err) {
 		netif_err(ag, probe, ndev, "missing phy-mode property in DT\n");
 		goto err_free;
