/*
 * Copyright (c) 2013-2015, Mellanox Technologies. All rights reserved.
 *
 * This software is available to you under a choice of one of two
 * licenses.  You may choose to be licensed under the terms of the GNU
 * General Public License (GPL) Version 2, available from the file
 * COPYING in the main directory of this source tree, or the
 * OpenIB.org BSD license below:
 *
 *     Redistribution and use in source and binary forms, with or
 *     without modification, are permitted provided that the following
 *     conditions are met:
 *
 *      - Redistributions of source code must retain the above
 *        copyright notice, this list of conditions and the following
 *        disclaimer.
 *
 *      - Redistributions in binary form must reproduce the above
 *        copyright notice, this list of conditions and the following
 *        disclaimer in the documentation and/or other materials
 *        provided with the distribution.
 *
 * THE SOFTWARE IS PROVIDED "AS IS", WITHOUT WARRANTY OF ANY KIND,
 * EXPRESS OR IMPLIED, INCLUDING BUT NOT LIMITED TO THE WARRANTIES OF
 * MERCHANTABILITY, FITNESS FOR A PARTICULAR PURPOSE AND
 * NONINFRINGEMENT. IN NO EVENT SHALL THE AUTHORS OR COPYRIGHT HOLDERS
 * BE LIABLE FOR ANY CLAIM, DAMAGES OR OTHER LIABILITY, WHETHER IN AN
 * ACTION OF CONTRACT, TORT OR OTHERWISE, ARISING FROM, OUT OF OR IN
 * CONNECTION WITH THE SOFTWARE OR THE USE OR OTHER DEALINGS IN THE
 * SOFTWARE.
 */

#include <linux/highmem.h>
#include <linux/module.h>
#include <linux/init.h>
#include <linux/errno.h>
#include <linux/pci.h>
#include <linux/dma-mapping.h>
#include <linux/slab.h>
#include <linux/io-mapping.h>
#include <linux/interrupt.h>
#include <linux/delay.h>
#include <linux/mlx5/driver.h>
#include <linux/mlx5/cq.h>
#include <linux/mlx5/qp.h>
#include <linux/debugfs.h>
#include <linux/kmod.h>
#include <linux/mlx5/mlx5_ifc.h>
#include <linux/mlx5/vport.h>
#ifdef CONFIG_RFS_ACCEL
#include <linux/cpu_rmap.h>
#endif
#include <net/devlink.h>
#include "mlx5_core.h"
#include "lib/eq.h"
#include "fs_core.h"
#include "lib/mpfs.h"
#include "eswitch.h"
#include "devlink.h"
#include "lib/mlx5.h"
#include "fpga/core.h"
#include "fpga/ipsec.h"
#include "accel/ipsec.h"
#include "accel/tls.h"
#include "lib/clock.h"
#include "lib/vxlan.h"
#include "lib/geneve.h"
#include "lib/devcom.h"
#include "lib/pci_vsc.h"
#include "diag/fw_tracer.h"
#include "ecpf.h"
#include "lib/hv_vhca.h"
#include "diag/rsc_dump.h"

MODULE_AUTHOR("Eli Cohen <eli@mellanox.com>");
MODULE_DESCRIPTION("Mellanox 5th generation network adapters (ConnectX series) core driver");
MODULE_LICENSE("Dual BSD/GPL");
MODULE_VERSION(DRIVER_VERSION);

unsigned int mlx5_core_debug_mask;
module_param_named(debug_mask, mlx5_core_debug_mask, uint, 0644);
MODULE_PARM_DESC(debug_mask, "debug mask: 1 = dump cmd data, 2 = dump cmd exec time, 3 = both. Default=0");

#define MLX5_DEFAULT_PROF	2
static unsigned int prof_sel = MLX5_DEFAULT_PROF;
module_param_named(prof_sel, prof_sel, uint, 0444);
MODULE_PARM_DESC(prof_sel, "profile selector. Valid range 0 - 2");

static u32 sw_owner_id[4];

enum {
	MLX5_ATOMIC_REQ_MODE_BE = 0x0,
	MLX5_ATOMIC_REQ_MODE_HOST_ENDIANNESS = 0x1,
};

static struct mlx5_profile profile[] = {
	[0] = {
		.mask           = 0,
	},
	[1] = {
		.mask		= MLX5_PROF_MASK_QP_SIZE,
		.log_max_qp	= 12,
	},
	[2] = {
		.mask		= MLX5_PROF_MASK_QP_SIZE |
				  MLX5_PROF_MASK_MR_CACHE,
		.log_max_qp	= 18,
		.mr_cache[0]	= {
			.size	= 500,
			.limit	= 250
		},
		.mr_cache[1]	= {
			.size	= 500,
			.limit	= 250
		},
		.mr_cache[2]	= {
			.size	= 500,
			.limit	= 250
		},
		.mr_cache[3]	= {
			.size	= 500,
			.limit	= 250
		},
		.mr_cache[4]	= {
			.size	= 500,
			.limit	= 250
		},
		.mr_cache[5]	= {
			.size	= 500,
			.limit	= 250
		},
		.mr_cache[6]	= {
			.size	= 500,
			.limit	= 250
		},
		.mr_cache[7]	= {
			.size	= 500,
			.limit	= 250
		},
		.mr_cache[8]	= {
			.size	= 500,
			.limit	= 250
		},
		.mr_cache[9]	= {
			.size	= 500,
			.limit	= 250
		},
		.mr_cache[10]	= {
			.size	= 500,
			.limit	= 250
		},
		.mr_cache[11]	= {
			.size	= 500,
			.limit	= 250
		},
		.mr_cache[12]	= {
			.size	= 64,
			.limit	= 32
		},
		.mr_cache[13]	= {
			.size	= 32,
			.limit	= 16
		},
		.mr_cache[14]	= {
			.size	= 16,
			.limit	= 8
		},
		.mr_cache[15]	= {
			.size	= 8,
			.limit	= 4
		},
	},
};

#define FW_INIT_TIMEOUT_MILI		2000
#define FW_INIT_WAIT_MS			2
#define FW_PRE_INIT_TIMEOUT_MILI	120000
#define FW_INIT_WARN_MESSAGE_INTERVAL	20000

static int wait_fw_init(struct mlx5_core_dev *dev, u32 max_wait_mili,
			u32 warn_time_mili)
{
	unsigned long warn = jiffies + msecs_to_jiffies(warn_time_mili);
	unsigned long end = jiffies + msecs_to_jiffies(max_wait_mili);
	int err = 0;

	BUILD_BUG_ON(FW_PRE_INIT_TIMEOUT_MILI < FW_INIT_WARN_MESSAGE_INTERVAL);

	while (fw_initializing(dev)) {
		if (time_after(jiffies, end)) {
			err = -EBUSY;
			break;
		}
		if (warn_time_mili && time_after(jiffies, warn)) {
			mlx5_core_warn(dev, "Waiting for FW initialization, timeout abort in %ds\n",
				       jiffies_to_msecs(end - warn) / 1000);
			warn = jiffies + msecs_to_jiffies(warn_time_mili);
		}
		msleep(FW_INIT_WAIT_MS);
	}

	return err;
}

static void mlx5_set_driver_version(struct mlx5_core_dev *dev)
{
	int driver_ver_sz = MLX5_FLD_SZ_BYTES(set_driver_version_in,
					      driver_version);
	u8 in[MLX5_ST_SZ_BYTES(set_driver_version_in)] = {};
	int remaining_size = driver_ver_sz;
	char *string;

	if (!MLX5_CAP_GEN(dev, driver_version))
		return;

	string = MLX5_ADDR_OF(set_driver_version_in, in, driver_version);

	strncpy(string, "Linux", remaining_size);

	remaining_size = max_t(int, 0, driver_ver_sz - strlen(string));
	strncat(string, ",", remaining_size);

	remaining_size = max_t(int, 0, driver_ver_sz - strlen(string));
	strncat(string, DRIVER_NAME, remaining_size);

	remaining_size = max_t(int, 0, driver_ver_sz - strlen(string));
	strncat(string, ",", remaining_size);

	remaining_size = max_t(int, 0, driver_ver_sz - strlen(string));
	strncat(string, DRIVER_VERSION, remaining_size);

	/*Send the command*/
	MLX5_SET(set_driver_version_in, in, opcode,
		 MLX5_CMD_OP_SET_DRIVER_VERSION);

	mlx5_cmd_exec_in(dev, set_driver_version, in);
}

static int set_dma_caps(struct pci_dev *pdev)
{
	int err;

	err = pci_set_dma_mask(pdev, DMA_BIT_MASK(64));
	if (err) {
		dev_warn(&pdev->dev, "Warning: couldn't set 64-bit PCI DMA mask\n");
		err = pci_set_dma_mask(pdev, DMA_BIT_MASK(32));
		if (err) {
			dev_err(&pdev->dev, "Can't set PCI DMA mask, aborting\n");
			return err;
		}
	}

	err = pci_set_consistent_dma_mask(pdev, DMA_BIT_MASK(64));
	if (err) {
		dev_warn(&pdev->dev,
			 "Warning: couldn't set 64-bit consistent PCI DMA mask\n");
		err = pci_set_consistent_dma_mask(pdev, DMA_BIT_MASK(32));
		if (err) {
			dev_err(&pdev->dev,
				"Can't set consistent PCI DMA mask, aborting\n");
			return err;
		}
	}

	dma_set_max_seg_size(&pdev->dev, 2u * 1024 * 1024 * 1024);
	return err;
}

static int mlx5_pci_enable_device(struct mlx5_core_dev *dev)
{
	struct pci_dev *pdev = dev->pdev;
	int err = 0;

	mutex_lock(&dev->pci_status_mutex);
	if (dev->pci_status == MLX5_PCI_STATUS_DISABLED) {
		err = pci_enable_device(pdev);
		if (!err)
			dev->pci_status = MLX5_PCI_STATUS_ENABLED;
	}
	mutex_unlock(&dev->pci_status_mutex);

	return err;
}

static void mlx5_pci_disable_device(struct mlx5_core_dev *dev)
{
	struct pci_dev *pdev = dev->pdev;

	mutex_lock(&dev->pci_status_mutex);
	if (dev->pci_status == MLX5_PCI_STATUS_ENABLED) {
		pci_disable_device(pdev);
		dev->pci_status = MLX5_PCI_STATUS_DISABLED;
	}
	mutex_unlock(&dev->pci_status_mutex);
}

static int request_bar(struct pci_dev *pdev)
{
	int err = 0;

	if (!(pci_resource_flags(pdev, 0) & IORESOURCE_MEM)) {
		dev_err(&pdev->dev, "Missing registers BAR, aborting\n");
		return -ENODEV;
	}

	err = pci_request_regions(pdev, DRIVER_NAME);
	if (err)
		dev_err(&pdev->dev, "Couldn't get PCI resources, aborting\n");

	return err;
}

static void release_bar(struct pci_dev *pdev)
{
	pci_release_regions(pdev);
}

struct mlx5_reg_host_endianness {
	u8	he;
	u8      rsvd[15];
};

#define CAP_MASK(pos, size) ((u64)((1 << (size)) - 1) << (pos))

enum {
	MLX5_CAP_BITS_RW_MASK = CAP_MASK(MLX5_CAP_OFF_CMDIF_CSUM, 2) |
				MLX5_DEV_CAP_FLAG_DCT,
};

static u16 to_fw_pkey_sz(struct mlx5_core_dev *dev, u32 size)
{
	switch (size) {
	case 128:
		return 0;
	case 256:
		return 1;
	case 512:
		return 2;
	case 1024:
		return 3;
	case 2048:
		return 4;
	case 4096:
		return 5;
	default:
		mlx5_core_warn(dev, "invalid pkey table size %d\n", size);
		return 0;
	}
}

static int mlx5_core_get_caps_mode(struct mlx5_core_dev *dev,
				   enum mlx5_cap_type cap_type,
				   enum mlx5_cap_mode cap_mode)
{
	u8 in[MLX5_ST_SZ_BYTES(query_hca_cap_in)];
	int out_sz = MLX5_ST_SZ_BYTES(query_hca_cap_out);
	void *out, *hca_caps;
	u16 opmod = (cap_type << 1) | (cap_mode & 0x01);
	int err;

	memset(in, 0, sizeof(in));
	out = kzalloc(out_sz, GFP_KERNEL);
	if (!out)
		return -ENOMEM;

	MLX5_SET(query_hca_cap_in, in, opcode, MLX5_CMD_OP_QUERY_HCA_CAP);
	MLX5_SET(query_hca_cap_in, in, op_mod, opmod);
	err = mlx5_cmd_exec_inout(dev, query_hca_cap, in, out);
	if (err) {
		mlx5_core_warn(dev,
			       "QUERY_HCA_CAP : type(%x) opmode(%x) Failed(%d)\n",
			       cap_type, cap_mode, err);
		goto query_ex;
	}

	hca_caps =  MLX5_ADDR_OF(query_hca_cap_out, out, capability);

	switch (cap_mode) {
	case HCA_CAP_OPMOD_GET_MAX:
		memcpy(dev->caps.hca_max[cap_type], hca_caps,
		       MLX5_UN_SZ_BYTES(hca_cap_union));
		break;
	case HCA_CAP_OPMOD_GET_CUR:
		memcpy(dev->caps.hca_cur[cap_type], hca_caps,
		       MLX5_UN_SZ_BYTES(hca_cap_union));
		break;
	default:
		mlx5_core_warn(dev,
			       "Tried to query dev cap type(%x) with wrong opmode(%x)\n",
			       cap_type, cap_mode);
		err = -EINVAL;
		break;
	}
query_ex:
	kfree(out);
	return err;
}

int mlx5_core_get_caps(struct mlx5_core_dev *dev, enum mlx5_cap_type cap_type)
{
	int ret;

	ret = mlx5_core_get_caps_mode(dev, cap_type, HCA_CAP_OPMOD_GET_CUR);
	if (ret)
		return ret;
	return mlx5_core_get_caps_mode(dev, cap_type, HCA_CAP_OPMOD_GET_MAX);
}

static int set_caps(struct mlx5_core_dev *dev, void *in, int opmod)
{
	MLX5_SET(set_hca_cap_in, in, opcode, MLX5_CMD_OP_SET_HCA_CAP);
	MLX5_SET(set_hca_cap_in, in, op_mod, opmod << 1);
	return mlx5_cmd_exec_in(dev, set_hca_cap, in);
}

static int handle_hca_cap_atomic(struct mlx5_core_dev *dev, void *set_ctx)
{
	void *set_hca_cap;
	int req_endianness;
	int err;

	if (!MLX5_CAP_GEN(dev, atomic))
		return 0;

	err = mlx5_core_get_caps(dev, MLX5_CAP_ATOMIC);
	if (err)
		return err;

	req_endianness =
		MLX5_CAP_ATOMIC(dev,
				supported_atomic_req_8B_endianness_mode_1);

	if (req_endianness != MLX5_ATOMIC_REQ_MODE_HOST_ENDIANNESS)
		return 0;

	set_hca_cap = MLX5_ADDR_OF(set_hca_cap_in, set_ctx, capability);

	/* Set requestor to host endianness */
	MLX5_SET(atomic_caps, set_hca_cap, atomic_req_8B_endianness_mode,
		 MLX5_ATOMIC_REQ_MODE_HOST_ENDIANNESS);

	return set_caps(dev, set_ctx, MLX5_SET_HCA_CAP_OP_MOD_ATOMIC);
}

static int handle_hca_cap_odp(struct mlx5_core_dev *dev, void *set_ctx)
{
	void *set_hca_cap;
	bool do_set = false;
	int err;

	if (!IS_ENABLED(CONFIG_INFINIBAND_ON_DEMAND_PAGING) ||
	    !MLX5_CAP_GEN(dev, pg))
		return 0;

	err = mlx5_core_get_caps(dev, MLX5_CAP_ODP);
	if (err)
		return err;

	set_hca_cap = MLX5_ADDR_OF(set_hca_cap_in, set_ctx, capability);
	memcpy(set_hca_cap, dev->caps.hca_cur[MLX5_CAP_ODP],
	       MLX5_ST_SZ_BYTES(odp_cap));

#define ODP_CAP_SET_MAX(dev, field)                                            \
	do {                                                                   \
		u32 _res = MLX5_CAP_ODP_MAX(dev, field);                       \
		if (_res) {                                                    \
			do_set = true;                                         \
			MLX5_SET(odp_cap, set_hca_cap, field, _res);           \
		}                                                              \
	} while (0)

	ODP_CAP_SET_MAX(dev, ud_odp_caps.srq_receive);
	ODP_CAP_SET_MAX(dev, rc_odp_caps.srq_receive);
	ODP_CAP_SET_MAX(dev, xrc_odp_caps.srq_receive);
	ODP_CAP_SET_MAX(dev, xrc_odp_caps.send);
	ODP_CAP_SET_MAX(dev, xrc_odp_caps.receive);
	ODP_CAP_SET_MAX(dev, xrc_odp_caps.write);
	ODP_CAP_SET_MAX(dev, xrc_odp_caps.read);
	ODP_CAP_SET_MAX(dev, xrc_odp_caps.atomic);
	ODP_CAP_SET_MAX(dev, dc_odp_caps.srq_receive);
	ODP_CAP_SET_MAX(dev, dc_odp_caps.send);
	ODP_CAP_SET_MAX(dev, dc_odp_caps.receive);
	ODP_CAP_SET_MAX(dev, dc_odp_caps.write);
	ODP_CAP_SET_MAX(dev, dc_odp_caps.read);
	ODP_CAP_SET_MAX(dev, dc_odp_caps.atomic);

	if (!do_set)
		return 0;

	return set_caps(dev, set_ctx, MLX5_SET_HCA_CAP_OP_MOD_ODP);
}

static int handle_hca_cap(struct mlx5_core_dev *dev, void *set_ctx)
{
	struct mlx5_profile *prof = dev->profile;
	void *set_hca_cap;
	int err;

	err = mlx5_core_get_caps(dev, MLX5_CAP_GENERAL);
	if (err)
		return err;

	set_hca_cap = MLX5_ADDR_OF(set_hca_cap_in, set_ctx,
				   capability);
	memcpy(set_hca_cap, dev->caps.hca_cur[MLX5_CAP_GENERAL],
	       MLX5_ST_SZ_BYTES(cmd_hca_cap));

	mlx5_core_dbg(dev, "Current Pkey table size %d Setting new size %d\n",
		      mlx5_to_sw_pkey_sz(MLX5_CAP_GEN(dev, pkey_table_size)),
		      128);
	/* we limit the size of the pkey table to 128 entries for now */
	MLX5_SET(cmd_hca_cap, set_hca_cap, pkey_table_size,
		 to_fw_pkey_sz(dev, 128));

	/* Check log_max_qp from HCA caps to set in current profile */
	if (MLX5_CAP_GEN_MAX(dev, log_max_qp) < profile[prof_sel].log_max_qp) {
		mlx5_core_warn(dev, "log_max_qp value in current profile is %d, changing it to HCA capability limit (%d)\n",
			       profile[prof_sel].log_max_qp,
			       MLX5_CAP_GEN_MAX(dev, log_max_qp));
		profile[prof_sel].log_max_qp = MLX5_CAP_GEN_MAX(dev, log_max_qp);
	}
	if (prof->mask & MLX5_PROF_MASK_QP_SIZE)
		MLX5_SET(cmd_hca_cap, set_hca_cap, log_max_qp,
			 prof->log_max_qp);

	/* disable cmdif checksum */
	MLX5_SET(cmd_hca_cap, set_hca_cap, cmdif_checksum, 0);

	/* Enable 4K UAR only when HCA supports it and page size is bigger
	 * than 4K.
	 */
	if (MLX5_CAP_GEN_MAX(dev, uar_4k) && PAGE_SIZE > 4096)
		MLX5_SET(cmd_hca_cap, set_hca_cap, uar_4k, 1);

	MLX5_SET(cmd_hca_cap, set_hca_cap, log_uar_page_sz, PAGE_SHIFT - 12);

	if (MLX5_CAP_GEN_MAX(dev, cache_line_128byte))
		MLX5_SET(cmd_hca_cap,
			 set_hca_cap,
			 cache_line_128byte,
			 cache_line_size() >= 128 ? 1 : 0);

	if (MLX5_CAP_GEN_MAX(dev, dct))
		MLX5_SET(cmd_hca_cap, set_hca_cap, dct, 1);

	if (MLX5_CAP_GEN_MAX(dev, num_vhca_ports))
		MLX5_SET(cmd_hca_cap,
			 set_hca_cap,
			 num_vhca_ports,
			 MLX5_CAP_GEN_MAX(dev, num_vhca_ports));

<<<<<<< HEAD
	return set_caps(dev, set_ctx, MLX5_SET_HCA_CAP_OP_MOD_GENERAL_DEVICE);
}

=======
	if (MLX5_CAP_GEN_MAX(dev, release_all_pages))
		MLX5_SET(cmd_hca_cap, set_hca_cap, release_all_pages, 1);

	return set_caps(dev, set_ctx, MLX5_SET_HCA_CAP_OP_MOD_GENERAL_DEVICE);
}

>>>>>>> 2a330b53
static int handle_hca_cap_roce(struct mlx5_core_dev *dev, void *set_ctx)
{
	void *set_hca_cap;
	int err;

	if (!MLX5_CAP_GEN(dev, roce))
		return 0;

	err = mlx5_core_get_caps(dev, MLX5_CAP_ROCE);
	if (err)
		return err;

	if (MLX5_CAP_ROCE(dev, sw_r_roce_src_udp_port) ||
	    !MLX5_CAP_ROCE_MAX(dev, sw_r_roce_src_udp_port))
		return 0;

	set_hca_cap = MLX5_ADDR_OF(set_hca_cap_in, set_ctx, capability);
	memcpy(set_hca_cap, dev->caps.hca_cur[MLX5_CAP_ROCE],
	       MLX5_ST_SZ_BYTES(roce_cap));
	MLX5_SET(roce_cap, set_hca_cap, sw_r_roce_src_udp_port, 1);

	err = set_caps(dev, set_ctx, MLX5_SET_HCA_CAP_OP_MOD_ROCE);
	return err;
}

static int set_hca_cap(struct mlx5_core_dev *dev)
{
	int set_sz = MLX5_ST_SZ_BYTES(set_hca_cap_in);
	void *set_ctx;
	int err;

	set_ctx = kzalloc(set_sz, GFP_KERNEL);
	if (!set_ctx)
		return -ENOMEM;

	err = handle_hca_cap(dev, set_ctx);
	if (err) {
		mlx5_core_err(dev, "handle_hca_cap failed\n");
		goto out;
	}

	memset(set_ctx, 0, set_sz);
	err = handle_hca_cap_atomic(dev, set_ctx);
	if (err) {
		mlx5_core_err(dev, "handle_hca_cap_atomic failed\n");
		goto out;
	}

	memset(set_ctx, 0, set_sz);
	err = handle_hca_cap_odp(dev, set_ctx);
	if (err) {
		mlx5_core_err(dev, "handle_hca_cap_odp failed\n");
		goto out;
	}

	memset(set_ctx, 0, set_sz);
	err = handle_hca_cap_roce(dev, set_ctx);
	if (err) {
		mlx5_core_err(dev, "handle_hca_cap_roce failed\n");
		goto out;
	}

out:
	kfree(set_ctx);
	return err;
}

static int set_hca_ctrl(struct mlx5_core_dev *dev)
{
	struct mlx5_reg_host_endianness he_in;
	struct mlx5_reg_host_endianness he_out;
	int err;

	if (!mlx5_core_is_pf(dev))
		return 0;

	memset(&he_in, 0, sizeof(he_in));
	he_in.he = MLX5_SET_HOST_ENDIANNESS;
	err = mlx5_core_access_reg(dev, &he_in,  sizeof(he_in),
					&he_out, sizeof(he_out),
					MLX5_REG_HOST_ENDIANNESS, 0, 1);
	return err;
}

static int mlx5_core_set_hca_defaults(struct mlx5_core_dev *dev)
{
	int ret = 0;

	/* Disable local_lb by default */
	if (MLX5_CAP_GEN(dev, port_type) == MLX5_CAP_PORT_TYPE_ETH)
		ret = mlx5_nic_vport_update_local_lb(dev, false);

	return ret;
}

int mlx5_core_enable_hca(struct mlx5_core_dev *dev, u16 func_id)
{
	u32 in[MLX5_ST_SZ_DW(enable_hca_in)] = {};

	MLX5_SET(enable_hca_in, in, opcode, MLX5_CMD_OP_ENABLE_HCA);
	MLX5_SET(enable_hca_in, in, function_id, func_id);
	MLX5_SET(enable_hca_in, in, embedded_cpu_function,
		 dev->caps.embedded_cpu);
	return mlx5_cmd_exec_in(dev, enable_hca, in);
}

int mlx5_core_disable_hca(struct mlx5_core_dev *dev, u16 func_id)
{
	u32 in[MLX5_ST_SZ_DW(disable_hca_in)] = {};

	MLX5_SET(disable_hca_in, in, opcode, MLX5_CMD_OP_DISABLE_HCA);
	MLX5_SET(disable_hca_in, in, function_id, func_id);
	MLX5_SET(enable_hca_in, in, embedded_cpu_function,
		 dev->caps.embedded_cpu);
	return mlx5_cmd_exec_in(dev, disable_hca, in);
<<<<<<< HEAD
}

u64 mlx5_read_internal_timer(struct mlx5_core_dev *dev,
			     struct ptp_system_timestamp *sts)
{
	u32 timer_h, timer_h1, timer_l;

	timer_h = ioread32be(&dev->iseg->internal_timer_h);
	ptp_read_system_prets(sts);
	timer_l = ioread32be(&dev->iseg->internal_timer_l);
	ptp_read_system_postts(sts);
	timer_h1 = ioread32be(&dev->iseg->internal_timer_h);
	if (timer_h != timer_h1) {
		/* wrap around */
		ptp_read_system_prets(sts);
		timer_l = ioread32be(&dev->iseg->internal_timer_l);
		ptp_read_system_postts(sts);
	}

	return (u64)timer_l | (u64)timer_h1 << 32;
=======
>>>>>>> 2a330b53
}

static int mlx5_core_set_issi(struct mlx5_core_dev *dev)
{
	u32 query_out[MLX5_ST_SZ_DW(query_issi_out)] = {};
	u32 query_in[MLX5_ST_SZ_DW(query_issi_in)] = {};
	u32 sup_issi;
	int err;

	MLX5_SET(query_issi_in, query_in, opcode, MLX5_CMD_OP_QUERY_ISSI);
	err = mlx5_cmd_exec_inout(dev, query_issi, query_in, query_out);
	if (err) {
		u32 syndrome;
		u8 status;

		mlx5_cmd_mbox_status(query_out, &status, &syndrome);
		if (!status || syndrome == MLX5_DRIVER_SYND) {
			mlx5_core_err(dev, "Failed to query ISSI err(%d) status(%d) synd(%d)\n",
				      err, status, syndrome);
			return err;
		}

		mlx5_core_warn(dev, "Query ISSI is not supported by FW, ISSI is 0\n");
		dev->issi = 0;
		return 0;
	}

	sup_issi = MLX5_GET(query_issi_out, query_out, supported_issi_dw0);

	if (sup_issi & (1 << 1)) {
		u32 set_in[MLX5_ST_SZ_DW(set_issi_in)] = {};

		MLX5_SET(set_issi_in, set_in, opcode, MLX5_CMD_OP_SET_ISSI);
		MLX5_SET(set_issi_in, set_in, current_issi, 1);
		err = mlx5_cmd_exec_in(dev, set_issi, set_in);
		if (err) {
			mlx5_core_err(dev, "Failed to set ISSI to 1 err(%d)\n",
				      err);
			return err;
		}

		dev->issi = 1;

		return 0;
	} else if (sup_issi & (1 << 0) || !sup_issi) {
		return 0;
	}

	return -EOPNOTSUPP;
}

static int mlx5_pci_init(struct mlx5_core_dev *dev, struct pci_dev *pdev,
			 const struct pci_device_id *id)
{
	struct mlx5_priv *priv = &dev->priv;
	int err = 0;

	mutex_init(&dev->pci_status_mutex);
	pci_set_drvdata(dev->pdev, dev);

	dev->bar_addr = pci_resource_start(pdev, 0);
	priv->numa_node = dev_to_node(&dev->pdev->dev);

	err = mlx5_pci_enable_device(dev);
	if (err) {
		mlx5_core_err(dev, "Cannot enable PCI device, aborting\n");
		return err;
	}

	err = request_bar(pdev);
	if (err) {
		mlx5_core_err(dev, "error requesting BARs, aborting\n");
		goto err_disable;
	}

	pci_set_master(pdev);

	err = set_dma_caps(pdev);
	if (err) {
		mlx5_core_err(dev, "Failed setting DMA capabilities mask, aborting\n");
		goto err_clr_master;
	}

	if (pci_enable_atomic_ops_to_root(pdev, PCI_EXP_DEVCAP2_ATOMIC_COMP32) &&
	    pci_enable_atomic_ops_to_root(pdev, PCI_EXP_DEVCAP2_ATOMIC_COMP64) &&
	    pci_enable_atomic_ops_to_root(pdev, PCI_EXP_DEVCAP2_ATOMIC_COMP128))
		mlx5_core_dbg(dev, "Enabling pci atomics failed\n");

	dev->iseg_base = dev->bar_addr;
	dev->iseg = ioremap(dev->iseg_base, sizeof(*dev->iseg));
	if (!dev->iseg) {
		err = -ENOMEM;
		mlx5_core_err(dev, "Failed mapping initialization segment, aborting\n");
		goto err_clr_master;
	}

	mlx5_pci_vsc_init(dev);
	dev->caps.embedded_cpu = mlx5_read_embedded_cpu(dev);
	return 0;

err_clr_master:
	pci_clear_master(dev->pdev);
	release_bar(dev->pdev);
err_disable:
	mlx5_pci_disable_device(dev);
	return err;
}

static void mlx5_pci_close(struct mlx5_core_dev *dev)
{
	iounmap(dev->iseg);
	pci_clear_master(dev->pdev);
	release_bar(dev->pdev);
	mlx5_pci_disable_device(dev);
}

static int mlx5_init_once(struct mlx5_core_dev *dev)
{
	int err;

	dev->priv.devcom = mlx5_devcom_register_device(dev);
	if (IS_ERR(dev->priv.devcom))
		mlx5_core_err(dev, "failed to register with devcom (0x%p)\n",
			      dev->priv.devcom);

	err = mlx5_query_board_id(dev);
	if (err) {
		mlx5_core_err(dev, "query board id failed\n");
		goto err_devcom;
	}

	err = mlx5_irq_table_init(dev);
	if (err) {
		mlx5_core_err(dev, "failed to initialize irq table\n");
		goto err_devcom;
	}

	err = mlx5_eq_table_init(dev);
	if (err) {
		mlx5_core_err(dev, "failed to initialize eq\n");
		goto err_irq_cleanup;
	}

	err = mlx5_events_init(dev);
	if (err) {
		mlx5_core_err(dev, "failed to initialize events\n");
		goto err_eq_cleanup;
	}

	mlx5_cq_debugfs_init(dev);

	mlx5_init_reserved_gids(dev);

	mlx5_init_clock(dev);

	dev->vxlan = mlx5_vxlan_create(dev);
	dev->geneve = mlx5_geneve_create(dev);

	err = mlx5_init_rl_table(dev);
	if (err) {
		mlx5_core_err(dev, "Failed to init rate limiting\n");
		goto err_tables_cleanup;
	}

	err = mlx5_mpfs_init(dev);
	if (err) {
		mlx5_core_err(dev, "Failed to init l2 table %d\n", err);
		goto err_rl_cleanup;
	}

	err = mlx5_sriov_init(dev);
	if (err) {
		mlx5_core_err(dev, "Failed to init sriov %d\n", err);
		goto err_mpfs_cleanup;
	}

	err = mlx5_eswitch_init(dev);
	if (err) {
		mlx5_core_err(dev, "Failed to init eswitch %d\n", err);
		goto err_sriov_cleanup;
	}

	err = mlx5_fpga_init(dev);
	if (err) {
		mlx5_core_err(dev, "Failed to init fpga device %d\n", err);
		goto err_eswitch_cleanup;
	}

	dev->dm = mlx5_dm_create(dev);
	if (IS_ERR(dev->dm))
		mlx5_core_warn(dev, "Failed to init device memory%d\n", err);

	dev->tracer = mlx5_fw_tracer_create(dev);
	dev->hv_vhca = mlx5_hv_vhca_create(dev);
	dev->rsc_dump = mlx5_rsc_dump_create(dev);

	return 0;

err_eswitch_cleanup:
	mlx5_eswitch_cleanup(dev->priv.eswitch);
err_sriov_cleanup:
	mlx5_sriov_cleanup(dev);
err_mpfs_cleanup:
	mlx5_mpfs_cleanup(dev);
err_rl_cleanup:
	mlx5_cleanup_rl_table(dev);
err_tables_cleanup:
	mlx5_geneve_destroy(dev->geneve);
	mlx5_vxlan_destroy(dev->vxlan);
	mlx5_cq_debugfs_cleanup(dev);
	mlx5_events_cleanup(dev);
err_eq_cleanup:
	mlx5_eq_table_cleanup(dev);
err_irq_cleanup:
	mlx5_irq_table_cleanup(dev);
err_devcom:
	mlx5_devcom_unregister_device(dev->priv.devcom);

	return err;
}

static void mlx5_cleanup_once(struct mlx5_core_dev *dev)
{
	mlx5_rsc_dump_destroy(dev);
	mlx5_hv_vhca_destroy(dev->hv_vhca);
	mlx5_fw_tracer_destroy(dev->tracer);
	mlx5_dm_cleanup(dev);
	mlx5_fpga_cleanup(dev);
	mlx5_eswitch_cleanup(dev->priv.eswitch);
	mlx5_sriov_cleanup(dev);
	mlx5_mpfs_cleanup(dev);
	mlx5_cleanup_rl_table(dev);
	mlx5_geneve_destroy(dev->geneve);
	mlx5_vxlan_destroy(dev->vxlan);
	mlx5_cleanup_clock(dev);
	mlx5_cleanup_reserved_gids(dev);
	mlx5_cq_debugfs_cleanup(dev);
	mlx5_events_cleanup(dev);
	mlx5_eq_table_cleanup(dev);
	mlx5_irq_table_cleanup(dev);
	mlx5_devcom_unregister_device(dev->priv.devcom);
}

static int mlx5_function_setup(struct mlx5_core_dev *dev, bool boot)
{
	int err;

	mlx5_core_info(dev, "firmware version: %d.%d.%d\n", fw_rev_maj(dev),
		       fw_rev_min(dev), fw_rev_sub(dev));

	/* Only PFs hold the relevant PCIe information for this query */
	if (mlx5_core_is_pf(dev))
		pcie_print_link_status(dev->pdev);

	/* wait for firmware to accept initialization segments configurations
	 */
	err = wait_fw_init(dev, FW_PRE_INIT_TIMEOUT_MILI, FW_INIT_WARN_MESSAGE_INTERVAL);
	if (err) {
		mlx5_core_err(dev, "Firmware over %d MS in pre-initializing state, aborting\n",
			      FW_PRE_INIT_TIMEOUT_MILI);
		return err;
	}

	err = mlx5_cmd_init(dev);
	if (err) {
		mlx5_core_err(dev, "Failed initializing command interface, aborting\n");
		return err;
	}

	err = wait_fw_init(dev, FW_INIT_TIMEOUT_MILI, 0);
	if (err) {
		mlx5_core_err(dev, "Firmware over %d MS in initializing state, aborting\n",
			      FW_INIT_TIMEOUT_MILI);
		goto err_cmd_cleanup;
	}

	err = mlx5_core_enable_hca(dev, 0);
	if (err) {
		mlx5_core_err(dev, "enable hca failed\n");
		goto err_cmd_cleanup;
	}

	err = mlx5_core_set_issi(dev);
	if (err) {
		mlx5_core_err(dev, "failed to set issi\n");
		goto err_disable_hca;
	}

	err = mlx5_satisfy_startup_pages(dev, 1);
	if (err) {
		mlx5_core_err(dev, "failed to allocate boot pages\n");
		goto err_disable_hca;
	}

	err = set_hca_ctrl(dev);
	if (err) {
		mlx5_core_err(dev, "set_hca_ctrl failed\n");
		goto reclaim_boot_pages;
	}

	err = set_hca_cap(dev);
	if (err) {
		mlx5_core_err(dev, "set_hca_cap failed\n");
		goto reclaim_boot_pages;
	}

	err = mlx5_satisfy_startup_pages(dev, 0);
	if (err) {
		mlx5_core_err(dev, "failed to allocate init pages\n");
		goto reclaim_boot_pages;
	}

	err = mlx5_cmd_init_hca(dev, sw_owner_id);
	if (err) {
		mlx5_core_err(dev, "init hca failed\n");
		goto reclaim_boot_pages;
	}

	mlx5_set_driver_version(dev);

	mlx5_start_health_poll(dev);

	err = mlx5_query_hca_caps(dev);
	if (err) {
		mlx5_core_err(dev, "query hca failed\n");
		goto stop_health;
	}

	return 0;

stop_health:
	mlx5_stop_health_poll(dev, boot);
reclaim_boot_pages:
	mlx5_reclaim_startup_pages(dev);
err_disable_hca:
	mlx5_core_disable_hca(dev, 0);
err_cmd_cleanup:
	mlx5_cmd_cleanup(dev);

	return err;
}

static int mlx5_function_teardown(struct mlx5_core_dev *dev, bool boot)
{
	int err;

	mlx5_stop_health_poll(dev, boot);
	err = mlx5_cmd_teardown_hca(dev);
	if (err) {
		mlx5_core_err(dev, "tear_down_hca failed, skip cleanup\n");
		return err;
	}
	mlx5_reclaim_startup_pages(dev);
	mlx5_core_disable_hca(dev, 0);
	mlx5_cmd_cleanup(dev);

	return 0;
}

static int mlx5_load(struct mlx5_core_dev *dev)
{
	int err;

	dev->priv.uar = mlx5_get_uars_page(dev);
	if (IS_ERR(dev->priv.uar)) {
		mlx5_core_err(dev, "Failed allocating uar, aborting\n");
		err = PTR_ERR(dev->priv.uar);
		return err;
	}

	mlx5_events_start(dev);
	mlx5_pagealloc_start(dev);

	err = mlx5_irq_table_create(dev);
	if (err) {
		mlx5_core_err(dev, "Failed to alloc IRQs\n");
		goto err_irq_table;
	}

	err = mlx5_eq_table_create(dev);
	if (err) {
		mlx5_core_err(dev, "Failed to create EQs\n");
		goto err_eq_table;
	}

	err = mlx5_fw_tracer_init(dev->tracer);
	if (err) {
		mlx5_core_err(dev, "Failed to init FW tracer\n");
		goto err_fw_tracer;
	}

	mlx5_hv_vhca_init(dev->hv_vhca);

	err = mlx5_rsc_dump_init(dev);
	if (err) {
		mlx5_core_err(dev, "Failed to init Resource dump\n");
		goto err_rsc_dump;
	}

	err = mlx5_fpga_device_start(dev);
	if (err) {
		mlx5_core_err(dev, "fpga device start failed %d\n", err);
		goto err_fpga_start;
	}

	err = mlx5_accel_ipsec_init(dev);
	if (err) {
		mlx5_core_err(dev, "IPSec device start failed %d\n", err);
		goto err_ipsec_start;
	}

	err = mlx5_accel_tls_init(dev);
	if (err) {
		mlx5_core_err(dev, "TLS device start failed %d\n", err);
		goto err_tls_start;
	}

	err = mlx5_init_fs(dev);
	if (err) {
		mlx5_core_err(dev, "Failed to init flow steering\n");
		goto err_fs;
	}

	err = mlx5_core_set_hca_defaults(dev);
	if (err) {
		mlx5_core_err(dev, "Failed to set hca defaults\n");
		goto err_sriov;
	}

	err = mlx5_sriov_attach(dev);
	if (err) {
		mlx5_core_err(dev, "sriov init failed %d\n", err);
		goto err_sriov;
	}

	err = mlx5_ec_init(dev);
	if (err) {
		mlx5_core_err(dev, "Failed to init embedded CPU\n");
		goto err_ec;
	}

	return 0;

err_ec:
	mlx5_sriov_detach(dev);
err_sriov:
	mlx5_cleanup_fs(dev);
err_fs:
	mlx5_accel_tls_cleanup(dev);
err_tls_start:
	mlx5_accel_ipsec_cleanup(dev);
err_ipsec_start:
	mlx5_fpga_device_stop(dev);
err_fpga_start:
	mlx5_rsc_dump_cleanup(dev);
err_rsc_dump:
	mlx5_hv_vhca_cleanup(dev->hv_vhca);
	mlx5_fw_tracer_cleanup(dev->tracer);
err_fw_tracer:
	mlx5_eq_table_destroy(dev);
err_eq_table:
	mlx5_irq_table_destroy(dev);
err_irq_table:
	mlx5_pagealloc_stop(dev);
	mlx5_events_stop(dev);
	mlx5_put_uars_page(dev, dev->priv.uar);
	return err;
}

static void mlx5_unload(struct mlx5_core_dev *dev)
{
	mlx5_ec_cleanup(dev);
	mlx5_sriov_detach(dev);
	mlx5_cleanup_fs(dev);
	mlx5_accel_ipsec_cleanup(dev);
	mlx5_accel_tls_cleanup(dev);
	mlx5_fpga_device_stop(dev);
	mlx5_rsc_dump_cleanup(dev);
	mlx5_hv_vhca_cleanup(dev->hv_vhca);
	mlx5_fw_tracer_cleanup(dev->tracer);
	mlx5_eq_table_destroy(dev);
	mlx5_irq_table_destroy(dev);
	mlx5_pagealloc_stop(dev);
	mlx5_events_stop(dev);
	mlx5_put_uars_page(dev, dev->priv.uar);
}

int mlx5_load_one(struct mlx5_core_dev *dev, bool boot)
{
	int err = 0;

	mutex_lock(&dev->intf_state_mutex);
	if (test_bit(MLX5_INTERFACE_STATE_UP, &dev->intf_state)) {
		mlx5_core_warn(dev, "interface is up, NOP\n");
		goto out;
	}
	/* remove any previous indication of internal error */
	dev->state = MLX5_DEVICE_STATE_UP;

	err = mlx5_function_setup(dev, boot);
	if (err)
		goto out;

	if (boot) {
		err = mlx5_init_once(dev);
		if (err) {
			mlx5_core_err(dev, "sw objs init failed\n");
			goto function_teardown;
		}
	}

	err = mlx5_load(dev);
	if (err)
		goto err_load;

	if (boot) {
		err = mlx5_devlink_register(priv_to_devlink(dev), dev->device);
		if (err)
			goto err_devlink_reg;
	}

	if (mlx5_device_registered(dev))
		mlx5_attach_device(dev);
	else
		mlx5_register_device(dev);

	set_bit(MLX5_INTERFACE_STATE_UP, &dev->intf_state);

	mutex_unlock(&dev->intf_state_mutex);
	return 0;

err_devlink_reg:
	mlx5_unload(dev);
err_load:
	if (boot)
		mlx5_cleanup_once(dev);
function_teardown:
	mlx5_function_teardown(dev, boot);
	dev->state = MLX5_DEVICE_STATE_INTERNAL_ERROR;
out:
	mutex_unlock(&dev->intf_state_mutex);
	return err;
}

void mlx5_unload_one(struct mlx5_core_dev *dev, bool cleanup)
{
	if (cleanup)
		mlx5_unregister_device(dev);

	mutex_lock(&dev->intf_state_mutex);
	if (!test_bit(MLX5_INTERFACE_STATE_UP, &dev->intf_state)) {
		mlx5_core_warn(dev, "%s: interface is down, NOP\n",
			       __func__);
		if (cleanup)
			mlx5_cleanup_once(dev);
		goto out;
	}

	clear_bit(MLX5_INTERFACE_STATE_UP, &dev->intf_state);

	if (mlx5_device_registered(dev))
		mlx5_detach_device(dev);

	mlx5_unload(dev);

	if (cleanup)
		mlx5_cleanup_once(dev);

	mlx5_function_teardown(dev, cleanup);
out:
	mutex_unlock(&dev->intf_state_mutex);
}

static int mlx5_mdev_init(struct mlx5_core_dev *dev, int profile_idx)
{
	struct mlx5_priv *priv = &dev->priv;
	int err;

	dev->profile = &profile[profile_idx];

	INIT_LIST_HEAD(&priv->ctx_list);
	spin_lock_init(&priv->ctx_lock);
	mutex_init(&dev->intf_state_mutex);

	mutex_init(&priv->bfregs.reg_head.lock);
	mutex_init(&priv->bfregs.wc_head.lock);
	INIT_LIST_HEAD(&priv->bfregs.reg_head.list);
	INIT_LIST_HEAD(&priv->bfregs.wc_head.list);

	mutex_init(&priv->alloc_mutex);
	mutex_init(&priv->pgdir_mutex);
	INIT_LIST_HEAD(&priv->pgdir_list);

	priv->dbg_root = debugfs_create_dir(dev_name(dev->device),
					    mlx5_debugfs_root);
	if (!priv->dbg_root) {
		dev_err(dev->device, "mlx5_core: error, Cannot create debugfs dir, aborting\n");
		return -ENOMEM;
	}

	err = mlx5_health_init(dev);
	if (err)
		goto err_health_init;

	err = mlx5_pagealloc_init(dev);
	if (err)
		goto err_pagealloc_init;

	return 0;

err_pagealloc_init:
	mlx5_health_cleanup(dev);
err_health_init:
	debugfs_remove(dev->priv.dbg_root);

	return err;
}

static void mlx5_mdev_uninit(struct mlx5_core_dev *dev)
{
	mlx5_pagealloc_cleanup(dev);
	mlx5_health_cleanup(dev);
	debugfs_remove_recursive(dev->priv.dbg_root);
}

#define MLX5_IB_MOD "mlx5_ib"
static int init_one(struct pci_dev *pdev, const struct pci_device_id *id)
{
	struct mlx5_core_dev *dev;
	struct devlink *devlink;
	int err;

	devlink = mlx5_devlink_alloc();
	if (!devlink) {
		dev_err(&pdev->dev, "devlink alloc failed\n");
		return -ENOMEM;
	}

	dev = devlink_priv(devlink);
	dev->device = &pdev->dev;
	dev->pdev = pdev;

	dev->coredev_type = id->driver_data & MLX5_PCI_DEV_IS_VF ?
			 MLX5_COREDEV_VF : MLX5_COREDEV_PF;

	err = mlx5_mdev_init(dev, prof_sel);
	if (err)
		goto mdev_init_err;

	err = mlx5_pci_init(dev, pdev, id);
	if (err) {
		mlx5_core_err(dev, "mlx5_pci_init failed with error code %d\n",
			      err);
		goto pci_init_err;
	}

	err = mlx5_load_one(dev, true);
	if (err) {
		mlx5_core_err(dev, "mlx5_load_one failed with error code %d\n",
			      err);
		goto err_load_one;
	}

	request_module_nowait(MLX5_IB_MOD);

	err = mlx5_crdump_enable(dev);
	if (err)
		dev_err(&pdev->dev, "mlx5_crdump_enable failed with error code %d\n", err);

	pci_save_state(pdev);
	return 0;

err_load_one:
	mlx5_pci_close(dev);
pci_init_err:
	mlx5_mdev_uninit(dev);
mdev_init_err:
	mlx5_devlink_free(devlink);

	return err;
}

static void remove_one(struct pci_dev *pdev)
{
	struct mlx5_core_dev *dev  = pci_get_drvdata(pdev);
	struct devlink *devlink = priv_to_devlink(dev);

	mlx5_crdump_disable(dev);
	mlx5_devlink_unregister(devlink);

	mlx5_drain_health_wq(dev);
	mlx5_unload_one(dev, true);
	mlx5_pci_close(dev);
	mlx5_mdev_uninit(dev);
	mlx5_devlink_free(devlink);
}

static pci_ers_result_t mlx5_pci_err_detected(struct pci_dev *pdev,
					      pci_channel_state_t state)
{
	struct mlx5_core_dev *dev = pci_get_drvdata(pdev);

	mlx5_core_info(dev, "%s was called\n", __func__);

	mlx5_enter_error_state(dev, false);
	mlx5_error_sw_reset(dev);
	mlx5_unload_one(dev, false);
	mlx5_drain_health_wq(dev);
	mlx5_pci_disable_device(dev);

	return state == pci_channel_io_perm_failure ?
		PCI_ERS_RESULT_DISCONNECT : PCI_ERS_RESULT_NEED_RESET;
}

/* wait for the device to show vital signs by waiting
 * for the health counter to start counting.
 */
static int wait_vital(struct pci_dev *pdev)
{
	struct mlx5_core_dev *dev = pci_get_drvdata(pdev);
	struct mlx5_core_health *health = &dev->priv.health;
	const int niter = 100;
	u32 last_count = 0;
	u32 count;
	int i;

	for (i = 0; i < niter; i++) {
		count = ioread32be(health->health_counter);
		if (count && count != 0xffffffff) {
			if (last_count && last_count != count) {
				mlx5_core_info(dev,
					       "wait vital counter value 0x%x after %d iterations\n",
					       count, i);
				return 0;
			}
			last_count = count;
		}
		msleep(50);
	}

	return -ETIMEDOUT;
}

static pci_ers_result_t mlx5_pci_slot_reset(struct pci_dev *pdev)
{
	struct mlx5_core_dev *dev = pci_get_drvdata(pdev);
	int err;

	mlx5_core_info(dev, "%s was called\n", __func__);

	err = mlx5_pci_enable_device(dev);
	if (err) {
		mlx5_core_err(dev, "%s: mlx5_pci_enable_device failed with error code: %d\n",
			      __func__, err);
		return PCI_ERS_RESULT_DISCONNECT;
	}

	pci_set_master(pdev);
	pci_restore_state(pdev);
	pci_save_state(pdev);

	if (wait_vital(pdev)) {
		mlx5_core_err(dev, "%s: wait_vital timed out\n", __func__);
		return PCI_ERS_RESULT_DISCONNECT;
	}

	return PCI_ERS_RESULT_RECOVERED;
}

static void mlx5_pci_resume(struct pci_dev *pdev)
{
	struct mlx5_core_dev *dev = pci_get_drvdata(pdev);
	int err;

	mlx5_core_info(dev, "%s was called\n", __func__);

	err = mlx5_load_one(dev, false);
	if (err)
		mlx5_core_err(dev, "%s: mlx5_load_one failed with error code: %d\n",
			      __func__, err);
	else
		mlx5_core_info(dev, "%s: device recovered\n", __func__);
}

static const struct pci_error_handlers mlx5_err_handler = {
	.error_detected = mlx5_pci_err_detected,
	.slot_reset	= mlx5_pci_slot_reset,
	.resume		= mlx5_pci_resume
};

static int mlx5_try_fast_unload(struct mlx5_core_dev *dev)
{
	bool fast_teardown = false, force_teardown = false;
	int ret = 1;

	fast_teardown = MLX5_CAP_GEN(dev, fast_teardown);
	force_teardown = MLX5_CAP_GEN(dev, force_teardown);

	mlx5_core_dbg(dev, "force teardown firmware support=%d\n", force_teardown);
	mlx5_core_dbg(dev, "fast teardown firmware support=%d\n", fast_teardown);

	if (!fast_teardown && !force_teardown)
		return -EOPNOTSUPP;

	if (dev->state == MLX5_DEVICE_STATE_INTERNAL_ERROR) {
		mlx5_core_dbg(dev, "Device in internal error state, giving up\n");
		return -EAGAIN;
	}

	/* Panic tear down fw command will stop the PCI bus communication
	 * with the HCA, so the health polll is no longer needed.
	 */
	mlx5_drain_health_wq(dev);
	mlx5_stop_health_poll(dev, false);

	ret = mlx5_cmd_fast_teardown_hca(dev);
	if (!ret)
		goto succeed;

	ret = mlx5_cmd_force_teardown_hca(dev);
	if (!ret)
		goto succeed;

	mlx5_core_dbg(dev, "Firmware couldn't do fast unload error: %d\n", ret);
	mlx5_start_health_poll(dev);
	return ret;

succeed:
	mlx5_enter_error_state(dev, true);

	/* Some platforms requiring freeing the IRQ's in the shutdown
	 * flow. If they aren't freed they can't be allocated after
	 * kexec. There is no need to cleanup the mlx5_core software
	 * contexts.
	 */
	mlx5_core_eq_free_irqs(dev);

	return 0;
}

static void shutdown(struct pci_dev *pdev)
{
	struct mlx5_core_dev *dev  = pci_get_drvdata(pdev);
	int err;

	mlx5_core_info(dev, "Shutdown was called\n");
	err = mlx5_try_fast_unload(dev);
	if (err)
		mlx5_unload_one(dev, false);
	mlx5_pci_disable_device(dev);
}

static const struct pci_device_id mlx5_core_pci_table[] = {
	{ PCI_VDEVICE(MELLANOX, PCI_DEVICE_ID_MELLANOX_CONNECTIB) },
	{ PCI_VDEVICE(MELLANOX, 0x1012), MLX5_PCI_DEV_IS_VF},	/* Connect-IB VF */
	{ PCI_VDEVICE(MELLANOX, PCI_DEVICE_ID_MELLANOX_CONNECTX4) },
	{ PCI_VDEVICE(MELLANOX, 0x1014), MLX5_PCI_DEV_IS_VF},	/* ConnectX-4 VF */
	{ PCI_VDEVICE(MELLANOX, PCI_DEVICE_ID_MELLANOX_CONNECTX4_LX) },
	{ PCI_VDEVICE(MELLANOX, 0x1016), MLX5_PCI_DEV_IS_VF},	/* ConnectX-4LX VF */
	{ PCI_VDEVICE(MELLANOX, 0x1017) },			/* ConnectX-5, PCIe 3.0 */
	{ PCI_VDEVICE(MELLANOX, 0x1018), MLX5_PCI_DEV_IS_VF},	/* ConnectX-5 VF */
	{ PCI_VDEVICE(MELLANOX, 0x1019) },			/* ConnectX-5 Ex */
	{ PCI_VDEVICE(MELLANOX, 0x101a), MLX5_PCI_DEV_IS_VF},	/* ConnectX-5 Ex VF */
	{ PCI_VDEVICE(MELLANOX, 0x101b) },			/* ConnectX-6 */
	{ PCI_VDEVICE(MELLANOX, 0x101c), MLX5_PCI_DEV_IS_VF},	/* ConnectX-6 VF */
	{ PCI_VDEVICE(MELLANOX, 0x101d) },			/* ConnectX-6 Dx */
	{ PCI_VDEVICE(MELLANOX, 0x101e), MLX5_PCI_DEV_IS_VF},	/* ConnectX Family mlx5Gen Virtual Function */
	{ PCI_VDEVICE(MELLANOX, 0x101f) },			/* ConnectX-6 LX */
	{ PCI_VDEVICE(MELLANOX, 0x1021) },			/* ConnectX-7 */
	{ PCI_VDEVICE(MELLANOX, 0xa2d2) },			/* BlueField integrated ConnectX-5 network controller */
	{ PCI_VDEVICE(MELLANOX, 0xa2d3), MLX5_PCI_DEV_IS_VF},	/* BlueField integrated ConnectX-5 network controller VF */
	{ PCI_VDEVICE(MELLANOX, 0xa2d6) },			/* BlueField-2 integrated ConnectX-6 Dx network controller */
	{ 0, }
};

MODULE_DEVICE_TABLE(pci, mlx5_core_pci_table);

void mlx5_disable_device(struct mlx5_core_dev *dev)
{
	mlx5_error_sw_reset(dev);
	mlx5_unload_one(dev, false);
}

void mlx5_recover_device(struct mlx5_core_dev *dev)
{
	mlx5_pci_disable_device(dev);
	if (mlx5_pci_slot_reset(dev->pdev) == PCI_ERS_RESULT_RECOVERED)
		mlx5_pci_resume(dev->pdev);
}

static struct pci_driver mlx5_core_driver = {
	.name           = DRIVER_NAME,
	.id_table       = mlx5_core_pci_table,
	.probe          = init_one,
	.remove         = remove_one,
	.shutdown	= shutdown,
	.err_handler	= &mlx5_err_handler,
	.sriov_configure   = mlx5_core_sriov_configure,
};

static void mlx5_core_verify_params(void)
{
	if (prof_sel >= ARRAY_SIZE(profile)) {
		pr_warn("mlx5_core: WARNING: Invalid module parameter prof_sel %d, valid range 0-%zu, changing back to default(%d)\n",
			prof_sel,
			ARRAY_SIZE(profile) - 1,
			MLX5_DEFAULT_PROF);
		prof_sel = MLX5_DEFAULT_PROF;
	}
}

static int __init init(void)
{
	int err;

	get_random_bytes(&sw_owner_id, sizeof(sw_owner_id));

	mlx5_core_verify_params();
	mlx5_accel_ipsec_build_fs_cmds();
	mlx5_register_debugfs();

	err = pci_register_driver(&mlx5_core_driver);
	if (err)
		goto err_debug;

#ifdef CONFIG_MLX5_CORE_EN
	mlx5e_init();
#endif

	return 0;

err_debug:
	mlx5_unregister_debugfs();
	return err;
}

static void __exit cleanup(void)
{
#ifdef CONFIG_MLX5_CORE_EN
	mlx5e_cleanup();
#endif
	pci_unregister_driver(&mlx5_core_driver);
	mlx5_unregister_debugfs();
}

module_init(init);
module_exit(cleanup);<|MERGE_RESOLUTION|>--- conflicted
+++ resolved
@@ -549,18 +549,12 @@
 			 num_vhca_ports,
 			 MLX5_CAP_GEN_MAX(dev, num_vhca_ports));
 
-<<<<<<< HEAD
-	return set_caps(dev, set_ctx, MLX5_SET_HCA_CAP_OP_MOD_GENERAL_DEVICE);
-}
-
-=======
 	if (MLX5_CAP_GEN_MAX(dev, release_all_pages))
 		MLX5_SET(cmd_hca_cap, set_hca_cap, release_all_pages, 1);
 
 	return set_caps(dev, set_ctx, MLX5_SET_HCA_CAP_OP_MOD_GENERAL_DEVICE);
 }
 
->>>>>>> 2a330b53
 static int handle_hca_cap_roce(struct mlx5_core_dev *dev, void *set_ctx)
 {
 	void *set_hca_cap;
@@ -676,29 +670,6 @@
 	MLX5_SET(enable_hca_in, in, embedded_cpu_function,
 		 dev->caps.embedded_cpu);
 	return mlx5_cmd_exec_in(dev, disable_hca, in);
-<<<<<<< HEAD
-}
-
-u64 mlx5_read_internal_timer(struct mlx5_core_dev *dev,
-			     struct ptp_system_timestamp *sts)
-{
-	u32 timer_h, timer_h1, timer_l;
-
-	timer_h = ioread32be(&dev->iseg->internal_timer_h);
-	ptp_read_system_prets(sts);
-	timer_l = ioread32be(&dev->iseg->internal_timer_l);
-	ptp_read_system_postts(sts);
-	timer_h1 = ioread32be(&dev->iseg->internal_timer_h);
-	if (timer_h != timer_h1) {
-		/* wrap around */
-		ptp_read_system_prets(sts);
-		timer_l = ioread32be(&dev->iseg->internal_timer_l);
-		ptp_read_system_postts(sts);
-	}
-
-	return (u64)timer_l | (u64)timer_h1 << 32;
-=======
->>>>>>> 2a330b53
 }
 
 static int mlx5_core_set_issi(struct mlx5_core_dev *dev)
