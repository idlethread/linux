/*
 * Copyright (c) 2013-2015, Mellanox Technologies. All rights reserved.
 *
 * This software is available to you under a choice of one of two
 * licenses.  You may choose to be licensed under the terms of the GNU
 * General Public License (GPL) Version 2, available from the file
 * COPYING in the main directory of this source tree, or the
 * OpenIB.org BSD license below:
 *
 *     Redistribution and use in source and binary forms, with or
 *     without modification, are permitted provided that the following
 *     conditions are met:
 *
 *      - Redistributions of source code must retain the above
 *        copyright notice, this list of conditions and the following
 *        disclaimer.
 *
 *      - Redistributions in binary form must reproduce the above
 *        copyright notice, this list of conditions and the following
 *        disclaimer in the documentation and/or other materials
 *        provided with the distribution.
 *
 * THE SOFTWARE IS PROVIDED "AS IS", WITHOUT WARRANTY OF ANY KIND,
 * EXPRESS OR IMPLIED, INCLUDING BUT NOT LIMITED TO THE WARRANTIES OF
 * MERCHANTABILITY, FITNESS FOR A PARTICULAR PURPOSE AND
 * NONINFRINGEMENT. IN NO EVENT SHALL THE AUTHORS OR COPYRIGHT HOLDERS
 * BE LIABLE FOR ANY CLAIM, DAMAGES OR OTHER LIABILITY, WHETHER IN AN
 * ACTION OF CONTRACT, TORT OR OTHERWISE, ARISING FROM, OUT OF OR IN
 * CONNECTION WITH THE SOFTWARE OR THE USE OR OTHER DEALINGS IN THE
 * SOFTWARE.
 */

#include <linux/module.h>
#include <linux/debugfs.h>
#include <linux/mlx5/qp.h>
#include <linux/mlx5/cq.h>
#include <linux/mlx5/driver.h>
#include "mlx5_core.h"
#include "lib/eq.h"

enum {
	QP_PID,
	QP_STATE,
	QP_XPORT,
	QP_MTU,
	QP_N_RECV,
	QP_RECV_SZ,
	QP_N_SEND,
	QP_LOG_PG_SZ,
	QP_RQPN,
};

static char *qp_fields[] = {
	[QP_PID]	= "pid",
	[QP_STATE]	= "state",
	[QP_XPORT]	= "transport",
	[QP_MTU]	= "mtu",
	[QP_N_RECV]	= "num_recv",
	[QP_RECV_SZ]	= "rcv_wqe_sz",
	[QP_N_SEND]	= "num_send",
	[QP_LOG_PG_SZ]	= "log2_page_sz",
	[QP_RQPN]	= "remote_qpn",
};

enum {
	EQ_NUM_EQES,
	EQ_INTR,
	EQ_LOG_PG_SZ,
};

static char *eq_fields[] = {
	[EQ_NUM_EQES]	= "num_eqes",
	[EQ_INTR]	= "intr",
	[EQ_LOG_PG_SZ]	= "log_page_size",
};

enum {
	CQ_PID,
	CQ_NUM_CQES,
	CQ_LOG_PG_SZ,
};

static char *cq_fields[] = {
	[CQ_PID]	= "pid",
	[CQ_NUM_CQES]	= "num_cqes",
	[CQ_LOG_PG_SZ]	= "log_page_size",
};

struct dentry *mlx5_debugfs_root;
EXPORT_SYMBOL(mlx5_debugfs_root);

void mlx5_register_debugfs(void)
{
	mlx5_debugfs_root = debugfs_create_dir("mlx5", NULL);
}

void mlx5_unregister_debugfs(void)
{
	debugfs_remove(mlx5_debugfs_root);
}

void mlx5_qp_debugfs_init(struct mlx5_core_dev *dev)
{
	dev->priv.qp_debugfs = debugfs_create_dir("QPs",  dev->priv.dbg_root);
}
EXPORT_SYMBOL(mlx5_qp_debugfs_init);

void mlx5_qp_debugfs_cleanup(struct mlx5_core_dev *dev)
{
	debugfs_remove_recursive(dev->priv.qp_debugfs);
}
EXPORT_SYMBOL(mlx5_qp_debugfs_cleanup);

void mlx5_eq_debugfs_init(struct mlx5_core_dev *dev)
{
	dev->priv.eq_debugfs = debugfs_create_dir("EQs",  dev->priv.dbg_root);
}

void mlx5_eq_debugfs_cleanup(struct mlx5_core_dev *dev)
{
	debugfs_remove_recursive(dev->priv.eq_debugfs);
}

static ssize_t average_read(struct file *filp, char __user *buf, size_t count,
			    loff_t *pos)
{
	struct mlx5_cmd_stats *stats;
	u64 field = 0;
	int ret;
	char tbuf[22];

	stats = filp->private_data;
	spin_lock_irq(&stats->lock);
	if (stats->n)
		field = div64_u64(stats->sum, stats->n);
	spin_unlock_irq(&stats->lock);
	ret = snprintf(tbuf, sizeof(tbuf), "%llu\n", field);
	return simple_read_from_buffer(buf, count, pos, tbuf, ret);
}

static ssize_t average_write(struct file *filp, const char __user *buf,
			     size_t count, loff_t *pos)
{
	struct mlx5_cmd_stats *stats;

	stats = filp->private_data;
	spin_lock_irq(&stats->lock);
	stats->sum = 0;
	stats->n = 0;
	spin_unlock_irq(&stats->lock);

	*pos += count;

	return count;
}

static const struct file_operations stats_fops = {
	.owner	= THIS_MODULE,
	.open	= simple_open,
	.read	= average_read,
	.write	= average_write,
};

void mlx5_cmdif_debugfs_init(struct mlx5_core_dev *dev)
{
	struct mlx5_cmd_stats *stats;
	struct dentry **cmd;
	const char *namep;
	int i;

	cmd = &dev->priv.cmdif_debugfs;
	*cmd = debugfs_create_dir("commands", dev->priv.dbg_root);

	for (i = 0; i < MLX5_CMD_OP_MAX; i++) {
		stats = &dev->cmd.stats[i];
		namep = mlx5_command_str(i);
		if (strcmp(namep, "unknown command opcode")) {
			stats->root = debugfs_create_dir(namep, *cmd);

			debugfs_create_file("average", 0400, stats->root, stats,
					    &stats_fops);
			debugfs_create_u64("n", 0400, stats->root, &stats->n);
		}
	}
}

void mlx5_cmdif_debugfs_cleanup(struct mlx5_core_dev *dev)
{
	debugfs_remove_recursive(dev->priv.cmdif_debugfs);
}

void mlx5_cq_debugfs_init(struct mlx5_core_dev *dev)
{
	dev->priv.cq_debugfs = debugfs_create_dir("CQs",  dev->priv.dbg_root);
}

void mlx5_cq_debugfs_cleanup(struct mlx5_core_dev *dev)
{
	debugfs_remove_recursive(dev->priv.cq_debugfs);
}

static u64 qp_read_field(struct mlx5_core_dev *dev, struct mlx5_core_qp *qp,
			 int index, int *is_str)
{
<<<<<<< HEAD
	u32 out[MLX5_ST_SZ_BYTES(query_qp_out)] = {};
	u32 in[MLX5_ST_SZ_DW(query_qp_in)] = {};
	u64 param = 0;
=======
	int outlen = MLX5_ST_SZ_BYTES(query_qp_out);
	u32 in[MLX5_ST_SZ_DW(query_qp_in)] = {};
	u64 param = 0;
	u32 *out;
>>>>>>> cb8e59cc
	int state;
	u32 *qpc;
	int err;

<<<<<<< HEAD
=======
	out = kzalloc(outlen, GFP_KERNEL);
	if (!out)
		return 0;

>>>>>>> cb8e59cc
	MLX5_SET(query_qp_in, in, opcode, MLX5_CMD_OP_QUERY_QP);
	MLX5_SET(query_qp_in, in, qpn, qp->qpn);
	err = mlx5_cmd_exec_inout(dev, query_qp, in, out);
	if (err)
<<<<<<< HEAD
		return 0;
=======
		goto out;
>>>>>>> cb8e59cc

	*is_str = 0;

	qpc = MLX5_ADDR_OF(query_qp_out, out, qpc);
	switch (index) {
	case QP_PID:
		param = qp->pid;
		break;
	case QP_STATE:
		state = MLX5_GET(qpc, qpc, state);
		param = (unsigned long)mlx5_qp_state_str(state);
		*is_str = 1;
		break;
	case QP_XPORT:
		param = (unsigned long)mlx5_qp_type_str(MLX5_GET(qpc, qpc, st));
		*is_str = 1;
		break;
	case QP_MTU:
		switch (MLX5_GET(qpc, qpc, mtu)) {
		case IB_MTU_256:
			param = 256;
			break;
		case IB_MTU_512:
			param = 512;
			break;
		case IB_MTU_1024:
			param = 1024;
			break;
		case IB_MTU_2048:
			param = 2048;
			break;
		case IB_MTU_4096:
			param = 4096;
			break;
		default:
			param = 0;
		}
		break;
	case QP_N_RECV:
		param = 1 << MLX5_GET(qpc, qpc, log_rq_size);
		break;
	case QP_RECV_SZ:
		param = 1 << (MLX5_GET(qpc, qpc, log_rq_stride) + 4);
		break;
	case QP_N_SEND:
		if (!MLX5_GET(qpc, qpc, no_sq))
			param = 1 << MLX5_GET(qpc, qpc, log_sq_size);
		break;
	case QP_LOG_PG_SZ:
		param = MLX5_GET(qpc, qpc, log_page_size) + 12;
		break;
	case QP_RQPN:
		param = MLX5_GET(qpc, qpc, remote_qpn);
		break;
	}
<<<<<<< HEAD

=======
out:
	kfree(out);
>>>>>>> cb8e59cc
	return param;
}

static u64 eq_read_field(struct mlx5_core_dev *dev, struct mlx5_eq *eq,
			 int index)
{
	int outlen = MLX5_ST_SZ_BYTES(query_eq_out);
	u32 in[MLX5_ST_SZ_DW(query_eq_in)] = {};
	u64 param = 0;
	void *ctx;
	u32 *out;
	int err;

	out = kzalloc(outlen, GFP_KERNEL);
	if (!out)
		return param;

	MLX5_SET(query_eq_in, in, opcode, MLX5_CMD_OP_QUERY_EQ);
	MLX5_SET(query_eq_in, in, eq_number, eq->eqn);
	err = mlx5_cmd_exec_inout(dev, query_eq, in, out);
	if (err) {
		mlx5_core_warn(dev, "failed to query eq\n");
		goto out;
	}
	ctx = MLX5_ADDR_OF(query_eq_out, out, eq_context_entry);

	switch (index) {
	case EQ_NUM_EQES:
		param = 1 << MLX5_GET(eqc, ctx, log_eq_size);
		break;
	case EQ_INTR:
		param = MLX5_GET(eqc, ctx, intr);
		break;
	case EQ_LOG_PG_SZ:
		param = MLX5_GET(eqc, ctx, log_page_size) + 12;
		break;
	}

out:
	kfree(out);
	return param;
}

static u64 cq_read_field(struct mlx5_core_dev *dev, struct mlx5_core_cq *cq,
			 int index)
{
	int outlen = MLX5_ST_SZ_BYTES(query_cq_out);
	u64 param = 0;
	void *ctx;
	u32 *out;
	int err;

	out = kvzalloc(outlen, GFP_KERNEL);
	if (!out)
		return param;

	err = mlx5_core_query_cq(dev, cq, out);
	if (err) {
		mlx5_core_warn(dev, "failed to query cq\n");
		goto out;
	}
	ctx = MLX5_ADDR_OF(query_cq_out, out, cq_context);

	switch (index) {
	case CQ_PID:
		param = cq->pid;
		break;
	case CQ_NUM_CQES:
		param = 1 << MLX5_GET(cqc, ctx, log_cq_size);
		break;
	case CQ_LOG_PG_SZ:
		param = MLX5_GET(cqc, ctx, log_page_size);
		break;
	}

out:
	kvfree(out);
	return param;
}

static ssize_t dbg_read(struct file *filp, char __user *buf, size_t count,
			loff_t *pos)
{
	struct mlx5_field_desc *desc;
	struct mlx5_rsc_debug *d;
	char tbuf[18];
	int is_str = 0;
	u64 field;
	int ret;

	desc = filp->private_data;
	d = (void *)(desc - desc->i) - sizeof(*d);
	switch (d->type) {
	case MLX5_DBG_RSC_QP:
		field = qp_read_field(d->dev, d->object, desc->i, &is_str);
		break;

	case MLX5_DBG_RSC_EQ:
		field = eq_read_field(d->dev, d->object, desc->i);
		break;

	case MLX5_DBG_RSC_CQ:
		field = cq_read_field(d->dev, d->object, desc->i);
		break;

	default:
		mlx5_core_warn(d->dev, "invalid resource type %d\n", d->type);
		return -EINVAL;
	}

	if (is_str)
		ret = snprintf(tbuf, sizeof(tbuf), "%s\n", (const char *)(unsigned long)field);
	else
		ret = snprintf(tbuf, sizeof(tbuf), "0x%llx\n", field);

	return simple_read_from_buffer(buf, count, pos, tbuf, ret);
}

static const struct file_operations fops = {
	.owner	= THIS_MODULE,
	.open	= simple_open,
	.read	= dbg_read,
};

static int add_res_tree(struct mlx5_core_dev *dev, enum dbg_rsc_type type,
			struct dentry *root, struct mlx5_rsc_debug **dbg,
			int rsn, char **field, int nfile, void *data)
{
	struct mlx5_rsc_debug *d;
	char resn[32];
	int i;

	d = kzalloc(struct_size(d, fields, nfile), GFP_KERNEL);
	if (!d)
		return -ENOMEM;

	d->dev = dev;
	d->object = data;
	d->type = type;
	sprintf(resn, "0x%x", rsn);
	d->root = debugfs_create_dir(resn,  root);

	for (i = 0; i < nfile; i++) {
		d->fields[i].i = i;
		debugfs_create_file(field[i], 0400, d->root, &d->fields[i],
				    &fops);
	}
	*dbg = d;

	return 0;
}

static void rem_res_tree(struct mlx5_rsc_debug *d)
{
	debugfs_remove_recursive(d->root);
	kfree(d);
}

int mlx5_debug_qp_add(struct mlx5_core_dev *dev, struct mlx5_core_qp *qp)
{
	int err;

	if (!mlx5_debugfs_root)
		return 0;

	err = add_res_tree(dev, MLX5_DBG_RSC_QP, dev->priv.qp_debugfs,
			   &qp->dbg, qp->qpn, qp_fields,
			   ARRAY_SIZE(qp_fields), qp);
	if (err)
		qp->dbg = NULL;

	return err;
}
EXPORT_SYMBOL(mlx5_debug_qp_add);

void mlx5_debug_qp_remove(struct mlx5_core_dev *dev, struct mlx5_core_qp *qp)
{
	if (!mlx5_debugfs_root)
		return;

	if (qp->dbg)
		rem_res_tree(qp->dbg);
}
EXPORT_SYMBOL(mlx5_debug_qp_remove);

int mlx5_debug_eq_add(struct mlx5_core_dev *dev, struct mlx5_eq *eq)
{
	int err;

	if (!mlx5_debugfs_root)
		return 0;

	err = add_res_tree(dev, MLX5_DBG_RSC_EQ, dev->priv.eq_debugfs,
			   &eq->dbg, eq->eqn, eq_fields,
			   ARRAY_SIZE(eq_fields), eq);
	if (err)
		eq->dbg = NULL;

	return err;
}

void mlx5_debug_eq_remove(struct mlx5_core_dev *dev, struct mlx5_eq *eq)
{
	if (!mlx5_debugfs_root)
		return;

	if (eq->dbg)
		rem_res_tree(eq->dbg);
}

int mlx5_debug_cq_add(struct mlx5_core_dev *dev, struct mlx5_core_cq *cq)
{
	int err;

	if (!mlx5_debugfs_root)
		return 0;

	err = add_res_tree(dev, MLX5_DBG_RSC_CQ, dev->priv.cq_debugfs,
			   &cq->dbg, cq->cqn, cq_fields,
			   ARRAY_SIZE(cq_fields), cq);
	if (err)
		cq->dbg = NULL;

	return err;
}

void mlx5_debug_cq_remove(struct mlx5_core_dev *dev, struct mlx5_core_cq *cq)
{
	if (!mlx5_debugfs_root)
		return;

	if (cq->dbg)
		rem_res_tree(cq->dbg);
}<|MERGE_RESOLUTION|>--- conflicted
+++ resolved
@@ -202,36 +202,23 @@
 static u64 qp_read_field(struct mlx5_core_dev *dev, struct mlx5_core_qp *qp,
 			 int index, int *is_str)
 {
-<<<<<<< HEAD
-	u32 out[MLX5_ST_SZ_BYTES(query_qp_out)] = {};
-	u32 in[MLX5_ST_SZ_DW(query_qp_in)] = {};
-	u64 param = 0;
-=======
 	int outlen = MLX5_ST_SZ_BYTES(query_qp_out);
 	u32 in[MLX5_ST_SZ_DW(query_qp_in)] = {};
 	u64 param = 0;
 	u32 *out;
->>>>>>> cb8e59cc
 	int state;
 	u32 *qpc;
 	int err;
 
-<<<<<<< HEAD
-=======
 	out = kzalloc(outlen, GFP_KERNEL);
 	if (!out)
 		return 0;
 
->>>>>>> cb8e59cc
 	MLX5_SET(query_qp_in, in, opcode, MLX5_CMD_OP_QUERY_QP);
 	MLX5_SET(query_qp_in, in, qpn, qp->qpn);
 	err = mlx5_cmd_exec_inout(dev, query_qp, in, out);
 	if (err)
-<<<<<<< HEAD
-		return 0;
-=======
 		goto out;
->>>>>>> cb8e59cc
 
 	*is_str = 0;
 
@@ -287,12 +274,8 @@
 		param = MLX5_GET(qpc, qpc, remote_qpn);
 		break;
 	}
-<<<<<<< HEAD
-
-=======
 out:
 	kfree(out);
->>>>>>> cb8e59cc
 	return param;
 }
 
