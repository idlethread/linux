--- conflicted
+++ resolved
@@ -1846,282 +1846,6 @@
 	mlx5_devcom_unregister_component(devcom, MLX5_DEVCOM_ESW_OFFLOADS);
 }
 
-<<<<<<< HEAD
-static int esw_vport_ingress_prio_tag_config(struct mlx5_eswitch *esw,
-					     struct mlx5_vport *vport)
-{
-	struct mlx5_flow_act flow_act = {0};
-	struct mlx5_flow_spec *spec;
-	int err = 0;
-
-	/* For prio tag mode, there is only 1 FTEs:
-	 * 1) Untagged packets - push prio tag VLAN and modify metadata if
-	 * required, allow
-	 * Unmatched traffic is allowed by default
-	 */
-	spec = kvzalloc(sizeof(*spec), GFP_KERNEL);
-	if (!spec)
-		return -ENOMEM;
-
-	/* Untagged packets - push prio tag VLAN, allow */
-	MLX5_SET_TO_ONES(fte_match_param, spec->match_criteria, outer_headers.cvlan_tag);
-	MLX5_SET(fte_match_param, spec->match_value, outer_headers.cvlan_tag, 0);
-	spec->match_criteria_enable = MLX5_MATCH_OUTER_HEADERS;
-	flow_act.action = MLX5_FLOW_CONTEXT_ACTION_VLAN_PUSH |
-			  MLX5_FLOW_CONTEXT_ACTION_ALLOW;
-	flow_act.vlan[0].ethtype = ETH_P_8021Q;
-	flow_act.vlan[0].vid = 0;
-	flow_act.vlan[0].prio = 0;
-
-	if (vport->ingress.offloads.modify_metadata_rule) {
-		flow_act.action |= MLX5_FLOW_CONTEXT_ACTION_MOD_HDR;
-		flow_act.modify_hdr = vport->ingress.offloads.modify_metadata;
-	}
-
-	vport->ingress.allow_rule =
-		mlx5_add_flow_rules(vport->ingress.acl, spec,
-				    &flow_act, NULL, 0);
-	if (IS_ERR(vport->ingress.allow_rule)) {
-		err = PTR_ERR(vport->ingress.allow_rule);
-		esw_warn(esw->dev,
-			 "vport[%d] configure ingress untagged allow rule, err(%d)\n",
-			 vport->vport, err);
-		vport->ingress.allow_rule = NULL;
-	}
-
-	kvfree(spec);
-	return err;
-}
-
-static int esw_vport_add_ingress_acl_modify_metadata(struct mlx5_eswitch *esw,
-						     struct mlx5_vport *vport)
-{
-	u8 action[MLX5_UN_SZ_BYTES(set_add_copy_action_in_auto)] = {};
-	struct mlx5_flow_act flow_act = {};
-	int err = 0;
-	u32 key;
-
-	key = mlx5_eswitch_get_vport_metadata_for_match(esw, vport->vport);
-	key >>= ESW_SOURCE_PORT_METADATA_OFFSET;
-
-	MLX5_SET(set_action_in, action, action_type, MLX5_ACTION_TYPE_SET);
-	MLX5_SET(set_action_in, action, field,
-		 MLX5_ACTION_IN_FIELD_METADATA_REG_C_0);
-	MLX5_SET(set_action_in, action, data, key);
-	MLX5_SET(set_action_in, action, offset,
-		 ESW_SOURCE_PORT_METADATA_OFFSET);
-	MLX5_SET(set_action_in, action, length,
-		 ESW_SOURCE_PORT_METADATA_BITS);
-
-	vport->ingress.offloads.modify_metadata =
-		mlx5_modify_header_alloc(esw->dev, MLX5_FLOW_NAMESPACE_ESW_INGRESS,
-					 1, action);
-	if (IS_ERR(vport->ingress.offloads.modify_metadata)) {
-		err = PTR_ERR(vport->ingress.offloads.modify_metadata);
-		esw_warn(esw->dev,
-			 "failed to alloc modify header for vport %d ingress acl (%d)\n",
-			 vport->vport, err);
-		return err;
-	}
-
-	flow_act.action = MLX5_FLOW_CONTEXT_ACTION_MOD_HDR | MLX5_FLOW_CONTEXT_ACTION_ALLOW;
-	flow_act.modify_hdr = vport->ingress.offloads.modify_metadata;
-	vport->ingress.offloads.modify_metadata_rule =
-				mlx5_add_flow_rules(vport->ingress.acl,
-						    NULL, &flow_act, NULL, 0);
-	if (IS_ERR(vport->ingress.offloads.modify_metadata_rule)) {
-		err = PTR_ERR(vport->ingress.offloads.modify_metadata_rule);
-		esw_warn(esw->dev,
-			 "failed to add setting metadata rule for vport %d ingress acl, err(%d)\n",
-			 vport->vport, err);
-		mlx5_modify_header_dealloc(esw->dev, vport->ingress.offloads.modify_metadata);
-		vport->ingress.offloads.modify_metadata_rule = NULL;
-	}
-	return err;
-}
-
-static void esw_vport_del_ingress_acl_modify_metadata(struct mlx5_eswitch *esw,
-						      struct mlx5_vport *vport)
-{
-	if (vport->ingress.offloads.modify_metadata_rule) {
-		mlx5_del_flow_rules(vport->ingress.offloads.modify_metadata_rule);
-		mlx5_modify_header_dealloc(esw->dev, vport->ingress.offloads.modify_metadata);
-
-		vport->ingress.offloads.modify_metadata_rule = NULL;
-	}
-}
-
-static int esw_vport_create_ingress_acl_group(struct mlx5_eswitch *esw,
-					      struct mlx5_vport *vport)
-{
-	int inlen = MLX5_ST_SZ_BYTES(create_flow_group_in);
-	struct mlx5_flow_group *g;
-	void *match_criteria;
-	u32 *flow_group_in;
-	u32 flow_index = 0;
-	int ret = 0;
-
-	flow_group_in = kvzalloc(inlen, GFP_KERNEL);
-	if (!flow_group_in)
-		return -ENOMEM;
-
-	if (esw_check_ingress_prio_tag_enabled(esw, vport)) {
-		/* This group is to hold FTE to match untagged packets when prio_tag
-		 * is enabled.
-		 */
-		memset(flow_group_in, 0, inlen);
-
-		match_criteria = MLX5_ADDR_OF(create_flow_group_in,
-					      flow_group_in, match_criteria);
-		MLX5_SET(create_flow_group_in, flow_group_in,
-			 match_criteria_enable, MLX5_MATCH_OUTER_HEADERS);
-		MLX5_SET_TO_ONES(fte_match_param, match_criteria, outer_headers.cvlan_tag);
-		MLX5_SET(create_flow_group_in, flow_group_in, start_flow_index, flow_index);
-		MLX5_SET(create_flow_group_in, flow_group_in, end_flow_index, flow_index);
-
-		g = mlx5_create_flow_group(vport->ingress.acl, flow_group_in);
-		if (IS_ERR(g)) {
-			ret = PTR_ERR(g);
-			esw_warn(esw->dev, "vport[%d] ingress create untagged flow group, err(%d)\n",
-				 vport->vport, ret);
-			goto prio_tag_err;
-		}
-		vport->ingress.offloads.metadata_prio_tag_grp = g;
-		flow_index++;
-	}
-
-	if (mlx5_eswitch_vport_match_metadata_enabled(esw)) {
-		/* This group holds an FTE with no matches for add metadata for
-		 * tagged packets, if prio-tag is enabled (as a fallthrough),
-		 * or all traffic in case prio-tag is disabled.
-		 */
-		memset(flow_group_in, 0, inlen);
-		MLX5_SET(create_flow_group_in, flow_group_in, start_flow_index, flow_index);
-		MLX5_SET(create_flow_group_in, flow_group_in, end_flow_index, flow_index);
-
-		g = mlx5_create_flow_group(vport->ingress.acl, flow_group_in);
-		if (IS_ERR(g)) {
-			ret = PTR_ERR(g);
-			esw_warn(esw->dev, "vport[%d] ingress create drop flow group, err(%d)\n",
-				 vport->vport, ret);
-			goto metadata_err;
-		}
-		vport->ingress.offloads.metadata_allmatch_grp = g;
-	}
-
-	kvfree(flow_group_in);
-	return 0;
-
-metadata_err:
-	if (!IS_ERR_OR_NULL(vport->ingress.offloads.metadata_prio_tag_grp)) {
-		mlx5_destroy_flow_group(vport->ingress.offloads.metadata_prio_tag_grp);
-		vport->ingress.offloads.metadata_prio_tag_grp = NULL;
-	}
-prio_tag_err:
-	kvfree(flow_group_in);
-	return ret;
-}
-
-static void esw_vport_destroy_ingress_acl_group(struct mlx5_vport *vport)
-{
-	if (vport->ingress.offloads.metadata_allmatch_grp) {
-		mlx5_destroy_flow_group(vport->ingress.offloads.metadata_allmatch_grp);
-		vport->ingress.offloads.metadata_allmatch_grp = NULL;
-	}
-
-	if (vport->ingress.offloads.metadata_prio_tag_grp) {
-		mlx5_destroy_flow_group(vport->ingress.offloads.metadata_prio_tag_grp);
-		vport->ingress.offloads.metadata_prio_tag_grp = NULL;
-	}
-}
-
-static int esw_vport_ingress_config(struct mlx5_eswitch *esw,
-				    struct mlx5_vport *vport)
-{
-	int num_ftes = 0;
-	int err;
-
-	if (!mlx5_eswitch_vport_match_metadata_enabled(esw) &&
-	    !esw_check_ingress_prio_tag_enabled(esw, vport))
-		return 0;
-
-	esw_vport_cleanup_ingress_rules(esw, vport);
-
-	if (mlx5_eswitch_vport_match_metadata_enabled(esw))
-		num_ftes++;
-	if (esw_check_ingress_prio_tag_enabled(esw, vport))
-		num_ftes++;
-
-	err = esw_vport_create_ingress_acl_table(esw, vport, num_ftes);
-	if (err) {
-		esw_warn(esw->dev,
-			 "failed to enable ingress acl (%d) on vport[%d]\n",
-			 err, vport->vport);
-		return err;
-	}
-
-	err = esw_vport_create_ingress_acl_group(esw, vport);
-	if (err)
-		goto group_err;
-
-	esw_debug(esw->dev,
-		  "vport[%d] configure ingress rules\n", vport->vport);
-
-	if (mlx5_eswitch_vport_match_metadata_enabled(esw)) {
-		err = esw_vport_add_ingress_acl_modify_metadata(esw, vport);
-		if (err)
-			goto metadata_err;
-	}
-
-	if (esw_check_ingress_prio_tag_enabled(esw, vport)) {
-		err = esw_vport_ingress_prio_tag_config(esw, vport);
-		if (err)
-			goto prio_tag_err;
-	}
-	return 0;
-
-prio_tag_err:
-	esw_vport_del_ingress_acl_modify_metadata(esw, vport);
-metadata_err:
-	esw_vport_destroy_ingress_acl_group(vport);
-group_err:
-	esw_vport_destroy_ingress_acl_table(vport);
-	return err;
-}
-
-static int esw_vport_egress_config(struct mlx5_eswitch *esw,
-				   struct mlx5_vport *vport)
-{
-	int err;
-
-	if (!MLX5_CAP_GEN(esw->dev, prio_tag_required))
-		return 0;
-
-	esw_vport_cleanup_egress_rules(esw, vport);
-
-	err = esw_vport_enable_egress_acl(esw, vport);
-	if (err)
-		return err;
-
-	/* For prio tag mode, there is only 1 FTEs:
-	 * 1) prio tag packets - pop the prio tag VLAN, allow
-	 * Unmatched traffic is allowed by default
-	 */
-	esw_debug(esw->dev,
-		  "vport[%d] configure prio tag egress rules\n", vport->vport);
-
-	/* prio tag vlan rule - pop it so VF receives untagged packets */
-	err = mlx5_esw_create_vport_egress_acl_vlan(esw, vport, 0,
-						    MLX5_FLOW_CONTEXT_ACTION_VLAN_POP |
-						    MLX5_FLOW_CONTEXT_ACTION_ALLOW);
-	if (err)
-		esw_vport_disable_egress_acl(esw, vport);
-
-	return err;
-}
-
-=======
->>>>>>> cb8e59cc
 static bool
 esw_check_vport_match_metadata_supported(const struct mlx5_eswitch *esw)
 {
