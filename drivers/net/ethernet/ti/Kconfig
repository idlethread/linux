# SPDX-License-Identifier: GPL-2.0-only
#
# TI device configuration
#

config NET_VENDOR_TI
	bool "Texas Instruments (TI) devices"
	default y
	depends on PCI || EISA || AR7 || ARCH_DAVINCI || ARCH_OMAP2PLUS || ARCH_KEYSTONE || ARCH_K3
	---help---
	  If you have a network (Ethernet) card belonging to this class, say Y.

	  Note that the answer to this question doesn't directly affect the
	  kernel: saying N will just cause the configurator to skip all
	  the questions about TI devices. If you say Y, you will be asked for
	  your specific card in the following questions.

if NET_VENDOR_TI

config TI_DAVINCI_EMAC
	tristate "TI DaVinci EMAC Support"
	depends on ARM && ( ARCH_DAVINCI || ARCH_OMAP3 ) || COMPILE_TEST
	select TI_DAVINCI_MDIO
	select PHYLIB
	select GENERIC_ALLOCATOR
	---help---
	  This driver supports TI's DaVinci Ethernet .

	  To compile this driver as a module, choose M here: the module
	  will be called davinci_emac_driver.  This is recommended.

config TI_DAVINCI_MDIO
	tristate "TI DaVinci MDIO Support"
	depends on ARCH_DAVINCI || ARCH_OMAP2PLUS || ARCH_KEYSTONE || ARCH_K3 || COMPILE_TEST
	select PHYLIB
	---help---
	  This driver supports TI's DaVinci MDIO module.

	  To compile this driver as a module, choose M here: the module
	  will be called davinci_mdio.  This is recommended.

config TI_CPSW_PHY_SEL
	bool "TI CPSW Phy mode Selection (DEPRECATED)"
	default n
	---help---
	  This driver supports configuring of the phy mode connected to
	  the CPSW. DEPRECATED: use PHY_TI_GMII_SEL.

config TI_CPSW
	tristate "TI CPSW Switch Support"
	depends on ARCH_DAVINCI || ARCH_OMAP2PLUS || COMPILE_TEST
	depends on TI_CPTS || !TI_CPTS
	select TI_DAVINCI_MDIO
	select MFD_SYSCON
	select PAGE_POOL
	select REGMAP
	imply PHY_TI_GMII_SEL
	---help---
	  This driver supports TI's CPSW Ethernet Switch.

	  To compile this driver as a module, choose M here: the module
	  will be called cpsw.

config TI_CPSW_SWITCHDEV
	tristate "TI CPSW Switch Support with switchdev"
	depends on ARCH_DAVINCI || ARCH_OMAP2PLUS || COMPILE_TEST
	depends on NET_SWITCHDEV
	depends on TI_CPTS || !TI_CPTS
	select PAGE_POOL
	select TI_DAVINCI_MDIO
	select MFD_SYSCON
	select REGMAP
	select NET_DEVLINK
	imply PHY_TI_GMII_SEL
	help
	  This driver supports TI's CPSW Ethernet Switch.

	  To compile this driver as a module, choose M here: the module
	  will be called cpsw_new.

config TI_CPTS
	tristate "TI Common Platform Time Sync (CPTS) Support"
	depends on ARCH_OMAP2PLUS || ARCH_KEYSTONE || COMPILE_TEST
	depends on COMMON_CLK
	depends on PTP_1588_CLOCK
	---help---
	  This driver supports the Common Platform Time Sync unit of
	  the CPSW Ethernet Switch and Keystone 2 1g/10g Switch Subsystem.
	  The unit can time stamp PTP UDP/IPv4 and Layer 2 packets, and the
	  driver offers a PTP Hardware Clock.

<<<<<<< HEAD
config TI_CPTS_MOD
	tristate
	depends on TI_CPTS
	depends on PTP_1588_CLOCK
	default y if TI_CPSW=y || TI_KEYSTONE_NETCP=y || TI_CPSW_SWITCHDEV=y
	default m

=======
>>>>>>> 642b151f
config TI_K3_AM65_CPSW_NUSS
	tristate "TI K3 AM654x/J721E CPSW Ethernet driver"
	depends on ARCH_K3 && OF && TI_K3_UDMA_GLUE_LAYER
	select TI_DAVINCI_MDIO
	imply PHY_TI_GMII_SEL
	help
	  This driver supports TI K3 AM654/J721E CPSW2G Ethernet SubSystem.
	  The two-port Gigabit Ethernet MAC (MCU_CPSW0) subsystem provides
	  Ethernet packet communication for the device: One Ethernet port
	  (port 1) with selectable RGMII and RMII interfaces and an internal
	  Communications Port Programming Interface (CPPI) port (port 0).

	  To compile this driver as a module, choose M here: the module
	  will be called ti-am65-cpsw-nuss.

config TI_KEYSTONE_NETCP
	tristate "TI Keystone NETCP Core Support"
	select TI_DAVINCI_MDIO
	depends on OF
	depends on KEYSTONE_NAVIGATOR_DMA && KEYSTONE_NAVIGATOR_QMSS
	depends on TI_CPTS || !TI_CPTS
	---help---
	  This driver supports TI's Keystone NETCP Core.

	  To compile this driver as a module, choose M here: the module
	  will be called keystone_netcp.

config TI_KEYSTONE_NETCP_ETHSS
	depends on TI_KEYSTONE_NETCP
	tristate "TI Keystone NETCP Ethernet subsystem Support"
	---help---

	  To compile this driver as a module, choose M here: the module
	  will be called keystone_netcp_ethss.

config TLAN
	tristate "TI ThunderLAN support"
	depends on (PCI || EISA)
	---help---
	  If you have a PCI Ethernet network card based on the ThunderLAN chip
	  which is supported by this driver, say Y here.

	  Devices currently supported by this driver are Compaq Netelligent,
	  Compaq NetFlex and Olicom cards.  Please read the file
	  <file:Documentation/networking/device_drivers/ti/tlan.txt>
	  for more details.

	  To compile this driver as a module, choose M here. The module
	  will be called tlan.

	  Please email feedback to <torben.mathiasen@compaq.com>.

config CPMAC
	tristate "TI AR7 CPMAC Ethernet support"
	depends on AR7
	select PHYLIB
	---help---
	  TI AR7 CPMAC Ethernet support

endif # NET_VENDOR_TI<|MERGE_RESOLUTION|>--- conflicted
+++ resolved
@@ -89,16 +89,6 @@
 	  The unit can time stamp PTP UDP/IPv4 and Layer 2 packets, and the
 	  driver offers a PTP Hardware Clock.
 
-<<<<<<< HEAD
-config TI_CPTS_MOD
-	tristate
-	depends on TI_CPTS
-	depends on PTP_1588_CLOCK
-	default y if TI_CPSW=y || TI_KEYSTONE_NETCP=y || TI_CPSW_SWITCHDEV=y
-	default m
-
-=======
->>>>>>> 642b151f
 config TI_K3_AM65_CPSW_NUSS
 	tristate "TI K3 AM654x/J721E CPSW Ethernet driver"
 	depends on ARCH_K3 && OF && TI_K3_UDMA_GLUE_LAYER
