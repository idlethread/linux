--- conflicted
+++ resolved
@@ -1820,13 +1820,8 @@
 	{Opt_jqfmt_vfsv0, QFMT_VFS_V0, MOPT_QFMT},
 	{Opt_jqfmt_vfsv1, QFMT_VFS_V1, MOPT_QFMT},
 	{Opt_max_dir_size_kb, 0, MOPT_GTE0},
-<<<<<<< HEAD
 	{Opt_test_dummy_encryption, 0, MOPT_STRING},
-	{Opt_nombcache, EXT4_MOUNT_NO_MBCACHE, MOPT_SET},
-=======
-	{Opt_test_dummy_encryption, 0, MOPT_GTE0},
 	{Opt_nombcache, EXT4_MOUNT_NO_MBCACHE, MOPT_SET | MOPT_NO_REMOUNT},
->>>>>>> 875145e3
 	{Opt_err, 0, 0}
 };
 
