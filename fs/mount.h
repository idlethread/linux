--- conflicted
+++ resolved
@@ -79,12 +79,9 @@
 	int mnt_expiry_mark;		/* true if marked for expiry */
 	struct hlist_head mnt_pins;
 	struct hlist_head mnt_stuck_children;
-<<<<<<< HEAD
-=======
 #ifdef CONFIG_FSINFO
 	u64	mnt_unique_id;		/* ID unique over lifetime of kernel */
 #endif
->>>>>>> 93737ccf
 #ifdef CONFIG_MOUNT_NOTIFICATIONS
 	atomic_t mnt_topology_changes;	/* Number of topology changes applied */
 	atomic_t mnt_attr_changes;	/* Number of attribute changes applied */
@@ -171,11 +168,8 @@
 	return ns->seq == 0;
 }
 
-<<<<<<< HEAD
 extern void mnt_cursor_del(struct mnt_namespace *ns, struct mount *cursor);
 
-=======
->>>>>>> 93737ccf
 #ifdef CONFIG_MOUNT_NOTIFICATIONS
 extern void notify_mount(struct mount *triggered,
 			 struct mount *aux,
