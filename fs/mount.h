/* SPDX-License-Identifier: GPL-2.0 */
#include <linux/mount.h>
#include <linux/seq_file.h>
#include <linux/poll.h>
#include <linux/ns_common.h>
#include <linux/fs_pin.h>
#include <linux/watch_queue.h>

struct mnt_namespace {
	atomic_t		count;
	struct ns_common	ns;
	struct mount *	root;
	/*
	 * Traversal and modification of .list is protected by either
	 * - taking namespace_sem for write, OR
	 * - taking namespace_sem for read AND taking .ns_lock.
	 */
	struct list_head	list;
	spinlock_t		ns_lock;
	struct user_namespace	*user_ns;
	struct ucounts		*ucounts;
	u64			seq;	/* Sequence number to prevent loops */
	wait_queue_head_t poll;
	u64 event;
	unsigned int		mounts; /* # of mounts in the namespace */
	unsigned int		pending_mounts;
} __randomize_layout;

struct mnt_pcp {
	int mnt_count;
	int mnt_writers;
};

struct mountpoint {
	struct hlist_node m_hash;
	struct dentry *m_dentry;
	struct hlist_head m_list;
	int m_count;
};

struct mount {
	struct hlist_node mnt_hash;
	struct mount *mnt_parent;
	struct dentry *mnt_mountpoint;
	struct vfsmount mnt;
	union {
		struct rcu_head mnt_rcu;
		struct llist_node mnt_llist;
	};
#ifdef CONFIG_SMP
	struct mnt_pcp __percpu *mnt_pcp;
#else
	int mnt_count;
	int mnt_writers;
#endif
	struct list_head mnt_mounts;	/* list of children, anchored here */
	struct list_head mnt_child;	/* and going through their mnt_child */
	struct list_head mnt_instance;	/* mount instance on sb->s_mounts */
	const char *mnt_devname;	/* Name of device e.g. /dev/dsk/hda1 */
	struct list_head mnt_list;
	struct list_head mnt_expire;	/* link in fs-specific expiry list */
	struct list_head mnt_share;	/* circular list of shared mounts */
	struct list_head mnt_slave_list;/* list of slave mounts */
	struct list_head mnt_slave;	/* slave list entry */
	struct mount *mnt_master;	/* slave is on master->mnt_slave_list */
	struct mnt_namespace *mnt_ns;	/* containing namespace */
	struct mountpoint *mnt_mp;	/* where is it mounted */
	union {
		struct hlist_node mnt_mp_list;	/* list mounts with the same mountpoint */
		struct hlist_node mnt_umount;
	};
	struct list_head mnt_umounting; /* list entry for umount propagation */
#ifdef CONFIG_FSNOTIFY
	struct fsnotify_mark_connector __rcu *mnt_fsnotify_marks;
	__u32 mnt_fsnotify_mask;
#endif
	int mnt_id;			/* mount identifier */
	int mnt_group_id;		/* peer group identifier */
	int mnt_expiry_mark;		/* true if marked for expiry */
	struct hlist_head mnt_pins;
	struct hlist_head mnt_stuck_children;
#ifdef CONFIG_MOUNT_NOTIFICATIONS
	atomic_t mnt_topology_changes;	/* Number of topology changes applied */
	atomic_t mnt_attr_changes;	/* Number of attribute changes applied */
	atomic_t mnt_subtree_notifications;	/* Number of notifications in subtree */
	struct watch_list *mnt_watchers; /* Watches on dentries within this mount */
#endif
} __randomize_layout;

#define MNT_NS_INTERNAL ERR_PTR(-EINVAL) /* distinct from any mnt_namespace */

static inline struct mount *real_mount(struct vfsmount *mnt)
{
	return container_of(mnt, struct mount, mnt);
}

static inline int mnt_has_parent(struct mount *mnt)
{
	return mnt != mnt->mnt_parent;
}

static inline int is_mounted(struct vfsmount *mnt)
{
	/* neither detached nor internal? */
	return !IS_ERR_OR_NULL(real_mount(mnt)->mnt_ns);
}

extern struct mount *__lookup_mnt(struct vfsmount *, struct dentry *);

extern int __legitimize_mnt(struct vfsmount *, unsigned);
extern bool legitimize_mnt(struct vfsmount *, unsigned);

static inline bool __path_is_mountpoint(const struct path *path)
{
	struct mount *m = __lookup_mnt(path->mnt, path->dentry);
	return m && likely(!(m->mnt.mnt_flags & MNT_SYNC_UMOUNT));
}

extern void __detach_mounts(struct dentry *dentry);

static inline void detach_mounts(struct dentry *dentry)
{
	if (!d_mountpoint(dentry))
		return;
	__detach_mounts(dentry);
}

static inline void get_mnt_ns(struct mnt_namespace *ns)
{
	atomic_inc(&ns->count);
}

extern seqlock_t mount_lock;

static inline void lock_mount_hash(void)
{
	write_seqlock(&mount_lock);
}

static inline void unlock_mount_hash(void)
{
	write_sequnlock(&mount_lock);
}

struct proc_mounts {
	struct mnt_namespace *ns;
	struct path root;
	int (*show)(struct seq_file *, struct vfsmount *);
	struct mount cursor;
};

extern const struct seq_operations mounts_op;

extern bool __is_local_mountpoint(struct dentry *dentry);
static inline bool is_local_mountpoint(struct dentry *dentry)
{
	if (!d_mountpoint(dentry))
		return false;

	return __is_local_mountpoint(dentry);
}

static inline bool is_anon_ns(struct mnt_namespace *ns)
{
	return ns->seq == 0;
}

<<<<<<< HEAD
extern void mnt_cursor_del(struct mnt_namespace *ns, struct mount *cursor);
=======
#ifdef CONFIG_MOUNT_NOTIFICATIONS
extern void notify_mount(struct mount *triggered,
			 struct mount *aux,
			 enum mount_notification_subtype subtype,
			 u32 info_flags);
#else
static inline void notify_mount(struct mount *triggered,
				struct mount *aux,
				enum mount_notification_subtype subtype,
				u32 info_flags)
{
}
#endif
>>>>>>> 0c5c9311
<|MERGE_RESOLUTION|>--- conflicted
+++ resolved
@@ -165,9 +165,8 @@
 	return ns->seq == 0;
 }
 
-<<<<<<< HEAD
 extern void mnt_cursor_del(struct mnt_namespace *ns, struct mount *cursor);
-=======
+
 #ifdef CONFIG_MOUNT_NOTIFICATIONS
 extern void notify_mount(struct mount *triggered,
 			 struct mount *aux,
@@ -180,5 +179,4 @@
 				u32 info_flags)
 {
 }
-#endif
->>>>>>> 0c5c9311
+#endif