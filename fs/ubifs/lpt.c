--- conflicted
+++ resolved
@@ -1675,15 +1675,12 @@
 	if (!ubifs_authenticated(c))
 		return 0;
 
-<<<<<<< HEAD
-=======
 	if (!c->nroot) {
 		err = ubifs_read_nnode(c, NULL, 0);
 		if (err)
 			return err;
 	}
 
->>>>>>> cf26057a
 	desc = ubifs_hash_get_desc(c);
 	if (IS_ERR(desc))
 		return PTR_ERR(desc);
@@ -1694,15 +1691,6 @@
 		goto out;
 	}
 
-<<<<<<< HEAD
-	if (!c->nroot) {
-		err = ubifs_read_nnode(c, NULL, 0);
-		if (err)
-			return err;
-	}
-
-=======
->>>>>>> cf26057a
 	cnode = (struct ubifs_cnode *)c->nroot;
 
 	while (cnode) {
