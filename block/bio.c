--- conflicted
+++ resolved
@@ -609,12 +609,8 @@
 	bio->bi_iter = bio_src->bi_iter;
 	bio->bi_io_vec = bio_src->bi_io_vec;
 
-<<<<<<< HEAD
-	bio_clone_blkcg_association(bio, bio_src);
-=======
 	bio_clone_blkg_association(bio, bio_src);
 	blkcg_bio_issue_init(bio);
->>>>>>> cf26057a
 }
 EXPORT_SYMBOL(__bio_clone_fast);
 
@@ -1264,12 +1260,8 @@
 		if (ret)
 			goto cleanup;
 	} else {
-<<<<<<< HEAD
-		zero_fill_bio(bio);
-=======
 		if (bmd->is_our_pages)
 			zero_fill_bio(bio);
->>>>>>> cf26057a
 		iov_iter_advance(iter, bio->bi_iter.bi_size);
 	}
 
@@ -1982,8 +1974,6 @@
 
 #ifdef CONFIG_BLK_CGROUP
 
-<<<<<<< HEAD
-=======
 /**
  * bio_disassociate_blkg - puts back the blkg reference if associated
  * @bio: target bio
@@ -2048,30 +2038,12 @@
 }
 EXPORT_SYMBOL_GPL(bio_associate_blkg_from_css);
 
->>>>>>> cf26057a
 #ifdef CONFIG_MEMCG
 /**
- * bio_associate_blkcg_from_page - associate a bio with the page's blkcg
+ * bio_associate_blkg_from_page - associate a bio with the page's blkg
  * @bio: target bio
  * @page: the page to lookup the blkcg from
  *
-<<<<<<< HEAD
- * Associate @bio with the blkcg from @page's owning memcg.  This works like
- * every other associate function wrt references.
- */
-int bio_associate_blkcg_from_page(struct bio *bio, struct page *page)
-{
-	struct cgroup_subsys_state *blkcg_css;
-
-	if (unlikely(bio->bi_css))
-		return -EBUSY;
-	if (!page->mem_cgroup)
-		return 0;
-	blkcg_css = cgroup_get_e_css(page->mem_cgroup->css.cgroup,
-				     &io_cgrp_subsys);
-	bio->bi_css = blkcg_css;
-	return 0;
-=======
  * Associate @bio with the blkg from @page's owning memcg and the respective
  * request_queue.  If cgroup_e_css returns %NULL, fall back to the queue's
  * root_blkg.
@@ -2089,75 +2061,13 @@
 	bio_associate_blkg_from_css(bio, css);
 
 	rcu_read_unlock();
->>>>>>> cf26057a
 }
 #endif /* CONFIG_MEMCG */
 
 /**
-<<<<<<< HEAD
- * bio_associate_blkcg - associate a bio with the specified blkcg
-=======
  * bio_associate_blkg - associate a bio with a blkg
->>>>>>> cf26057a
  * @bio: target bio
- * @blkcg_css: css of the blkcg to associate
- *
- * Associate @bio with the blkcg specified by @blkcg_css.  Block layer will
- * treat @bio as if it were issued by a task which belongs to the blkcg.
- *
-<<<<<<< HEAD
- * This function takes an extra reference of @blkcg_css which will be put
- * when @bio is released.  The caller must own @bio and is responsible for
- * synchronizing calls to this function.
- */
-int bio_associate_blkcg(struct bio *bio, struct cgroup_subsys_state *blkcg_css)
-{
-	if (unlikely(bio->bi_css))
-		return -EBUSY;
-	css_get(blkcg_css);
-	bio->bi_css = blkcg_css;
-	return 0;
-}
-EXPORT_SYMBOL_GPL(bio_associate_blkcg);
-
-/**
- * bio_associate_blkg - associate a bio with the specified blkg
- * @bio: target bio
- * @blkg: the blkg to associate
- *
- * Associate @bio with the blkg specified by @blkg.  This is the queue specific
- * blkcg information associated with the @bio, a reference will be taken on the
- * @blkg and will be freed when the bio is freed.
- */
-int bio_associate_blkg(struct bio *bio, struct blkcg_gq *blkg)
-{
-	if (unlikely(bio->bi_blkg))
-		return -EBUSY;
-	if (!blkg_try_get(blkg))
-		return -ENODEV;
-	bio->bi_blkg = blkg;
-	return 0;
-}
-
-/**
- * bio_disassociate_task - undo bio_associate_current()
- * @bio: target bio
- */
-void bio_disassociate_task(struct bio *bio)
-{
-	if (bio->bi_ioc) {
-		put_io_context(bio->bi_ioc);
-		bio->bi_ioc = NULL;
-	}
-	if (bio->bi_css) {
-		css_put(bio->bi_css);
-		bio->bi_css = NULL;
-	}
-	if (bio->bi_blkg) {
-		blkg_put(bio->bi_blkg);
-		bio->bi_blkg = NULL;
-	}
-=======
+ *
  * Associate @bio with the blkg found from the bio's css and request_queue.
  * If one is not found, bio_lookup_blkg() creates the blkg.  If a blkg is
  * already associated, the css is reused and association redone as the
@@ -2177,30 +2087,24 @@
 	bio_associate_blkg_from_css(bio, css);
 
 	rcu_read_unlock();
->>>>>>> cf26057a
 }
 EXPORT_SYMBOL_GPL(bio_associate_blkg);
 
 /**
- * bio_clone_blkcg_association - clone blkcg association from src to dst bio
+ * bio_clone_blkg_association - clone blkg association from src to dst bio
  * @dst: destination bio
  * @src: source bio
  */
-void bio_clone_blkcg_association(struct bio *dst, struct bio *src)
-{
-<<<<<<< HEAD
-	if (src->bi_css)
-		WARN_ON(bio_associate_blkcg(dst, src->bi_css));
-=======
+void bio_clone_blkg_association(struct bio *dst, struct bio *src)
+{
 	rcu_read_lock();
 
 	if (src->bi_blkg)
 		__bio_associate_blkg(dst, src->bi_blkg);
 
 	rcu_read_unlock();
->>>>>>> cf26057a
-}
-EXPORT_SYMBOL_GPL(bio_clone_blkcg_association);
+}
+EXPORT_SYMBOL_GPL(bio_clone_blkg_association);
 #endif /* CONFIG_BLK_CGROUP */
 
 static void __init biovec_init_slabs(void)
