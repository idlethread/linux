--- conflicted
+++ resolved
@@ -1,22 +1,5 @@
 # SPDX-License-Identifier: GPL-2.0-only
-<<<<<<< HEAD
-userprogs := test-fsmount test-statx
+userprogs := test-fsinfo test-fsmount test-mntinfo test-statx
 always-y := $(userprogs)
 
-userccflags += -I usr/include
-=======
-# List of programs to build
-
-hostprogs := \
-	test-fsinfo \
-	test-fsmount \
-	test-mntinfo \
-	test-statx
-
-always-y := $(hostprogs)
-
-HOSTCFLAGS_test-fsinfo.o += -I$(objtree)/usr/include
-HOSTCFLAGS_test-fsmount.o += -I$(objtree)/usr/include
-HOSTCFLAGS_test-mntinfo.o += -I$(objtree)/usr/include
-HOSTCFLAGS_test-statx.o += -I$(objtree)/usr/include
->>>>>>> 93737ccf
+userccflags += -I usr/include