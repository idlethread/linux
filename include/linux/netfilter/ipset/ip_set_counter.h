/* SPDX-License-Identifier: GPL-2.0-only */
#ifndef _IP_SET_COUNTER_H
#define _IP_SET_COUNTER_H

<<<<<<< HEAD
/* Copyright (C) 2015 Jozsef Kadlecsik <kadlec@blackhole.kfki.hu>
 */
=======
/* Copyright (C) 2015 Jozsef Kadlecsik <kadlec@netfilter.org> */
>>>>>>> 6fb08f1a

#ifdef __KERNEL__

static inline void
ip_set_add_bytes(u64 bytes, struct ip_set_counter *counter)
{
	atomic64_add((long long)bytes, &(counter)->bytes);
}

static inline void
ip_set_add_packets(u64 packets, struct ip_set_counter *counter)
{
	atomic64_add((long long)packets, &(counter)->packets);
}

static inline u64
ip_set_get_bytes(const struct ip_set_counter *counter)
{
	return (u64)atomic64_read(&(counter)->bytes);
}

static inline u64
ip_set_get_packets(const struct ip_set_counter *counter)
{
	return (u64)atomic64_read(&(counter)->packets);
}

static inline bool
ip_set_match_counter(u64 counter, u64 match, u8 op)
{
	switch (op) {
	case IPSET_COUNTER_NONE:
		return true;
	case IPSET_COUNTER_EQ:
		return counter == match;
	case IPSET_COUNTER_NE:
		return counter != match;
	case IPSET_COUNTER_LT:
		return counter < match;
	case IPSET_COUNTER_GT:
		return counter > match;
	}
	return false;
}

static inline void
ip_set_update_counter(struct ip_set_counter *counter,
		      const struct ip_set_ext *ext, u32 flags)
{
	if (ext->packets != ULLONG_MAX &&
	    !(flags & IPSET_FLAG_SKIP_COUNTER_UPDATE)) {
		ip_set_add_bytes(ext->bytes, counter);
		ip_set_add_packets(ext->packets, counter);
	}
}

static inline bool
ip_set_put_counter(struct sk_buff *skb, const struct ip_set_counter *counter)
{
	return nla_put_net64(skb, IPSET_ATTR_BYTES,
			     cpu_to_be64(ip_set_get_bytes(counter)),
			     IPSET_ATTR_PAD) ||
	       nla_put_net64(skb, IPSET_ATTR_PACKETS,
			     cpu_to_be64(ip_set_get_packets(counter)),
			     IPSET_ATTR_PAD);
}

static inline void
ip_set_init_counter(struct ip_set_counter *counter,
		    const struct ip_set_ext *ext)
{
	if (ext->bytes != ULLONG_MAX)
		atomic64_set(&(counter)->bytes, (long long)(ext->bytes));
	if (ext->packets != ULLONG_MAX)
		atomic64_set(&(counter)->packets, (long long)(ext->packets));
}

#endif /* __KERNEL__ */
#endif /* _IP_SET_COUNTER_H */<|MERGE_RESOLUTION|>--- conflicted
+++ resolved
@@ -2,12 +2,7 @@
 #ifndef _IP_SET_COUNTER_H
 #define _IP_SET_COUNTER_H
 
-<<<<<<< HEAD
-/* Copyright (C) 2015 Jozsef Kadlecsik <kadlec@blackhole.kfki.hu>
- */
-=======
 /* Copyright (C) 2015 Jozsef Kadlecsik <kadlec@netfilter.org> */
->>>>>>> 6fb08f1a
 
 #ifdef __KERNEL__
 
