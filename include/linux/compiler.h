/* SPDX-License-Identifier: GPL-2.0 */
#ifndef __LINUX_COMPILER_H
#define __LINUX_COMPILER_H

#include <linux/compiler_types.h>

#ifndef __ASSEMBLY__

#ifdef __KERNEL__

/*
 * Note: DISABLE_BRANCH_PROFILING can be used by special lowlevel code
 * to disable branch tracing on a per file basis.
 */
#if defined(CONFIG_TRACE_BRANCH_PROFILING) \
    && !defined(DISABLE_BRANCH_PROFILING) && !defined(__CHECKER__)
void ftrace_likely_update(struct ftrace_likely_data *f, int val,
			  int expect, int is_constant);

#define likely_notrace(x)	__builtin_expect(!!(x), 1)
#define unlikely_notrace(x)	__builtin_expect(!!(x), 0)

#define __branch_check__(x, expect, is_constant) ({			\
			long ______r;					\
			static struct ftrace_likely_data		\
				__aligned(4)				\
				__section(_ftrace_annotated_branch)	\
				______f = {				\
				.data.func = __func__,			\
				.data.file = __FILE__,			\
				.data.line = __LINE__,			\
			};						\
			______r = __builtin_expect(!!(x), expect);	\
			ftrace_likely_update(&______f, ______r,		\
					     expect, is_constant);	\
			______r;					\
		})

/*
 * Using __builtin_constant_p(x) to ignore cases where the return
 * value is always the same.  This idea is taken from a similar patch
 * written by Daniel Walker.
 */
# ifndef likely
#  define likely(x)	(__branch_check__(x, 1, __builtin_constant_p(x)))
# endif
# ifndef unlikely
#  define unlikely(x)	(__branch_check__(x, 0, __builtin_constant_p(x)))
# endif

#ifdef CONFIG_PROFILE_ALL_BRANCHES
/*
 * "Define 'is'", Bill Clinton
 * "Define 'if'", Steven Rostedt
 */
#define if(cond, ...) if ( __trace_if_var( !!(cond , ## __VA_ARGS__) ) )

#define __trace_if_var(cond) (__builtin_constant_p(cond) ? (cond) : __trace_if_value(cond))

#define __trace_if_value(cond) ({			\
	static struct ftrace_branch_data		\
		__aligned(4)				\
		__section(_ftrace_branch)		\
		__if_trace = {				\
			.func = __func__,		\
			.file = __FILE__,		\
			.line = __LINE__,		\
		};					\
	(cond) ?					\
		(__if_trace.miss_hit[1]++,1) :		\
		(__if_trace.miss_hit[0]++,0);		\
})

#endif /* CONFIG_PROFILE_ALL_BRANCHES */

#else
# define likely(x)	__builtin_expect(!!(x), 1)
# define unlikely(x)	__builtin_expect(!!(x), 0)
#endif

/* Optimization barrier */
#ifndef barrier
# define barrier() __memory_barrier()
#endif

#ifndef barrier_data
# define barrier_data(ptr) barrier()
#endif

/* workaround for GCC PR82365 if needed */
#ifndef barrier_before_unreachable
# define barrier_before_unreachable() do { } while (0)
#endif

/* Unreachable code */
#ifdef CONFIG_STACK_VALIDATION
/*
 * These macros help objtool understand GCC code flow for unreachable code.
 * The __COUNTER__ based labels are a hack to make each instance of the macros
 * unique, to convince GCC not to merge duplicate inline asm statements.
 */
#define annotate_reachable() ({						\
	asm volatile("%c0:\n\t"						\
		     ".pushsection .discard.reachable\n\t"		\
		     ".long %c0b - .\n\t"				\
		     ".popsection\n\t" : : "i" (__COUNTER__));		\
})
#define annotate_unreachable() ({					\
	asm volatile("%c0:\n\t"						\
		     ".pushsection .discard.unreachable\n\t"		\
		     ".long %c0b - .\n\t"				\
		     ".popsection\n\t" : : "i" (__COUNTER__));		\
})
#define ASM_UNREACHABLE							\
	"999:\n\t"							\
	".pushsection .discard.unreachable\n\t"				\
	".long 999b - .\n\t"						\
	".popsection\n\t"

/* Annotate a C jump table to allow objtool to follow the code flow */
#define __annotate_jump_table __section(.rodata..c_jump_table)

<<<<<<< HEAD
/* Begin/end of an instrumentation safe region */
#define instrumentation_begin() ({						\
=======
#ifdef CONFIG_DEBUG_ENTRY
/* Begin/end of an instrumentation safe region */
#define instrumentation_begin() ({					\
>>>>>>> 9d5272f5
	asm volatile("%c0:\n\t"						\
		     ".pushsection .discard.instr_begin\n\t"		\
		     ".long %c0b - .\n\t"				\
		     ".popsection\n\t" : : "i" (__COUNTER__));		\
})

<<<<<<< HEAD
#define instrumentation_end() ({							\
	asm volatile("%c0:\n\t"						\
=======
/*
 * Because instrumentation_{begin,end}() can nest, objtool validation considers
 * _begin() a +1 and _end() a -1 and computes a sum over the instructions.
 * When the value is greater than 0, we consider instrumentation allowed.
 *
 * There is a problem with code like:
 *
 * noinstr void foo()
 * {
 *	instrumentation_begin();
 *	...
 *	if (cond) {
 *		instrumentation_begin();
 *		...
 *		instrumentation_end();
 *	}
 *	bar();
 *	instrumentation_end();
 * }
 *
 * If instrumentation_end() would be an empty label, like all the other
 * annotations, the inner _end(), which is at the end of a conditional block,
 * would land on the instruction after the block.
 *
 * If we then consider the sum of the !cond path, we'll see that the call to
 * bar() is with a 0-value, even though, we meant it to happen with a positive
 * value.
 *
 * To avoid this, have _end() be a NOP instruction, this ensures it will be
 * part of the condition block and does not escape.
 */
#define instrumentation_end() ({					\
	asm volatile("%c0: nop\n\t"					\
>>>>>>> 9d5272f5
		     ".pushsection .discard.instr_end\n\t"		\
		     ".long %c0b - .\n\t"				\
		     ".popsection\n\t" : : "i" (__COUNTER__));		\
})
<<<<<<< HEAD
=======
#endif /* CONFIG_DEBUG_ENTRY */
>>>>>>> 9d5272f5

#else
#define annotate_reachable()
#define annotate_unreachable()
#define __annotate_jump_table
#define instrumentation_begin()		do { } while(0)
#define instrumentation_end()		do { } while(0)
#endif

#ifndef instrumentation_begin
#define instrumentation_begin()		do { } while(0)
#define instrumentation_end()		do { } while(0)
#endif

#ifndef ASM_UNREACHABLE
# define ASM_UNREACHABLE
#endif
#ifndef unreachable
# define unreachable() do {		\
	annotate_unreachable();		\
	__builtin_unreachable();	\
} while (0)
#endif

/*
 * KENTRY - kernel entry point
 * This can be used to annotate symbols (functions or data) that are used
 * without their linker symbol being referenced explicitly. For example,
 * interrupt vector handlers, or functions in the kernel image that are found
 * programatically.
 *
 * Not required for symbols exported with EXPORT_SYMBOL, or initcalls. Those
 * are handled in their own way (with KEEP() in linker scripts).
 *
 * KENTRY can be avoided if the symbols in question are marked as KEEP() in the
 * linker script. For example an architecture could KEEP() its entire
 * boot/exception vector code rather than annotate each function and data.
 */
#ifndef KENTRY
# define KENTRY(sym)						\
	extern typeof(sym) sym;					\
	static const unsigned long __kentry_##sym		\
	__used							\
	__section("___kentry" "+" #sym )			\
	= (unsigned long)&sym;
#endif

#ifndef RELOC_HIDE
# define RELOC_HIDE(ptr, off)					\
  ({ unsigned long __ptr;					\
     __ptr = (unsigned long) (ptr);				\
    (typeof(ptr)) (__ptr + (off)); })
#endif

#ifndef OPTIMIZER_HIDE_VAR
/* Make the optimizer believe the variable can be manipulated arbitrarily. */
#define OPTIMIZER_HIDE_VAR(var)						\
	__asm__ ("" : "=r" (var) : "0" (var))
#endif

/* Not-quite-unique ID. */
#ifndef __UNIQUE_ID
# define __UNIQUE_ID(prefix) __PASTE(__PASTE(__UNIQUE_ID_, prefix), __LINE__)
#endif

#include <uapi/linux/types.h>
#include <linux/kcsan-checks.h>

#define __READ_ONCE_SIZE						\
({									\
	switch (size) {							\
	case 1: *(__u8 *)res = *(volatile __u8 *)p; break;		\
	case 2: *(__u16 *)res = *(volatile __u16 *)p; break;		\
	case 4: *(__u32 *)res = *(volatile __u32 *)p; break;		\
	case 8: *(__u64 *)res = *(volatile __u64 *)p; break;		\
	default:							\
		barrier();						\
		__builtin_memcpy((void *)res, (const void *)p, size);	\
		barrier();						\
	}								\
})

#ifdef CONFIG_KASAN
/*
 * We can't declare function 'inline' because __no_sanitize_address confilcts
 * with inlining. Attempt to inline it may cause a build failure.
 * 	https://gcc.gnu.org/bugzilla/show_bug.cgi?id=67368
 * '__maybe_unused' allows us to avoid defined-but-not-used warnings.
 */
# define __no_kasan_or_inline __no_sanitize_address notrace __maybe_unused
# define __no_sanitize_or_inline __no_kasan_or_inline
#else
# define __no_kasan_or_inline __always_inline
#endif

#define __no_kcsan __no_sanitize_thread
#ifdef __SANITIZE_THREAD__
/*
 * Rely on __SANITIZE_THREAD__ instead of CONFIG_KCSAN, to avoid not inlining in
 * compilation units where instrumentation is disabled. The attribute 'noinline'
 * is required for older compilers, where implicit inlining of very small
 * functions renders __no_sanitize_thread ineffective.
 */
# define __no_kcsan_or_inline __no_kcsan noinline notrace __maybe_unused
# define __no_sanitize_or_inline __no_kcsan_or_inline
#else
# define __no_kcsan_or_inline __always_inline
#endif

#ifndef __no_sanitize_or_inline
#define __no_sanitize_or_inline __always_inline
#endif

static __no_kcsan_or_inline
void __read_once_size(const volatile void *p, void *res, int size)
{
	kcsan_check_atomic_read(p, size);
	__READ_ONCE_SIZE;
}

static __no_sanitize_or_inline
void __read_once_size_nocheck(const volatile void *p, void *res, int size)
{
	__READ_ONCE_SIZE;
}

static __no_kcsan_or_inline
void __write_once_size(volatile void *p, void *res, int size)
{
	kcsan_check_atomic_write(p, size);

	switch (size) {
	case 1: *(volatile __u8 *)p = *(__u8 *)res; break;
	case 2: *(volatile __u16 *)p = *(__u16 *)res; break;
	case 4: *(volatile __u32 *)p = *(__u32 *)res; break;
	case 8: *(volatile __u64 *)p = *(__u64 *)res; break;
	default:
		barrier();
		__builtin_memcpy((void *)p, (const void *)res, size);
		barrier();
	}
}

/*
 * Prevent the compiler from merging or refetching reads or writes. The
 * compiler is also forbidden from reordering successive instances of
 * READ_ONCE and WRITE_ONCE, but only when the compiler is aware of some
 * particular ordering. One way to make the compiler aware of ordering is to
 * put the two invocations of READ_ONCE or WRITE_ONCE in different C
 * statements.
 *
 * These two macros will also work on aggregate data types like structs or
 * unions. If the size of the accessed data type exceeds the word size of
 * the machine (e.g., 32 bits or 64 bits) READ_ONCE() and WRITE_ONCE() will
 * fall back to memcpy(). There's at least two memcpy()s: one for the
 * __builtin_memcpy() and then one for the macro doing the copy of variable
 * - '__u' allocated on the stack.
 *
 * Their two major use cases are: (1) Mediating communication between
 * process-level code and irq/NMI handlers, all running on the same CPU,
 * and (2) Ensuring that the compiler does not fold, spindle, or otherwise
 * mutilate accesses that either do not require ordering or that interact
 * with an explicit memory barrier or atomic instruction that provides the
 * required ordering.
 */
#include <asm/barrier.h>
#include <linux/kasan-checks.h>

#define __READ_ONCE(x, check)						\
({									\
	union { typeof(x) __val; char __c[1]; } __u;			\
	if (check)							\
		__read_once_size(&(x), __u.__c, sizeof(x));		\
	else								\
		__read_once_size_nocheck(&(x), __u.__c, sizeof(x));	\
	smp_read_barrier_depends(); /* Enforce dependency ordering from x */ \
	__u.__val;							\
})
#define READ_ONCE(x) __READ_ONCE(x, 1)

/*
 * Use READ_ONCE_NOCHECK() instead of READ_ONCE() if you need
 * to hide memory access from KASAN.
 */
#define READ_ONCE_NOCHECK(x) __READ_ONCE(x, 0)

static __no_kasan_or_inline
unsigned long read_word_at_a_time(const void *addr)
{
	kasan_check_read(addr, 1);
	return *(unsigned long *)addr;
}

#define WRITE_ONCE(x, val) \
({							\
	union { typeof(x) __val; char __c[1]; } __u =	\
		{ .__val = (__force typeof(x)) (val) }; \
	__write_once_size(&(x), __u.__c, sizeof(x));	\
	__u.__val;					\
})

/**
 * data_race - mark an expression as containing intentional data races
 *
 * This data_race() macro is useful for situations in which data races
 * should be forgiven.  One example is diagnostic code that accesses
 * shared variables but is not a part of the core synchronization design.
 *
 * This macro *does not* affect normal code generation, but is a hint
 * to tooling that data races here are to be ignored.
 */
#define data_race(expr)                                                        \
	({                                                                     \
		typeof(({ expr; })) __val;                                     \
		kcsan_disable_current();                                       \
		__val = ({ expr; });                                           \
		kcsan_enable_current();                                        \
		__val;                                                         \
	})
#else

#endif /* __KERNEL__ */

/*
 * Force the compiler to emit 'sym' as a symbol, so that we can reference
 * it from inline assembler. Necessary in case 'sym' could be inlined
 * otherwise, or eliminated entirely due to lack of references that are
 * visible to the compiler.
 */
#define __ADDRESSABLE(sym) \
	static void * __section(.discard.addressable) __used \
		__PASTE(__addressable_##sym, __LINE__) = (void *)&sym;

/**
 * offset_to_ptr - convert a relative memory offset to an absolute pointer
 * @off:	the address of the 32-bit offset value
 */
static inline void *offset_to_ptr(const int *off)
{
	return (void *)((unsigned long)off + *off);
}

#endif /* __ASSEMBLY__ */

/* Compile time object size, -1 for unknown */
#ifndef __compiletime_object_size
# define __compiletime_object_size(obj) -1
#endif
#ifndef __compiletime_warning
# define __compiletime_warning(message)
#endif
#ifndef __compiletime_error
# define __compiletime_error(message)
#endif

#ifdef __OPTIMIZE__
# define __compiletime_assert(condition, msg, prefix, suffix)		\
	do {								\
		extern void prefix ## suffix(void) __compiletime_error(msg); \
		if (!(condition))					\
			prefix ## suffix();				\
	} while (0)
#else
# define __compiletime_assert(condition, msg, prefix, suffix) do { } while (0)
#endif

#define _compiletime_assert(condition, msg, prefix, suffix) \
	__compiletime_assert(condition, msg, prefix, suffix)

/**
 * compiletime_assert - break build and emit msg if condition is false
 * @condition: a compile-time constant condition to check
 * @msg:       a message to emit if condition is false
 *
 * In tradition of POSIX assert, this macro will break the build if the
 * supplied condition is *false*, emitting the supplied error message if the
 * compiler has support to do so.
 */
#define compiletime_assert(condition, msg) \
	_compiletime_assert(condition, msg, __compiletime_assert_, __COUNTER__)

#define compiletime_assert_atomic_type(t)				\
	compiletime_assert(__native_word(t),				\
		"Need native word sized stores/loads for atomicity.")

/* &a[0] degrades to a pointer: a different type from an array */
#define __must_be_array(a)	BUILD_BUG_ON_ZERO(__same_type((a), &(a)[0]))

/*
 * This is needed in functions which generate the stack canary, see
 * arch/x86/kernel/smpboot.c::start_secondary() for an example.
 */
#define prevent_tail_call_optimization()	mb()

#endif /* __LINUX_COMPILER_H */<|MERGE_RESOLUTION|>--- conflicted
+++ resolved
@@ -120,24 +120,15 @@
 /* Annotate a C jump table to allow objtool to follow the code flow */
 #define __annotate_jump_table __section(.rodata..c_jump_table)
 
-<<<<<<< HEAD
-/* Begin/end of an instrumentation safe region */
-#define instrumentation_begin() ({						\
-=======
 #ifdef CONFIG_DEBUG_ENTRY
 /* Begin/end of an instrumentation safe region */
 #define instrumentation_begin() ({					\
->>>>>>> 9d5272f5
 	asm volatile("%c0:\n\t"						\
 		     ".pushsection .discard.instr_begin\n\t"		\
 		     ".long %c0b - .\n\t"				\
 		     ".popsection\n\t" : : "i" (__COUNTER__));		\
 })
 
-<<<<<<< HEAD
-#define instrumentation_end() ({							\
-	asm volatile("%c0:\n\t"						\
-=======
 /*
  * Because instrumentation_{begin,end}() can nest, objtool validation considers
  * _begin() a +1 and _end() a -1 and computes a sum over the instructions.
@@ -171,22 +162,16 @@
  */
 #define instrumentation_end() ({					\
 	asm volatile("%c0: nop\n\t"					\
->>>>>>> 9d5272f5
 		     ".pushsection .discard.instr_end\n\t"		\
 		     ".long %c0b - .\n\t"				\
 		     ".popsection\n\t" : : "i" (__COUNTER__));		\
 })
-<<<<<<< HEAD
-=======
 #endif /* CONFIG_DEBUG_ENTRY */
->>>>>>> 9d5272f5
 
 #else
 #define annotate_reachable()
 #define annotate_unreachable()
 #define __annotate_jump_table
-#define instrumentation_begin()		do { } while(0)
-#define instrumentation_end()		do { } while(0)
 #endif
 
 #ifndef instrumentation_begin
